--- conflicted
+++ resolved
@@ -116,12 +116,8 @@
     "semaphore": "cpp",
     "stop_token": "cpp",
     "view": "cpp",
-<<<<<<< HEAD
-    "filesystem": "cpp"
-=======
     "mixinvector": "cpp",
     "charconv": "cpp"
->>>>>>> d58c72a0
   },
   "C_Cpp.vcFormat.indent.namespaceContents": false,
   "editor.formatOnSave": true,
