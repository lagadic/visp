@Article{Fischler81,
  author =	 {Fischler, N. and Bolles, R.C.},
  title =	 {Random Sample Consensus: A Paradigm for Model
                  Fitting with Application to Image Analysis and
                  Automated Cartography},
  journal =	 {Communication of the ACM},
  year =	 1981,
  volume =	 24,
  number =	 6,
  pages =	 {381--395},
  month =	 jun
}

@Article{Tsai89a,
  author =	 {Tsai, R. and Lenz, R.},
  title =	 {A New Technique for Fully Autonomous and Efficient
                  {3{D}} Robotics Hand/Eye Calibration},
  journal =	 {IEEE Trans. on Robotics and Automation},
  year =	 1989,
  volume =	 5,
  number =	 3,
  pages =	 {345-358},
  month =	 jun
}

@Article{Lowe92a,
  author =	 {Lowe, D.G.},
  title =	 {Robust Model-based motion tracking trough the
                  integration of search and estimation},
  journal =	 {Int. Journal of Computer Vision},
  year =	 1992,
  volume =	 8,
  number =	 2,
  pages =	 {113-122},
  keyword =	 {tracking and cad and pose}
}

@PhdThesis{TheseMalis,
  author =	 {Malis, E.},
x-advisor = {Chaumette, F.},
  title =	 {Contributions à la modélisation et à la commande en
                  asservissement visuel},
  school =	 {Université de Rennes 1, Mention traitement du signal
                  et télécommunications},
  keywords =	 {Visual Servoing},
  year =	 1998,
  month =	 nov,
  abstract =	 {Our work is concerned with robotics and vision, and
                  more precisely visual servoing. It consists in the
                  design of methods that do not need the model of the
                  observed objects or a precise calibration of the
                  system. First, the problem of the Euclidean
                  reconstruction (up to a scale factor), from two
                  images of a unknown static object, has been
                  studied. It has been highlighted that the best
                  linear solution for a robust reconstruction of the
                  camera displacement is to use an homography
                  matrix. Thus, an algorithm for the linear estimation
                  of this matrix has been proposed. Then, two new
                  visual servoing schemes, based on the partial
                  Euclidean reconstruction, are proposed. The
                  closed-loop system is analyzed in order to obtain
                  the robustness domain of a proportional control law
                  with respect to the system calibration
                  errors. Later, it has been shown that, thanks to the
                  decoupled structure of the considered systems, it is
                  possible to considerably increase the robustness
                  domain with an adaptive control law. The new methods
                  have been tested on a Cartesian robot and on a
                  redundant robot, and then compared to the classic
                  ones. The obtained results confirm the improvement
                  in the stability of our methods. Finally, the visual
                  servoing techniques have been extended to the use of
                  several cameras observing different parts of the
                  scene. The multi-camera visual servoing has been
                  designed as a part of the task function
                  approach. The particular choice of the task function
                  allows us to simplify the design of the control law
                  and the stability analysis. In the end, a
                  positioning task of a cumbersome object has been
                  realized using two cameras mounted on a manipulator
                  robot.},
  url =           {http://www.irisa.fr/lagadic/pdf/1998_these_malis.pdf},
}

@inproceedings{Irani98a,
  title =	 {Robust multi-sensor image alignment},
  author =	 {Irani, M. and Anandan, P.},
  booktitle =	 {IEEE Int. Conf. on Computer Vision, ICCV'98},
  pages =	 {959-966},
  address =	 {Bombay, India},
  year =	 1998
}
@article{Malis00b,
   Author = {Malis, E. and Chaumette, F.},
   url = {http://www.irisa.fr/lagadic/pdf/2000_ijcv_malis.pdf},
   Title = {2 1/2 D visual servoing with respect to unknown objects through a new estimation scheme of camera displacement},
   Journal = {Int. Journal of Computer Vision},
   Volume = {    37},
   Number = {1},
   Pages = {79--97},
   Publisher = {Kluwer},
   Month = {June},
   Year = {2000}
} 

@Article{Dementhon95,
  author =	 {Dementhon, D. and Davis, L.},
  title =	 {Model-Based Object Pose in 25 Lines of Codes},
  journal =	 {Int. J. of Computer Vision},
  year =	 1995,
  volume =	 15,
  number =	 {1-2},
  pages =	 {123--141},
  keyword =	 {pose}
}

@book{Hartley01a,
  author =	 { Hartley, R. and Zisserman,A.},
  title =	 { Multiple View Geometry in Computer Vision },
  publisher =	 {Cambridge University Press},
  year =	 2001
}

@article{Marchand02c,
  author =	 {Marchand, E. and Chaumette, F.},
  url = {http://hal.inria.fr/inria-00352096},
  title =	 {Virtual Visual Servoing: a framework for real-time
                  augmented reality},
  booktitle =	 {EUROGRAPHICS'02 Conf. Proceeding},
  pages =	 {289--298},
  year =	 2002,
  volume =	 {21(3)},
  editor =	 {Drettakis, G. and Seidel, H.-P.},
  series =	 {Computer Graphics Forum},
  address =	 {Saarebr\"ucken, Germany},
  month =	 sep
}

@article{Baker04a,
  author =	 {Baker, S. and Matthews, I.},
  title =	 { Lucas-kanade 20 years on: A unifying framework},
  journal =	 {Int. Journal of Computer Vision},
  year =	 2004,
  volume =	 56,
  number =	 3,
  pages =	 {221-255}
}

@article{Chaumette04a,
  author =	 {Chaumette, F.},
  url = {http://hal.inria.fr/inria-00352019},
  title =	 {Image moments: a general and useful set of features
                  for visual servoing},
  journal =	 {IEEE Trans. on Robotics},
  year =	 2004,
  month =	 aug,
  number =	 4,
  volume =	 20,
  pages =	 {713-723},
  abstract =	 {In this paper, we determine the analytical form of
                  the interaction matrix related to any moment that
                  can be computed from segmented images. The
                  derivation method we present is based on Green's
                  theorem. We apply this general result to classical
                  geometrical primitives. We then consider using
                  moments in image-based visual servoing. For that, we
                  select six combinations of moments to control the
                  six degrees of freedom of the system. These features
                  are particularly adequate if we consider a planar
                  object and the configurations such that the object
                  and camera planes are parallel at the desired
                  position. The experimental results we present show
                  that a correct behavior of the system is obtained if
                  we consider either a simple symmetrical object or a
                  planar object with complex and unknown shape.},
  keyword =	 {visual servoing, robotics, modeling}
}

@article{Marchand05b,
   Author = {Marchand, E. and Spindler, F. and Chaumette, F.},
   url = {http://hal.inria.fr/inria-00351899},
   Title = {ViSP for visual servoing: a generic software platform with a wide class of robot control skills},
   Journal = {IEEE Robotics and Automation Magazine},
   Volume = {    12},
   Number = {4},
   Pages = {40--52},
   Publisher = {IEEE},
   Month = {December},
   Year = {2005}
} 

@article{Tahri05z,
   Author = {Tahri, O. and Chaumette, F.},
   url = {http://hal.inria.fr/inria-00351908},
   Title = {Point-based and region-based image moments for visual servoing of planar objects},
   Journal = {IEEE Trans. on Robotics},
   Volume = {    21},
   Number = {6},
   Pages = {1116--1127},
   Publisher = {IEEE},
   Month = {December},
   Year = {2005}
} 

@Article{Comport06b,
  author =	 {Comport, A.I. and Marchand, E. and Pressigout,
                  M. and F. Chaumette},
  url = {http://hal.inria.fr/inria-00161250},
  title =	 {Real-time markerless tracking for augmented reality:
                  the virtual visual servoing framework},
  journal =	 {IEEE Trans. on Visualization and Computer Graphics},
  year =	 2006,
  month =	 jul,
  number =	 4,
  volume =	 12,
  pages =	 {615-628},
  abstract =	 { Tracking is a very important research subject in a
                  real-time augmented reality context. The main
                  requirements for trackers are high accuracy and
                  little latency at a reasonable cost. In order to
                  address these issues, a real-time, robust and
                  efficient 3D model-based tracking algorithm is
                  proposed for a 'video see through' monocular vision
                  system. The tracking of objects in the scene amounts
                  to calculating the pose between the camera and the
                  objects.  Virtual objects can then be projected into
                  the scene using the pose. Here, non-linear pose
                  estimation is formulated by means of a virtual
                  visual servoing approach. In this context, the
                  derivation of point-to-curves interaction matrices
                  are given for different 3D geometrical primitives
                  including straight lines, circles, cylinders and
                  spheres. A local moving edges tracker is used in
                  order to provide real-time tracking of points normal
                  to the object contours.  Robustness is obtained by
                  integrating a M-estimator into the visual control
                  law via an iteratively re-weighted least squares
                  implementation. This approach is then extended to
                  address the 3D model-free augmented reality problem.
                  The method presented in this paper has been
                  validated on several complex image sequences
                  including outdoor environments.  Results show the
                  method to be robust to occlusion, changes in
                  illumination and miss-tracking.}
}

@article{Chaumette06a,
   Author = {Chaumette, F. and Hutchinson, S.},
   url = {http://hal.inria.fr/inria-00350283},
   Title = {Visual servo control, Part I: Basic approaches},
   Journal = {IEEE Robotics and Automation Magazine},
   Volume = {13},
   Number = {4},
   Pages = {82-90},
   Month = {December},
   Year = {2006}
} 

@article{Chaumette07a,
   Author = {Chaumette, F. and Hutchinson, S.},
   url = {http://hal.inria.fr/inria-00350638},
   Title = {Visual servo control, Part II: Advanced approaches},
   Journal = {IEEE Robotics and Automation Magazine},
   Volume = {14},
   Number = {1},
   Pages = {109-118},
   Month = {March},
   Year = {2007}
} 

@article{Corke09a,
   Author = {Corke, P. and Spindler, F. and Chaumette, F.},
   url = {http://hal.inria.fr/inria-00436741},
   Title = {Combining Cartesian and cylindrical coordinates in IBVS},
   BookTitle = {IEEE Int. Conf. on Intelligent Robots and Systems, IROS'09},
   Pages = {5962--5967},
   Address = {St Louis, USA},
   Month = {October},
   Year = {2009}
} 

@article{Mansard07e,
   Author = {Mansard, N. and Chaumette, F.},
   url = {https://hal.inria.fr/inria-00350593},
   Title = {Task sequencing for high level sensor-based control},
   Journal = {IEEE Trans. on Robotics},
   Volume = {    23},
   Number = {1},
   Pages = {60--72},
   Month = {February},
   Year = {2007}
} 

@Article{Ozuysal10,
  author =	 {Ozuysal, M. and Calonder, M. and Lepetit, V. and Fua, P.},
  title =	 {Fast keypoint recognition using random ferns},
  journal =	 {IEEE Trans. on Pattern Analysis and Machine Intelligence},
  year =	 2010,
  volume =	 32,
  number =	 3,
  pages =	 {448-461},
  month =	 {March}
}

@techreport{Lepetit04c,
  author = {Lepetit, V. and Fua, P.},
  title = {Towards Recognizing Feature Points using Classification Trees},
  institution = {EPFL},
  year = 2004,
  type = {Technical Report},
  number = {IC/2004/74}
}

@InProceedings{Collewet08c,
    hal_id = {inria-00261398},
    url = {http://hal.inria.fr/inria-00261398},
    title = {Visual servoing set free from image processing},
    author = {Collewet, C. and Marchand, E. and Chaumette, F.},
    abstract = {This paper proposes a new way to achieve robotic tasks by visual servoing. Instead of using geometric features (points, straight lines, pose, homography, etc.) as it is usually done, we use directly the luminance of all pixels in the image. Since most of the classical control laws fail in this case, we turn the visual servoing problem into an optimization problem leading to a new control law. Experimental results validate the proposed approach and show its robustness regarding to approximated depths, non Lambertian objects and partial occlusions.},
    language = {English},
    affiliation = {LAGADIC - INRIA - IRISA},
    booktitle = {IEEE Int. Conf. on Robotics and Automation, ICRA'08},
    address = {Pasadena, United States},
    organization = {IEEE},
    audience = {international},
    year = {2008},
}

@InProceedings{Marchand96f,
   Author = {Marchand, E. and Chaumette, F. and Rizzo, A.},
   url = {http://www.irisa.fr/lagadic/pdf/1996_iros_marchand.pdf},
   Title = {Using the task function approach to avoid robot joint limits and kinematic singularities in visual servoing},
   BookTitle = {IEEE/RSJ Int. Conf. on Intelligent Robots and Systems, IROS'96},
   Volume = {3},
   Pages = {1083--1090},
   Address = {Osaka, Japan},
   Month = {November},
   Year = {1996}
} 

@article{Chaumette01c,
   Author = {Chaumette, F. and Marchand, E.},
   url = {http://hal.inria.fr/inria-00352118},
   Title = {A redundancy-based iterative approach for avoiding joint limits: Application to visual servoing},
   Journal = {IEEE Trans. on Robotics and Automation},
   Volume = {17},
   Number = {5},
   Pages = {719--730},
   Publisher = {IEEE},
   Month = {October},
   Year = {2001}
} 

@article{Gentle:2004,
  author = {Gentle, James E.},
  edition = {2nd},
  publisher = {Springer},
  title = {Random Number Generation and Monte Carlo Methods},
  year = 2004
}

@article{Park:1988,
 author = {Park, S. K. and Miller, K. W.},
 title = {Random Number Generators: Good Ones Are Hard to Find},
 journal = {Commun. ACM},
 issue_date = {Oct. 1988},
 volume = {31},
 number = {10},
 month = oct,
 year = {1988},
 pages = {1192--1201},
 numpages = {10},
 publisher = {ACM},
 address = {New York, NY, USA},
} 

@inproceedings{Marey:2010,
  TITLE = {{A new large projection operator for the redundancy framework}},
  AUTHOR = {Marey, Mohammed and Chaumette, Francois},
  URL = {https://hal.inria.fr/inria-00544789},
  BOOKTITLE = {{IEEE Int. Conf. on Robotics and Automation, ICRA'10}},
  ADDRESS = {Anchorage, Alaska, United States},
  PAGES = {3727-3732},
  YEAR = {2010},
  KEYWORDS = {Visual Servoing},
  PDF = {https://hal.inria.fr/inria-00544789/file/2010_icra_marey.pdf},
  HAL_ID = {inria-00544789},
  HAL_VERSION = {v1},
}

@inproceedings{Marey:2010b,
  TITLE = {{New strategies for avoiding robot joint limits: Application to visual servoing using a large projection operator}},
  AUTHOR = {Marey, Mohammed and Chaumette, Fran{\c c}ois},
  URL = {https://hal.inria.fr/inria-00544790},
  BOOKTITLE = {{IEEE/RSJ Int. Conf. on Intelligent Robots and Systems, IROS'10}},
  ADDRESS = {Taipei, Taiwan, Taiwan},
  PAGES = {6222-6227},
  YEAR = {2010},
  PDF = {https://hal.inria.fr/inria-00544790/file/2010_iros_marey.pdf},
  HAL_ID = {inria-00544790},
  HAL_VERSION = {v1},
}

@InProceedings{Dame10c,
   Author = {Dame, A. and Marchand, E.},
   Title = {Accurate real-time tracking using mutual information},
   BookTitle = {IEEE Int. Symp. on Mixed and Augmented Reality, ISMAR'10},
   Pages = {47--56},
   Address = {Seoul, Korea},
   Month = {October},
   Year = {2010},
   url = {https://hal.inria.fr/inria-00544786}
} 

@InProceedings{Dame11c,
   Author = {Dame, A. and Marchand, E.},
   Title = {Video mosaicing using a Mutual Information-based Motion Estimation Process},
   BookTitle = {IEEE Int. Conf. on Image Processing, ICIP'11},
   Pages = {1525--1528},
   Address = {Brussels, Belgium},
   Month = {September},
   Year = {2011}
} 

@article{Dame12a,
   Author = {Dame, A. and Marchand, E.},
   Title = {Second order optimization of mutual information for real-time image registration},
   Journal = {IEEE Trans. on Image Processing},
   Volume = {    21},
   Number = {9},
   Pages = {4190--4203},
   Month = {September},
   Year = {2012},
   url = {https://hal.inria.fr/hal-00750528}
}

@article{Kermorgant14a,
   Author = {Kermorgant, O. and Chaumette, F.},
   Title = {Dealing with constraints in sensor-based robot control},
   Journal = {IEEE Trans. on Robotics},
   Volume = {    30},
   Number = {1},
   Pages = {244--257},
   Publisher = {IEEE},
   Month = {February},
   Year = {2014}
}

@article{Marchand16a,
   Author = {Marchand, E. and Uchiyama, H. and Spindler, F.},
   Title = {Pose estimation for augmented reality: a hands-on survey},
   Journal = {IEEE Trans. on Visualization and Computer Graphics},
   Year = {2016},
   url = {https://hal.inria.fr/hal-01246370}
}

@inproceedings{olson2011tags,
    TITLE      = {{AprilTag}: A robust and flexible visual fiducial system},
    AUTHOR     = {Edwin Olson},
    BOOKTITLE  = {Proceedings of the {IEEE} International Conference on Robotics and
                 Automation ({ICRA})},
    YEAR       = {2011},
    MONTH      = {May},
    PAGES      = {3400-3407},
    KEYWORDS   = {Robot navigation, SLAM, Visual Fiducial, ARToolkit},
    PUBLISHER  = {IEEE},
}

@inproceedings{wang2016iros,
    AUTHOR     = {John Wang and Edwin Olson},
    TITLE      = {{AprilTag} 2: Efficient and robust fiducial detection},
    BOOKTITLE  = {Proceedings of the {IEEE/RSJ} International Conference on Intelligent
                 Robots and Systems {(IROS)}},
    YEAR       = {2016},
    MONTH      = {October},
}

<<<<<<< HEAD
@article{Pressigout:2007,
author = {Muriel Pressigout and Eric Marchand},
title = {Real-time Hybrid Tracking using Edge and Texture Information},
journal = {The International Journal of Robotics Research},
volume = {26},
number = {7},
pages = {689-713},
year = {2007},
doi = {10.1177/0278364907080477},

URL = { 
        https://doi.org/10.1177/0278364907080477
    
},
eprint = { 
        https://doi.org/10.1177/0278364907080477
    
}
,
    abstract = { This paper proposes a real-time, robust and effective tracking framework for visual servoing applications. The algorithm is based on the fusion of visual cues and on the estimation of a transformation (either a homography or a 3D pose). The parameters of this transformation are estimated using a non-linear minimization of a unique criterion that integrates information both on the texture and the edges of the tracked object. The proposed tracker is more robust and performs well in conditions where methods based on a single cue fail. The framework has been tested for 2D object motion estimation and pose computation. The method presented in this paper has been validated on several video sequences as well as in visual servoing experiments considering various objects. Results show the method to be robust to occlusions or textured backgrounds and suitable for visual servoing applications. }
}
=======
@INPROCEEDINGS{Huang_imagethresholding,
  author      = {Liang-kai Huang and Mao-j Iun and J. Wangt},
  title       = {Image thresholding by minimizing the measure of fuzziness},
  booktitle   = {Pattern Recognition, 1995,28(1):41-51. 113 International Archives of the Photogrammetry, Remote Sensing and Spatial Information Sciences. Vol. XXXVII. Part B2. Beijing 2008},
  year        = {}
}

@article{NYAS:NYAS1035,
  author      = {Prewitt, Judith M. S. and Mendelsohn, Mortimer L.},
  title       = {THE ANALYSIS OF CELL IMAGES*},
  journal     = {Annals of the New York Academy of Sciences},
  volume      = {128},
  number      = {3},
  publisher   = {Blackwell Publishing Ltd},
  issn        = {1749-6632},
  url         = {http://dx.doi.org/10.1111/j.1749-6632.1965.tb11715.x},
  doi         = {10.1111/j.1749-6632.1965.tb11715.x},
  pages       = {1035--1053},
  year        = {1966},
}

@article{article4310039,
  author      = {Ridler, T.W. and Calvard, S},
  year        = {1978},
  month       = {08},
  pages       = {630-632},
  title       = {Picture Thresholding Using an Iterative Selection Method},
  volume      = {8},
  booktitle   = {IEEE Transactions on Systems, Man, and Cybernetics - TSMC}
}

@article{Glasbey:1993:AHT:167725.167747,
  author      = {Glasbey, C. A.},
  title       = {An Analysis of Histogram-based Thresholding Algorithms},
  journal     = {CVGIP: Graph. Models Image Process.},
  issue_date  = {Nov. 1993},
  volume      = {55},
  number      = {6},
  month       = nov,
  year        = {1993},
  issn        = {1049-9652},
  pages       = {532--537},
  numpages    = {6},
  url         = {http://dx.doi.org/10.1006/cgip.1993.1040},
  doi         = {10.1006/cgip.1993.1040},
  acmid       = {167747},
  publisher   = {Academic Press, Inc.},
  address     = {Orlando, FL, USA},
}

@article{article4310076,
  author      = {N. Otsu},
  journal     = {IEEE Transactions on Systems, Man, and Cybernetics},
  title       = {A Threshold Selection Method from Gray-Level Histograms},
  year        = {1979},
  volume      = {9},
  number      = {1},
  pages       = {62-66},
  keywords    = {Displays;Gaussian distribution;Histograms;Least squares approximation;Marine vehicles;Q measurement;Radar tracking;Sea measurements;Surveillance;Target tracking},
  doi         = {10.1109/TSMC.1979.4310076},
  ISSN        = {0018-9472},
  month       = {Jan}
}

@article{doi:10.1177/25.7.70454,
  author      = {G W Zack and W E Rogers and S A Latt},
  title       = {Automatic measurement of sister chromatid exchange frequency.},
  journal     = {Journal of Histochemistry \& Cytochemistry},
  volume      = {25},
  number      = {7},
  pages       = {741-753},
  year        = {1977},
  doi         = {10.1177/25.7.70454},
  note        = {PMID: 70454},
  URL         = {https://doi.org/10.1177/25.7.70454},
  eprint      = {https://doi.org/10.1177/25.7.70454},
}

@article{articleSuzuki,
  author      = {Suzuki, Satoshi and be, KeiichiA},
  year        = {1985},
  month       = {03},
  pages       = {32-46},
  title       = {Topological structural analysis of digitized binary images by border following},
  volume      = {30},
  booktitle   = {Computer Vision, Graphics, and Image Processing}
}

@inproceedings{Hare:2011:OIJ:2072298.2072421,
  author      = {Hare, Jonathon S. and Samangooei, Sina and Dupplaw, David P.},
  title       = {OpenIMAJ and ImageTerrier: Java libraries and tools for scalable multimedia analysis and indexing of images},
  booktitle   = {Proceedings of the 19th ACM international conference on Multimedia},
  series      = {MM '11},
  year        = {2011},
  isbn        = {978-1-4503-0616-4},
  location    = {Scottsdale, Arizona, USA},
  pages       = {691--694},
  numpages    = {4},
  url         = {http://doi.acm.org/10.1145/2072298.2072421},
  doi         = {10.1145/2072298.2072421},
  acmid       = {2072421},
  publisher   = {ACM},
  address     = {New York, NY, USA},
}
>>>>>>> 7ccc1385
<|MERGE_RESOLUTION|>--- conflicted
+++ resolved
@@ -476,29 +476,21 @@
     MONTH      = {October},
 }
 
-<<<<<<< HEAD
 @article{Pressigout:2007,
-author = {Muriel Pressigout and Eric Marchand},
-title = {Real-time Hybrid Tracking using Edge and Texture Information},
-journal = {The International Journal of Robotics Research},
-volume = {26},
-number = {7},
-pages = {689-713},
-year = {2007},
-doi = {10.1177/0278364907080477},
-
-URL = { 
-        https://doi.org/10.1177/0278364907080477
-    
-},
-eprint = { 
-        https://doi.org/10.1177/0278364907080477
-    
-}
-,
-    abstract = { This paper proposes a real-time, robust and effective tracking framework for visual servoing applications. The algorithm is based on the fusion of visual cues and on the estimation of a transformation (either a homography or a 3D pose). The parameters of this transformation are estimated using a non-linear minimization of a unique criterion that integrates information both on the texture and the edges of the tracked object. The proposed tracker is more robust and performs well in conditions where methods based on a single cue fail. The framework has been tested for 2D object motion estimation and pose computation. The method presented in this paper has been validated on several video sequences as well as in visual servoing experiments considering various objects. Results show the method to be robust to occlusions or textured backgrounds and suitable for visual servoing applications. }
-}
-=======
+  author = {Muriel Pressigout and Eric Marchand},
+  title = {Real-time Hybrid Tracking using Edge and Texture Information},
+  journal = {The International Journal of Robotics Research},
+  volume = {26},
+  number = {7},
+  pages = {689-713},
+  year = {2007},
+  doi = {10.1177/0278364907080477},
+  URL = {https://doi.org/10.1177/0278364907080477},
+  eprint = {https://doi.org/10.1177/0278364907080477},
+  abstract = { This paper proposes a real-time, robust and effective tracking framework for visual servoing applications. The algorithm is based on the fusion of visual cues and on the estimation of a transformation (either a homography or a 3D pose). The parameters of this transformation are estimated using a non-linear minimization of a unique criterion that integrates information both on the texture and the edges of the tracked object. The proposed tracker is more robust and performs well in conditions where methods based on a single cue fail. The framework has been tested for 2D object motion estimation and pose computation. The method presented in this paper has been validated on several video sequences as well as in visual servoing experiments considering various objects. Results show the method to be robust to occlusions or textured backgrounds and suitable for visual servoing applications. }
+}
+
+
 @INPROCEEDINGS{Huang_imagethresholding,
   author      = {Liang-kai Huang and Mao-j Iun and J. Wangt},
   title       = {Image thresholding by minimizing the measure of fuzziness},
@@ -602,5 +594,4 @@
   acmid       = {2072421},
   publisher   = {ACM},
   address     = {New York, NY, USA},
-}
->>>>>>> 7ccc1385
+}