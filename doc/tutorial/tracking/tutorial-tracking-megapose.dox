--- conflicted
+++ resolved
@@ -28,38 +28,24 @@
     You may thus require a way to detect the object, such as an object detection neural network (available in ViSP with the class vpDetectorDNNOpenCV, see \ref tutorial-detection-dnn).
     For initial tests, the bounding box can also be provided by the user via click.
 
-<<<<<<< HEAD
 To see some results, scroll to the the end of this tutorial.
-=======
+
 For the 3D model and detection inputs required by megapose, we provide tutorials to help you get setup. See \ref tutorial-megapose-model for the 3D model creation and \ref tutorial-synthetic-blenderproc to train a detection network.
 With these tutorials and the tools presented therein, the work to use megapose can be almost fully automated as summed up in the figure below:
 
 \image html tutorial/tracking/megapose/megapose_pipeline.png
-
-
->>>>>>> 3f74e10c
 
 The MegaPose integration in ViSP is based on a client-server model:
 - The client, that uses either vpMegaPose or vpMegaPoseTracker, is C++-based. It sends pose estimation requests to the server.
 - The server is written in Python. It wraps around the MegaPose model. Each time a pose estimation is requested, the server reshapes the data and forwards it to MegaPose.
   It then sends back the information to the client.
 
-<<<<<<< HEAD
 \note The computer running the server needs a GPU. The client can run on the same computer as the server. It can also run on another computer without a GPU.
-  As Ethernet is used to communicate between client and server, both computers must be accessible on the Ethernet network.
-=======
-\note The computer running the server needs a GPU. The client can run on the same computer as the server. It can also run on another computer without a GPU. To obtain have a decent tracking speed, it is recommended to have both machines on the same network.
->>>>>>> 3f74e10c
+To obtain have a decent tracking speed, it is recommended to have both machines on the same network.
 
 This tutorial will explain how to install and run MegaPose and
 then demonstrate its usage with a simple object tracking application.
 
-
-
-<<<<<<< HEAD
-
-=======
->>>>>>> 3f74e10c
 \section megapose_install Installation
 
 \subsection megapose_cpp_install Installing the client
@@ -355,6 +341,4 @@
 
 To go further, you can look at an example of visual servoing using Megapose, available at \ref servoAfma6MegaposePBVS.cpp
 
-
-
 */