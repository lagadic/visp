--- conflicted
+++ resolved
@@ -74,10 +74,7 @@
   support for the ISO C++ 2011 standard. This support must be enabled with the
   -std=c++11 compiler option. Hereafter we give an example of a CMakeLists.txt
   file that allows to build sample-realsense.cpp that uses vpRealSense2 class.
-<<<<<<< HEAD
-
-=======
->>>>>>> fcaf0df9
+
   \code
 project(sample)
 cmake_minimum_required(VERSION 2.6)
