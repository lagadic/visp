/****************************************************************************
 *
 * ViSP, open source Visual Servoing Platform software.
 * Copyright (C) 2005 - 2019 by Inria. All rights reserved.
 *
 * This software is free software; you can redistribute it and/or modify
 * it under the terms of the GNU General Public License as published by
 * the Free Software Foundation; either version 2 of the License, or
 * (at your option) any later version.
 * See the file LICENSE.txt at the root directory of this source
 * distribution for additional information about the GNU GPL.
 *
 * For using ViSP with software that can not be combined with the GNU
 * GPL, please contact Inria about acquiring a ViSP Professional
 * Edition License.
 *
 * See http://visp.inria.fr for more information.
 *
 * This software was developed at:
 * Inria Rennes - Bretagne Atlantique
 * Campus Universitaire de Beaulieu
 * 35042 Rennes Cedex
 * France
 *
 * If you have questions regarding the use of this file, please contact
 * Inria at visp@inria.fr
 *
 * This file is provided AS IS with NO WARRANTY OF ANY KIND, INCLUDING THE
 * WARRANTY OF DESIGN, MERCHANTABILITY AND FITNESS FOR A PARTICULAR PURPOSE.
 *
 * Description:
 * Read/write images.
 *
 * Authors:
 * Eric Marchand
 *
 *****************************************************************************/

/*!
  \file vpImageIo.h
  \brief Read/write images
*/

#ifndef vpIMAGEIO_H
#define vpIMAGEIO_H

#include <visp3/core/vpDebug.h>
#include <visp3/core/vpImage.h>
#include <visp3/core/vpImageConvert.h>
#include <visp3/core/vpRGBa.h>

#include <iostream>
#include <stdio.h>

/*!
  \class vpImageIo

  \ingroup group_io_image

  \brief Read/write images with various image format.

  This class has its own implementation of PGM and PPM images read/write.

  This class may benefit from optional 3rd parties:
  - libpng: If installed this optional 3rd party is used to read/write PNG
    images. Installation instructions are provided here
    https://visp.inria.fr/3rd_png.
  - libjpeg: If installed this optional 3rd party is used to read/write JPEG
    images. Installation instructions are provided here
    https://visp.inria.fr/3rd_jpeg.
  - OpenCV: If installed this optional 3rd party is used to read/write other
    image formats TIFF, BMP, DIB, PBM, RASTER, JPEG2000. If libpng or libjpeg is
    not installed OpenCV is also used to consider these image formats.
    Installation instructions are provided here https://visp.inria.fr/3rd_opencv.

  The code below shows how to convert an PPM P6 image file format into
  a PGM P5 image file format. The extension of the filename is here
  used in read() and write() functions to set the image file format
  (".pgm" for PGM P5 and ".ppm" for PPM P6).

  \code
#include <visp3/io/vpImageIo.h>

int main()
{
  vpImage<unsigned char> I;
#if defined(_WIN32)
  std::string filename("C:/temp/ViSP-images/Klimt/Klimt.ppm");
#else // UNIX
  std::string filename("/local/soft/ViSP/ViSP-images/Klimt/Klimt.ppm");
#endif

  vpImageIo::read(I, filename); // Convert the color image in a gray level image
  vpImageIo::write(I, "Klimt.pgm"); // Write the image in a PGM P5 image file format
}
  \endcode

  This other example available in tutorial-image-reader.cpp shows how to
  read/write jpeg images. It supposes that `libjpeg` is installed.

  \include tutorial-image-reader.cpp
*/

class VISP_EXPORT vpImageIo
{

private:
  typedef enum {
    FORMAT_PGM,
    FORMAT_PPM,
    FORMAT_JPEG,
    FORMAT_PNG,
    // Formats supported by opencv
    FORMAT_TIFF,
    FORMAT_BMP,
    FORMAT_DIB,
    FORMAT_PBM,
    FORMAT_RASTER,
    FORMAT_JPEG2000,
    FORMAT_UNKNOWN
  } vpImageFormatType;

  static vpImageFormatType getFormat(const std::string &filename);
  static std::string getExtension(const std::string &filename);

public:
  //TODO:
  // Image IO backend for only jpeg and png formats
  enum vpImageIoBackendType {
    IO_DEFAULT_BACKEND,
    IO_LIB_BACKEND,
    IO_OPENCV_BACKEND,
    IO_SIMDLIB_BACKEND,
    IO_STB_IMAGE_BACKEND
  };

<<<<<<< HEAD
  static void read(vpImage<unsigned char> &I, const std::string &filename);
  static void read(vpImage<vpRGBa> &I, const std::string &filename);

  static void write(const vpImage<unsigned char> &I, const std::string &filename);
  static void write(const vpImage<vpRGBa> &I, const std::string &filename);
=======
  static void read(vpImage<unsigned char> &I, const std::string &filename, const vpImageIoBackendType& backend=IO_DEFAULT_BACKEND);
  static void read(vpImage<vpRGBa> &I, const std::string &filename, const vpImageIoBackendType& backend=IO_DEFAULT_BACKEND);

  static void write(const vpImage<unsigned char> &I, const std::string &filename, const vpImageIoBackendType& backend=IO_DEFAULT_BACKEND);
  static void write(const vpImage<vpRGBa> &I, const std::string &filename, const vpImageIoBackendType& backend=IO_DEFAULT_BACKEND);
>>>>>>> 557f1bed

  static void readPFM(vpImage<float> &I, const std::string &filename);

  static void readPGM(vpImage<unsigned char> &I, const std::string &filename);
  static void readPGM(vpImage<vpRGBa> &I, const std::string &filename);

  static void readPPM(vpImage<unsigned char> &I, const std::string &filename);
  static void readPPM(vpImage<vpRGBa> &I, const std::string &filename);

  static void readJPEG(vpImage<unsigned char> &I, const std::string &filename, const vpImageIoBackendType& backend=IO_DEFAULT_BACKEND);
  static void readJPEG(vpImage<vpRGBa> &I, const std::string &filename, const vpImageIoBackendType& backend=IO_DEFAULT_BACKEND);

  static void readPNG(vpImage<unsigned char> &I, const std::string &filename, const vpImageIoBackendType& backend=IO_DEFAULT_BACKEND);
  static void readPNG(vpImage<vpRGBa> &I, const std::string &filename, const vpImageIoBackendType& backend=IO_DEFAULT_BACKEND);

  static void writePFM(const vpImage<float> &I, const std::string &filename);

  static void writePGM(const vpImage<unsigned char> &I, const std::string &filename);
  static void writePGM(const vpImage<short> &I, const std::string &filename);
  static void writePGM(const vpImage<vpRGBa> &I, const std::string &filename);

  static void writePPM(const vpImage<unsigned char> &I, const std::string &filename);
  static void writePPM(const vpImage<vpRGBa> &I, const std::string &filename);

<<<<<<< HEAD
  static void writeJPEG(const vpImage<unsigned char> &I, const std::string &filename, const vpImageIoBackendType& backend=IO_DEFAULT_BACKEND);
  static void writeJPEG(const vpImage<vpRGBa> &I, const std::string &filename, const vpImageIoBackendType& backend=IO_DEFAULT_BACKEND);
=======
  static void writeJPEG(const vpImage<unsigned char> &I, const std::string &filename, int quality=90, const vpImageIoBackendType& backend=IO_DEFAULT_BACKEND);
  static void writeJPEG(const vpImage<vpRGBa> &I, const std::string &filename, int quality=90, const vpImageIoBackendType& backend=IO_DEFAULT_BACKEND);
>>>>>>> 557f1bed

  static void writePNG(const vpImage<unsigned char> &I, const std::string &filename, const vpImageIoBackendType& backend=IO_DEFAULT_BACKEND);
  static void writePNG(const vpImage<vpRGBa> &I, const std::string &filename, const vpImageIoBackendType& backend=IO_DEFAULT_BACKEND);
};
#endif<|MERGE_RESOLUTION|>--- conflicted
+++ resolved
@@ -134,19 +134,11 @@
     IO_STB_IMAGE_BACKEND
   };
 
-<<<<<<< HEAD
-  static void read(vpImage<unsigned char> &I, const std::string &filename);
-  static void read(vpImage<vpRGBa> &I, const std::string &filename);
-
-  static void write(const vpImage<unsigned char> &I, const std::string &filename);
-  static void write(const vpImage<vpRGBa> &I, const std::string &filename);
-=======
   static void read(vpImage<unsigned char> &I, const std::string &filename, const vpImageIoBackendType& backend=IO_DEFAULT_BACKEND);
   static void read(vpImage<vpRGBa> &I, const std::string &filename, const vpImageIoBackendType& backend=IO_DEFAULT_BACKEND);
 
   static void write(const vpImage<unsigned char> &I, const std::string &filename, const vpImageIoBackendType& backend=IO_DEFAULT_BACKEND);
   static void write(const vpImage<vpRGBa> &I, const std::string &filename, const vpImageIoBackendType& backend=IO_DEFAULT_BACKEND);
->>>>>>> 557f1bed
 
   static void readPFM(vpImage<float> &I, const std::string &filename);
 
@@ -171,13 +163,8 @@
   static void writePPM(const vpImage<unsigned char> &I, const std::string &filename);
   static void writePPM(const vpImage<vpRGBa> &I, const std::string &filename);
 
-<<<<<<< HEAD
-  static void writeJPEG(const vpImage<unsigned char> &I, const std::string &filename, const vpImageIoBackendType& backend=IO_DEFAULT_BACKEND);
-  static void writeJPEG(const vpImage<vpRGBa> &I, const std::string &filename, const vpImageIoBackendType& backend=IO_DEFAULT_BACKEND);
-=======
   static void writeJPEG(const vpImage<unsigned char> &I, const std::string &filename, int quality=90, const vpImageIoBackendType& backend=IO_DEFAULT_BACKEND);
   static void writeJPEG(const vpImage<vpRGBa> &I, const std::string &filename, int quality=90, const vpImageIoBackendType& backend=IO_DEFAULT_BACKEND);
->>>>>>> 557f1bed
 
   static void writePNG(const vpImage<unsigned char> &I, const std::string &filename, const vpImageIoBackendType& backend=IO_DEFAULT_BACKEND);
   static void writePNG(const vpImage<vpRGBa> &I, const std::string &filename, const vpImageIoBackendType& backend=IO_DEFAULT_BACKEND);
