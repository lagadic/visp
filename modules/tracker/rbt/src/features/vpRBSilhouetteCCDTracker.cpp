--- conflicted
+++ resolved
@@ -692,17 +692,12 @@
 
       // compute the mean value in the vicinity of a point
       // m_{ks} = I{k}^{s} = \sum_{l} w_{kls}{I_{kl}} : s = 1 or 2
-<<<<<<< HEAD
 #if VISP_DEBUG_CCD_TRACKER
       if (vic_k[0] >= I.getHeight() || vic_k[1] >= I.getWidth()) {
         throw vpException(vpException::badValue, "Reading out of image");
       }
 #endif
-
-      const vpRGBa pixelRGBa = I(vic_k[0], vic_k[1]);
-=======
       const vpRGBa pixelRGBa = I(static_cast<unsigned int>(vic_k[0]), static_cast<unsigned int>(vic_k[1]));
->>>>>>> 3645b751
       double *pixel = pix_ptr + k * 3;
       pixel[0] = static_cast<double>(pixelRGBa.R);
       pixel[1] = static_cast<double>(pixelRGBa.G);
