/****************************************************************************
 *
 * ViSP, open source Visual Servoing Platform software.
 * Copyright (C) 2005 - 2019 by Inria. All rights reserved.
 *
 * This software is free software; you can redistribute it and/or modify
 * it under the terms of the GNU General Public License as published by
 * the Free Software Foundation; either version 2 of the License, or
 * (at your option) any later version.
 * See the file LICENSE.txt at the root directory of this source
 * distribution for additional information about the GNU GPL.
 *
 * For using ViSP with software that can not be combined with the GNU
 * GPL, please contact Inria about acquiring a ViSP Professional
 * Edition License.
 *
 * See http://visp.inria.fr for more information.
 *
 * This software was developed at:
 * Inria Rennes - Bretagne Atlantique
 * Campus Universitaire de Beaulieu
 * 35042 Rennes Cedex
 * France
 *
 * If you have questions regarding the use of this file, please contact
 * Inria at visp@inria.fr
 *
 * This file is provided AS IS with NO WARRANTY OF ANY KIND, INCLUDING THE
 * WARRANTY OF DESIGN, MERCHANTABILITY AND FITNESS FOR A PARTICULAR PURPOSE.
 *
 * Description:
 * Image tools.
 *
 * Authors:
 * Fabien Spindler
 *
 *****************************************************************************/

#ifndef vpImageTools_H
#define vpImageTools_H

/*!
  \file vpImageTools.h

  \brief Various image tools; sub-image extraction, modification of
  the look up table, binarisation...
*/

#include <visp3/core/vpImage.h>

#ifdef VISP_HAVE_PTHREAD
#include <pthread.h>
#endif

#include <visp3/core/vpCameraParameters.h>
#include <visp3/core/vpImageException.h>
#include <visp3/core/vpMath.h>
#include <visp3/core/vpRect.h>
#include <visp3/core/vpRectOriented.h>

#include <fstream>
#include <iostream>
#include <math.h>
#include <string.h>

#if defined _OPENMP
#include <omp.h>
#endif

/*!
  \class vpImageTools

  \ingroup group_core_image

  \brief Various image tools; sub-image extraction, modification of
  the look up table, binarisation...
*/
class VISP_EXPORT vpImageTools
{
public:
  enum vpImageInterpolationType {
    INTERPOLATION_NEAREST, /*!< Nearest neighbor interpolation. */
    INTERPOLATION_LINEAR,  /*!< Bi-linear interpolation (optimized by SIMD lib if enabled). */
    INTERPOLATION_CUBIC,   /*!< Bi-cubic interpolation. */
    INTERPOLATION_AREA     /*!< Area interpolation (optimized by SIMD lib if enabled). */
  };

  template <class Type>
  static inline void binarise(vpImage<Type> &I, Type threshold1, Type threshold2, Type value1, Type value2, Type value3,
                              bool useLUT = true);
  static void changeLUT(vpImage<unsigned char> &I, unsigned char A, unsigned char newA, unsigned char B,
                        unsigned char newB);

  template <class Type>
  static void crop(const vpImage<Type> &I, double roi_top, double roi_left, unsigned int roi_height,
                   unsigned int roi_width, vpImage<Type> &crop, unsigned int v_scale = 1, unsigned int h_scale = 1);

  static void columnMean(const vpImage<double> &I, vpRowVector &result);

  template <class Type>
  static void crop(const vpImage<Type> &I, const vpImagePoint &topLeft, unsigned int roi_height, unsigned int roi_width,
                   vpImage<Type> &crop, unsigned int v_scale = 1, unsigned int h_scale = 1);
  template <class Type>
  static void crop(const vpImage<Type> &I, const vpRect &roi, vpImage<Type> &crop, unsigned int v_scale = 1,
                   unsigned int h_scale = 1);
  template <class Type>
  static void crop(const unsigned char *bitmap, unsigned int width, unsigned int height, const vpRect &roi,
                   vpImage<Type> &crop, unsigned int v_scale = 1, unsigned int h_scale = 1);

  static void extract(const vpImage<unsigned char> &Src, vpImage<unsigned char> &Dst, const vpRectOriented &r);
  static void extract(const vpImage<unsigned char> &Src, vpImage<double> &Dst, const vpRectOriented &r);

  template <class Type> static void flip(const vpImage<Type> &I, vpImage<Type> &newI);

  template <class Type> static void flip(vpImage<Type> &I);

  static void imageDifference(const vpImage<unsigned char> &I1, const vpImage<unsigned char> &I2,
                              vpImage<unsigned char> &Idiff);
  static void imageDifference(const vpImage<vpRGBa> &I1, const vpImage<vpRGBa> &I2, vpImage<vpRGBa> &Idiff);

  static void imageDifferenceAbsolute(const vpImage<unsigned char> &I1, const vpImage<unsigned char> &I2,
                                      vpImage<unsigned char> &Idiff);
  static void imageDifferenceAbsolute(const vpImage<double> &I1, const vpImage<double> &I2, vpImage<double> &Idiff);
  static void imageDifferenceAbsolute(const vpImage<vpRGBa> &I1, const vpImage<vpRGBa> &I2, vpImage<vpRGBa> &Idiff);

  static void imageAdd(const vpImage<unsigned char> &I1, const vpImage<unsigned char> &I2, vpImage<unsigned char> &Ires,
                       bool saturate = false);

  static void imageSubtract(const vpImage<unsigned char> &I1, const vpImage<unsigned char> &I2,
                            vpImage<unsigned char> &Ires, bool saturate = false);

  static void initUndistortMap(const vpCameraParameters &cam, unsigned int width, unsigned int height,
                               vpArray2D<int> &mapU, vpArray2D<int> &mapV,
                               vpArray2D<float> &mapDu, vpArray2D<float> &mapDv);

  static double interpolate(const vpImage<unsigned char> &I, const vpImagePoint &point,
                            const vpImageInterpolationType &method = INTERPOLATION_NEAREST);

<<<<<<< HEAD
  static double normalizedCorrelation(const vpImage<double> &I1, const vpImage<double> &I2);
=======
  static void integralImage(const vpImage<unsigned char> &I, vpImage<double> &II, vpImage<double> &IIsq);

  static double normalizedCorrelation(const vpImage<double> &I1, const vpImage<double> &I2,
                                      bool useOptimized = true);
>>>>>>> ebd32d81

  static void normalize(vpImage<double> &I);

  static void remap(const vpImage<unsigned char> &I, const vpArray2D<int> &mapU, const vpArray2D<int> &mapV,
                    const vpArray2D<float> &mapDu, const vpArray2D<float> &mapDv, vpImage<unsigned char> &Iundist);
  static void remap(const vpImage<vpRGBa> &I, const vpArray2D<int> &mapU, const vpArray2D<int> &mapV,
                    const vpArray2D<float> &mapDu, const vpArray2D<float> &mapDv, vpImage<vpRGBa> &Iundist);

  template <class Type>
<<<<<<< HEAD
  static void resize(const vpImage<Type> &I, vpImage<Type> &Ires, const unsigned int width, const unsigned int height,
                     const vpImageInterpolationType &method = INTERPOLATION_LINEAR, unsigned int nThreads = 0);

  template <class Type>
  static void resize(const vpImage<Type> &I, vpImage<Type> &Ires,
                     const vpImageInterpolationType &method = INTERPOLATION_LINEAR, unsigned int nThreads = 0);
=======
  static void resize(const vpImage<Type> &I, vpImage<Type> &Ires, unsigned int width, unsigned int height,
                     const vpImageInterpolationType &method = INTERPOLATION_NEAREST, unsigned int nThreads=0);

  template <class Type>
  static void resize(const vpImage<Type> &I, vpImage<Type> &Ires,
                     const vpImageInterpolationType &method = INTERPOLATION_NEAREST, unsigned int nThreads=0);

  static void templateMatching(const vpImage<unsigned char> &I, const vpImage<unsigned char> &I_tpl,
                               vpImage<double> &I_score, unsigned int step_u, unsigned int step_v,
                               bool useOptimized = true);
>>>>>>> ebd32d81

  template <class Type>
  static void undistort(const vpImage<Type> &I, const vpCameraParameters &cam, vpImage<Type> &newI,
                        unsigned int nThreads=2);

  template <class Type>
  static void undistort(const vpImage<Type> &I, vpArray2D<int> mapU, vpArray2D<int> mapV, vpArray2D<float> mapDu,
                        vpArray2D<float> mapDv, vpImage<Type> &newI);

  template <class Type>
  static void warpImage(const vpImage<Type> &src, const vpMatrix &T, vpImage<Type> &dst,
                        const vpImageInterpolationType &interpolation=INTERPOLATION_NEAREST,
                        bool fixedPointArithmetic=true, bool pixelCenter=false);

#if defined(VISP_BUILD_DEPRECATED_FUNCTIONS)
  /*!
    @name Deprecated functions
  */
  //@{
  template <class Type>
  vp_deprecated static void createSubImage(const vpImage<Type> &I, unsigned int i_sub, unsigned int j_sub,
                                           unsigned int nrow_sub, unsigned int ncol_sub, vpImage<Type> &S);

  template <class Type>
  vp_deprecated static void createSubImage(const vpImage<Type> &I, const vpRect &rect, vpImage<Type> &S);
//@}
#endif

private:
  // Cubic interpolation
  static float cubicHermite(const float A, const float B, const float C, const float D, const float t);

  template <class Type> static Type getPixelClamped(const vpImage<Type> &I, float u, float v);

  static int coordCast(double x);

  // Linear interpolation
  static double lerp(double A, double B, double t);
  static float lerp(float A, float B, float t);
  static int64_t lerp2(int64_t A, int64_t B, int64_t t, int64_t t_1);

<<<<<<< HEAD
=======
  static double normalizedCorrelation(const vpImage<double> &I1, const vpImage<double> &I2, const vpImage<double> &II,
                                      const vpImage<double> &IIsq, const vpImage<double> &II_tpl,
                                      const vpImage<double> &IIsq_tpl, unsigned int i0, unsigned int j0);

>>>>>>> ebd32d81
  template <class Type>
  static void resizeBicubic(const vpImage<Type> &I, vpImage<Type> &Ires, unsigned int i, unsigned int j,
                            float u, float v, float xFrac, float yFrac);

  template <class Type>
  static void resizeBilinear(const vpImage<Type> &I, vpImage<Type> &Ires, unsigned int i, unsigned int j,
<<<<<<< HEAD
                             int u0, int v0, float xFrac, float yFrac);
=======
                             float u, float v, float xFrac, float yFrac);
>>>>>>> ebd32d81

  template <class Type>
  static void resizeNearest(const vpImage<Type> &I, vpImage<Type> &Ires, unsigned int i, unsigned int j,
                            float u, float v);
<<<<<<< HEAD

  static void resizeSimdlib(const vpImage<vpRGBa>& Isrc, unsigned int resizeWidth, unsigned int resizeHeight,
                            vpImage<vpRGBa>& Idst, int method);
  static void resizeSimdlib(const vpImage<unsigned char>& Isrc, unsigned int resizeWidth, unsigned int resizeHeight,
                            vpImage<unsigned char>& Idst, int method);
=======
>>>>>>> ebd32d81

  template <class Type>
  static void warpNN(const vpImage<Type> &src, const vpMatrix &T, vpImage<Type> &dst, bool affine, bool centerCorner, bool fixedPoint);

  template <class Type>
  static void warpLinear(const vpImage<Type> &src, const vpMatrix &T, vpImage<Type> &dst, bool affine, bool centerCorner, bool fixedPoint);

  static bool checkFixedPoint(unsigned int x, unsigned int y, const vpMatrix &T, bool affine);
};

#if defined(VISP_BUILD_DEPRECATED_FUNCTIONS)
/*!
  Crop a region of interest (ROI) in an image.

  \deprecated This fonction is deprecated. You should rather use
  crop(const vpImage<Type> &, unsigned int, unsigned int, unsigned int,
  unsigned int, vpImage<Type> &).

  \param I : Input image from which a sub image will be extracted.
  \param roi_top : ROI vertical position of the upper/left corner in the input
  image.
  \param roi_left : ROI  horizontal position of the upper/left corner
  in the input image.
  \param roi_height : Cropped image height corresponding to the ROI height.
  \param roi_width : Cropped image width corresponding to the ROI height.
  \param crop : Cropped image.

  \sa crop(const vpImage<Type> &, unsigned int, unsigned int, unsigned int,
  unsigned int, vpImage<Type> &)
*/
template <class Type>
void vpImageTools::createSubImage(const vpImage<Type> &I, unsigned int roi_top, unsigned int roi_left,
                                  unsigned int roi_height, unsigned int roi_width, vpImage<Type> &crop)
{
  vpImageTools::crop(I, roi_top, roi_left, roi_height, roi_width, crop);
}

/*!
  Crop an image region of interest.

  \deprecated This fonction is deprecated. You should rather use
  crop(const vpImage<Type> &, const vpRect &, vpImage<Type> &).

  \param I : Input image from which a sub image will be extracted.

  \param roi : Region of interest in image \e I corresponding to the
  cropped part of the image.

  \param crop : Cropped image.

  \sa crop(const vpImage<Type> &, const vpRect &, vpImage<Type> &)
*/
template <class Type> void vpImageTools::createSubImage(const vpImage<Type> &I, const vpRect &roi, vpImage<Type> &crop)
{
  vpImageTools::crop(I, roi, crop);
}

#endif // #if defined(VISP_BUILD_DEPRECATED_FUNCTIONS)

/*!
  Crop a region of interest (ROI) in an image. The ROI coordinates and
  dimension are defined in the original image.

  Setting \e v_scale and \e h_scale to values different from 1 allows also to
  subsample the cropped image.

  \param I : Input image from which a sub image will be extracted.
  \param roi_top : ROI vertical position of the upper/left corner in the input
  image.
  \param roi_left : ROI  horizontal position of the upper/left corner
  in the input image.
  \param roi_height : Cropped image height corresponding
  to the ROI height.
  \param roi_width : Cropped image width corresponding to
  the ROI height.
  \param crop : Cropped image.
  \param v_scale [in] : Vertical subsampling factor applied to the ROI.
  \param h_scale [in] : Horizontal subsampling factor applied to the ROI.

  \sa crop(const vpImage<Type> &, const vpRect &, vpImage<Type> &)
*/
template <class Type>
void vpImageTools::crop(const vpImage<Type> &I, double roi_top, double roi_left, unsigned int roi_height,
                        unsigned int roi_width, vpImage<Type> &crop, unsigned int v_scale, unsigned int h_scale)
{
  int i_min = (std::max)((int)(ceil(roi_top / v_scale)), 0);
  int j_min = (std::max)((int)(ceil(roi_left / h_scale)), 0);
  int i_max = (std::min)((int)(ceil((roi_top + roi_height)) / v_scale), (int)(I.getHeight() / v_scale));
  int j_max = (std::min)((int)(ceil((roi_left + roi_width) / h_scale)), (int)(I.getWidth() / h_scale));

  unsigned int i_min_u = (unsigned int)i_min;
  unsigned int j_min_u = (unsigned int)j_min;

  unsigned int r_width = (unsigned int)(j_max - j_min);
  unsigned int r_height = (unsigned int)(i_max - i_min);

  crop.resize(r_height, r_width);

  if (v_scale == 1 && h_scale == 1) {
    for (unsigned int i = 0; i < r_height; i++) {
      void *src = (void *)(I[i + i_min_u] + j_min_u);
      void *dst = (void *)crop[i];
      memcpy(dst, src, r_width * sizeof(Type));
    }
  } else if (h_scale == 1) {
    for (unsigned int i = 0; i < r_height; i++) {
      void *src = (void *)(I[(i + i_min_u) * v_scale] + j_min_u);
      void *dst = (void *)crop[i];
      memcpy(dst, src, r_width * sizeof(Type));
    }
  } else {
    for (unsigned int i = 0; i < r_height; i++) {
      for (unsigned int j = 0; j < r_width; j++) {
        crop[i][j] = I[(i + i_min_u) * v_scale][(j + j_min_u) * h_scale];
      }
    }
  }
}

/*!
  Crop a region of interest (ROI) in an image. The ROI coordinates and
  dimension are defined in the original image.

  Setting \e v_scale and \e h_scale to values different from 1 allows also to
  subsample the cropped image.

  \param I : Input image from which a sub image will be extracted.
  \param topLeft : ROI position of the upper/left corner in the input image.
  \param roi_height : Cropped image height corresponding to the ROI height.
  \param roi_width : Cropped image width corresponding to the ROI height.
  \param crop : Cropped image.
  \param v_scale [in] : Vertical subsampling factor applied to the ROI.
  \param h_scale [in] : Horizontal subsampling factor applied to the ROI.

  \sa crop(const vpImage<Type> &, const vpRect &, vpImage<Type> &)
*/
template <class Type>
void vpImageTools::crop(const vpImage<Type> &I, const vpImagePoint &topLeft, unsigned int roi_height,
                        unsigned int roi_width, vpImage<Type> &crop, unsigned int v_scale, unsigned int h_scale)
{
  vpImageTools::crop(I, topLeft.get_i(), topLeft.get_j(), roi_height, roi_width, crop, v_scale, h_scale);
}

/*!
  Crop a region of interest (ROI) in an image. The ROI coordinates and
  dimension are defined in the original image.

  Setting \e v_scale and \e h_scale to values different from 1 allows also to
  subsample the cropped image.

  \param I : Input image from which a sub image will be extracted.

  \param roi : Region of interest in image \e I corresponding to the
  cropped part of the image.

  \param crop : Cropped image.
  \param v_scale [in] : Vertical subsampling factor applied to the ROI.
  \param h_scale [in] : Horizontal subsampling factor applied to the ROI.
*/
template <class Type>
void vpImageTools::crop(const vpImage<Type> &I, const vpRect &roi, vpImage<Type> &crop, unsigned int v_scale,
                        unsigned int h_scale)
{
  vpImageTools::crop(I, roi.getTop(), roi.getLeft(), (unsigned int)roi.getHeight(), (unsigned int)roi.getWidth(), crop,
                     v_scale, h_scale);
}

/*!
  Crop a region of interest (ROI) in an image. The ROI coordinates and
  dimension are defined in the original image.

  Setting \e v_scale and \e h_scale to values different from 1 allows also to
  subsample the cropped image.

  \param bitmap : Pointer to the input image from which a sub image will be
  extracted. \param width, height : Size of the input image.

  \param roi : Region of interest corresponding to the cropped part of the
  image.

  \param crop : Cropped image.
  \param v_scale [in] : Vertical subsampling factor applied to the ROI.
  \param h_scale [in] : Horizontal subsampling factor applied to the ROI.
*/
template <class Type>
void vpImageTools::crop(const unsigned char *bitmap, unsigned int width, unsigned int height, const vpRect &roi,
                        vpImage<Type> &crop, unsigned int v_scale, unsigned int h_scale)
{
  int i_min = (std::max)((int)(ceil(roi.getTop() / v_scale)), 0);
  int j_min = (std::max)((int)(ceil(roi.getLeft() / h_scale)), 0);
  int i_max = (std::min)((int)(ceil((roi.getTop() + roi.getHeight()) / v_scale)), (int)(height / v_scale));
  int j_max = (std::min)((int)(ceil((roi.getLeft() + roi.getWidth()) / h_scale)), (int)(width / h_scale));

  unsigned int i_min_u = (unsigned int)i_min;
  unsigned int j_min_u = (unsigned int)j_min;

  unsigned int r_width = (unsigned int)(j_max - j_min);
  unsigned int r_height = (unsigned int)(i_max - i_min);

  crop.resize(r_height, r_width);

  if (v_scale == 1 && h_scale == 1) {
    for (unsigned int i = 0; i < r_height; i++) {
      void *src = (void *)(bitmap + ((i + i_min_u) * width + j_min_u) * sizeof(Type));
      void *dst = (void *)crop[i];
      memcpy(dst, src, r_width * sizeof(Type));
    }
  } else if (h_scale == 1) {
    for (unsigned int i = 0; i < r_height; i++) {
      void *src = (void *)(bitmap + ((i + i_min_u) * width * v_scale + j_min_u) * sizeof(Type));
      void *dst = (void *)crop[i];
      memcpy(dst, src, r_width * sizeof(Type));
    }
  } else {
    for (unsigned int i = 0; i < r_height; i++) {
      unsigned int i_src = (i + i_min_u) * width * v_scale + j_min_u * h_scale;
      for (unsigned int j = 0; j < r_width; j++) {
        void *src = (void *)(bitmap + (i_src + j * h_scale) * sizeof(Type));
        void *dst = (void *)&crop[i][j];
        memcpy(dst, src, sizeof(Type));
      }
    }
  }
}

/*!
  Binarise an image.

  - Pixels whose values are less than \e threshold1 are set to \e value1

  - Pixels whose values are greater then or equal to \e threshold1 and
    less then or equal to \e threshold2 are set to \e value2

  - Pixels whose values are greater than \e threshold2 are set to \e value3
*/
template <class Type>
inline void vpImageTools::binarise(vpImage<Type> &I, Type threshold1, Type threshold2, Type value1, Type value2,
                                   Type value3, bool useLUT)
{
  if (useLUT) {
    std::cerr << "LUT not available for this type ! Will use the iteration method." << std::endl;
  }

  Type v;
  Type *p = I.bitmap;
  Type *pend = I.bitmap + I.getWidth() * I.getHeight();
  for (; p < pend; p++) {
    v = *p;
    if (v < threshold1)
      *p = value1;
    else if (v > threshold2)
      *p = value3;
    else
      *p = value2;
  }
}

/*!
  Binarise an image.

  - Pixels whose values are less than \e threshold1 are set to \e value1

  - Pixels whose values are greater then or equal to \e threshold1 and
    less then or equal to \e threshold2 are set to \e value2

  - Pixels whose values are greater than \e threshold2 are set to \e value3
*/
template <>
inline void vpImageTools::binarise(vpImage<unsigned char> &I, unsigned char threshold1, unsigned char threshold2,
                                   unsigned char value1, unsigned char value2, unsigned char value3, bool useLUT)
{
  if (useLUT) {
    // Construct the LUT
    unsigned char lut[256];
    for (unsigned int i = 0; i < 256; i++) {
      lut[i] = i < threshold1 ? value1 : (i > threshold2 ? value3 : value2);
    }

    I.performLut(lut);
  } else {
    unsigned char *p = I.bitmap;
    unsigned char *pend = I.bitmap + I.getWidth() * I.getHeight();
    for (; p < pend; p++) {
      unsigned char v = *p;
      if (v < threshold1)
        *p = value1;
      else if (v > threshold2)
        *p = value3;
      else
        *p = value2;
    }
  }
}

#ifdef VISP_HAVE_PTHREAD

#ifndef DOXYGEN_SHOULD_SKIP_THIS
template <class Type> class vpUndistortInternalType
{
public:
  Type *src;
  Type *dst;
  unsigned int width;
  unsigned int height;
  vpCameraParameters cam;
  unsigned int nthreads;
  unsigned int threadid;

public:
  vpUndistortInternalType() : src(NULL), dst(NULL), width(0), height(0), cam(), nthreads(0), threadid(0) {}

  vpUndistortInternalType(const vpUndistortInternalType<Type> &u) { *this = u; }
  vpUndistortInternalType &operator=(const vpUndistortInternalType<Type> &u)
  {
    src = u.src;
    dst = u.dst;
    width = u.width;
    height = u.height;
    cam = u.cam;
    nthreads = u.nthreads;
    threadid = u.threadid;

    return *this;
  }

  static void *vpUndistort_threaded(void *arg);
};

template <class Type> void *vpUndistortInternalType<Type>::vpUndistort_threaded(void *arg)
{
  vpUndistortInternalType<Type> *undistortSharedData = static_cast<vpUndistortInternalType<Type> *>(arg);
  int offset = (int)undistortSharedData->threadid;
  int width = (int)undistortSharedData->width;
  int height = (int)undistortSharedData->height;
  int nthreads = (int)undistortSharedData->nthreads;

  double u0 = undistortSharedData->cam.get_u0();
  double v0 = undistortSharedData->cam.get_v0();
  double px = undistortSharedData->cam.get_px();
  double py = undistortSharedData->cam.get_py();
  double kud = undistortSharedData->cam.get_kud();

  double invpx = 1.0 / px;
  double invpy = 1.0 / py;

  double kud_px2 = kud * invpx * invpx;
  double kud_py2 = kud * invpy * invpy;

  Type *dst = undistortSharedData->dst + (height / nthreads * offset) * width;
  Type *src = undistortSharedData->src;

  for (double v = height / nthreads * offset; v < height / nthreads * (offset + 1); v++) {
    double deltav = v - v0;
    // double fr1 = 1.0 + kd * (vpMath::sqr(deltav * invpy));
    double fr1 = 1.0 + kud_py2 * deltav * deltav;

    for (double u = 0; u < width; u++) {
      // computation of u,v : corresponding pixel coordinates in I.
      double deltau = u - u0;
      // double fr2 = fr1 + kd * (vpMath::sqr(deltau * invpx));
      double fr2 = fr1 + kud_px2 * deltau * deltau;

      double u_double = deltau * fr2 + u0;
      double v_double = deltav * fr2 + v0;

      // computation of the bilinear interpolation

      // declarations
      int u_round = (int)(u_double);
      int v_round = (int)(v_double);
      if (u_round < 0.f)
        u_round = -1;
      if (v_round < 0.f)
        v_round = -1;
      double du_double = (u_double) - (double)u_round;
      double dv_double = (v_double) - (double)v_round;
      Type v01;
      Type v23;
      if ((0 <= u_round) && (0 <= v_round) && (u_round < ((width)-1)) && (v_round < ((height)-1))) {
        // process interpolation
        const Type *_mp = &src[v_round * width + u_round];
        v01 = (Type)(_mp[0] + ((_mp[1] - _mp[0]) * du_double));
        _mp += width;
        v23 = (Type)(_mp[0] + ((_mp[1] - _mp[0]) * du_double));
        *dst = (Type)(v01 + ((v23 - v01) * dv_double));
      } else {
        *dst = 0;
      }
      dst++;
    }
  }

  pthread_exit((void *)0);
  return NULL;
}
#endif // DOXYGEN_SHOULD_SKIP_THIS
#endif // VISP_HAVE_PTHREAD

/*!
  Undistort an image

  \param I : Input image to undistort.

  \param cam : Parameters of the camera causing distortion.

  \param undistI : Undistorted output image. The size of this image
  will be the same than the input image \e I. If the distortion
  parameter \f$K_d\f$ is null (see cam.get_kd_mp()), \e undistI is
  just a copy of \e I.

  \param nThreads : Number of threads to use if pthreads library is available.

  \warning This function works only with Types authorizing "+,-,
  multiplication by a scalar" operators.

  \warning This function is time consuming :
    - On "Rhea"(Intel Core 2 Extreme X6800 2.93GHz, 2Go RAM)
      or "Charon"(Intel Xeon 3 GHz, 2Go RAM) : ~8 ms for a 640x480 image.

  \note If you want to undistort multiple images, you should call `vpImageTools::initUndistortMap()`
  once and then `vpImageTools::remap()` to undistort the images. This will be less time consuming.

  \sa initUndistortMap, remap
*/
template <class Type>
void vpImageTools::undistort(const vpImage<Type> &I, const vpCameraParameters &cam, vpImage<Type> &undistI,
                             unsigned int nThreads)
{
#ifdef VISP_HAVE_PTHREAD
  //
  // Optimized version using pthreads
  //
  unsigned int width = I.getWidth();
  unsigned int height = I.getHeight();

  undistI.resize(height, width);

  double kud = cam.get_kud();

  // if (kud == 0) {
  if (std::fabs(kud) <= std::numeric_limits<double>::epsilon()) {
    // There is no need to undistort the image
    undistI = I;
    return;
  }

  unsigned int nthreads = nThreads;
  pthread_attr_t attr;
  pthread_t *callThd = new pthread_t[nthreads];
  pthread_attr_init(&attr);
  pthread_attr_setdetachstate(&attr, PTHREAD_CREATE_JOINABLE);

  vpUndistortInternalType<Type> *undistortSharedData;
  undistortSharedData = new vpUndistortInternalType<Type>[nthreads];

  for (unsigned int i = 0; i < nthreads; i++) {
    // Each thread works on a different set of data.
    //    vpTRACE("create thread %d", i);
    undistortSharedData[i].src = I.bitmap;
    undistortSharedData[i].dst = undistI.bitmap;
    undistortSharedData[i].width = I.getWidth();
    undistortSharedData[i].height = I.getHeight();
    undistortSharedData[i].cam = cam;
    undistortSharedData[i].nthreads = nthreads;
    undistortSharedData[i].threadid = i;
    pthread_create(&callThd[i], &attr, &vpUndistortInternalType<Type>::vpUndistort_threaded, &undistortSharedData[i]);
  }
  pthread_attr_destroy(&attr);
  /* Wait on the other threads */

  for (unsigned int i = 0; i < nthreads; i++) {
    //  vpTRACE("join thread %d", i);
    pthread_join(callThd[i], NULL);
  }

  delete[] callThd;
  delete[] undistortSharedData;
#else  // VISP_HAVE_PTHREAD
  (void)nThreads;
  //
  // optimized version without pthreads
  //
  unsigned int width = I.getWidth();
  unsigned int height = I.getHeight();

  undistI.resize(height, width);

  double u0 = cam.get_u0();
  double v0 = cam.get_v0();
  double px = cam.get_px();
  double py = cam.get_py();
  double kud = cam.get_kud();

  // if (kud == 0) {
  if (std::fabs(kud) <= std::numeric_limits<double>::epsilon()) {
    // There is no need to undistort the image
    undistI = I;
    return;
  }

  double invpx = 1.0 / px;
  double invpy = 1.0 / py;

  double kud_px2 = kud * invpx * invpx;
  double kud_py2 = kud * invpy * invpy;

  Type *dst = undistI.bitmap;
  for (double v = 0; v < height; v++) {
    double deltav = v - v0;
    // double fr1 = 1.0 + kd * (vpMath::sqr(deltav * invpy));
    double fr1 = 1.0 + kud_py2 * deltav * deltav;

    for (double u = 0; u < width; u++) {
      // computation of u,v : corresponding pixel coordinates in I.
      double deltau = u - u0;
      // double fr2 = fr1 + kd * (vpMath::sqr(deltau * invpx));
      double fr2 = fr1 + kud_px2 * deltau * deltau;

      double u_double = deltau * fr2 + u0;
      double v_double = deltav * fr2 + v0;

      // printf("[%g][%g] %g %g : ", u, v, u_double, v_double );

      // computation of the bilinear interpolation

      // declarations
      int u_round = (int)(u_double);
      int v_round = (int)(v_double);
      if (u_round < 0.f)
        u_round = -1;
      if (v_round < 0.f)
        v_round = -1;
      double du_double = (u_double) - (double)u_round;
      double dv_double = (v_double) - (double)v_round;
      Type v01;
      Type v23;
      if ((0 <= u_round) && (0 <= v_round) && (u_round < (((int)width) - 1)) && (v_round < (((int)height) - 1))) {
        // process interpolation
        const Type *_mp = &I[(unsigned int)v_round][(unsigned int)u_round];
        v01 = (Type)(_mp[0] + ((_mp[1] - _mp[0]) * du_double));
        _mp += width;
        v23 = (Type)(_mp[0] + ((_mp[1] - _mp[0]) * du_double));
        *dst = (Type)(v01 + ((v23 - v01) * dv_double));
        // printf("R %d G %d B %d\n", dst->R, dst->G, dst->B);
      } else {
        *dst = 0;
      }
      dst++;
    }
  }
#endif // VISP_HAVE_PTHREAD

#if 0
  // non optimized version
  int width = I.getWidth();
  int height = I.getHeight();

  undistI.resize(height,width);

  double u0 = cam.get_u0();
  double v0 = cam.get_v0();
  double px = cam.get_px();
  double py = cam.get_py();
  double kd = cam.get_kud();

  if (kd == 0) {
    // There is no need to undistort the image
    undistI = I;
    return;
  }

  for(int v = 0 ; v < height; v++){
    for(int u = 0; u < height; u++){
      double r2 = vpMath::sqr(((double)u - u0)/px) +
                  vpMath::sqr(((double)v-v0)/py);
      double u_double = ((double)u - u0)*(1.0+kd*r2) + u0;
      double v_double = ((double)v - v0)*(1.0+kd*r2) + v0;
      undistI[v][u] = I.getPixelBI((float)u_double,(float)v_double);
    }
  }
#endif
}

/*!
  Undistort an image.

  \param I       : Input image to undistort.
  \param mapU    : Map that contains at each destination coordinate the u-coordinate in the source image.
  \param mapV    : Map that contains at each destination coordinate the v-coordinate in the source image.
  \param mapDu   : Map that contains at each destination coordinate the \f$ \Delta u \f$ for the interpolation.
  \param mapDv   : Map that contains at each destination coordinate the \f$ \Delta v \f$ for the interpolation.
  \param newI    : Undistorted output image. The size of this image will be the same as the input image \e I.

  \note To undistort a fisheye image, you have to first call initUndistortMap() function to calculate maps and then
  call undistort() with input maps.

 */
template <class Type>
void vpImageTools::undistort(const vpImage<Type> &I, vpArray2D<int> mapU, vpArray2D<int> mapV, vpArray2D<float> mapDu,
                             vpArray2D<float> mapDv, vpImage<Type> &newI)
{
  remap(I, mapU, mapV, mapDu, mapDv, newI);
}

/*!
  Flip vertically the input image and give the result in the output image.

  \param I : Input image to flip.
  \param newI : Output image which is the flipped input image.
*/
template <class Type> void vpImageTools::flip(const vpImage<Type> &I, vpImage<Type> &newI)
{
  unsigned int height = 0, width = 0;

  height = I.getHeight();
  width = I.getWidth();
  newI.resize(height, width);

  for (unsigned int i = 0; i < height; i++) {
    memcpy(newI.bitmap + i * width, I.bitmap + (height - 1 - i) * width, width * sizeof(Type));
  }
}

/*!
  Flip vertically the input image.

  \param I : Input image which is flipped and modified in output.

  The following example shows how to use this function:
  \code
#include <visp3/core/vpImage.h>
#include <visp3/core/vpImageTools.h>
#include <visp3/io/vpImageIo.h>

int main()
{
  vpImage<vpRGBa> I;
#ifdef _WIN32
  std::string filename("C:/temp/ViSP-images/Klimt/Klimt.ppm");
#else
  std::string filename("/local/soft/ViSP/ViSP-images/Klimt/Klimt.ppm");
#endif

  // Read an image from the disk
  vpImageIo::read(I, filename);

  // Flip the image
  vpImageTools::flip(I);

  // Write the image in a PGM P5 image file format
  vpImageIo::write(I, "Klimt-flip.ppm");
}
  \endcode
*/
template <class Type> void vpImageTools::flip(vpImage<Type> &I)
{
  unsigned int height = 0, width = 0;
  unsigned int i = 0;
  vpImage<Type> Ibuf;

  height = I.getHeight();
  width = I.getWidth();
  Ibuf.resize(1, width);

  for (i = 0; i < height / 2; i++) {
    memcpy(Ibuf.bitmap, I.bitmap + i * width, width * sizeof(Type));

    memcpy(I.bitmap + i * width, I.bitmap + (height - 1 - i) * width, width * sizeof(Type));
    memcpy(I.bitmap + (height - 1 - i) * width, Ibuf.bitmap, width * sizeof(Type));
  }
}

template <class Type> Type vpImageTools::getPixelClamped(const vpImage<Type> &I, float u, float v)
{
  int x = vpMath::round(u);
  int y = vpMath::round(v);
  x = (std::max)(0, (std::min)(x, static_cast<int>(I.getWidth())-1));
  y = (std::max)(0, (std::min)(y, static_cast<int>(I.getHeight())-1));

  return I[y][x];
}

// Reference:
// http://blog.demofox.org/2015/08/15/resizing-images-with-bicubic-interpolation/
template <class Type>
void vpImageTools::resizeBicubic(const vpImage<Type> &I, vpImage<Type> &Ires, unsigned int i,
                                 unsigned int j, float u, float v, float xFrac, float yFrac)
{
  // 1st row
  Type p00 = getPixelClamped(I, u - 1, v - 1);
  Type p01 = getPixelClamped(I, u + 0, v - 1);
  Type p02 = getPixelClamped(I, u + 1, v - 1);
  Type p03 = getPixelClamped(I, u + 2, v - 1);

  // 2nd row
  Type p10 = getPixelClamped(I, u - 1, v + 0);
  Type p11 = getPixelClamped(I, u + 0, v + 0);
  Type p12 = getPixelClamped(I, u + 1, v + 0);
  Type p13 = getPixelClamped(I, u + 2, v + 0);

  // 3rd row
  Type p20 = getPixelClamped(I, u - 1, v + 1);
  Type p21 = getPixelClamped(I, u + 0, v + 1);
  Type p22 = getPixelClamped(I, u + 1, v + 1);
  Type p23 = getPixelClamped(I, u + 2, v + 1);

  // 4th row
  Type p30 = getPixelClamped(I, u - 1, v + 2);
  Type p31 = getPixelClamped(I, u + 0, v + 2);
  Type p32 = getPixelClamped(I, u + 1, v + 2);
  Type p33 = getPixelClamped(I, u + 2, v + 2);

  float col0 = cubicHermite(p00, p01, p02, p03, xFrac);
  float col1 = cubicHermite(p10, p11, p12, p13, xFrac);
  float col2 = cubicHermite(p20, p21, p22, p23, xFrac);
  float col3 = cubicHermite(p30, p31, p32, p33, xFrac);
  float value = cubicHermite(col0, col1, col2, col3, yFrac);
  Ires[i][j] = vpMath::saturate<Type>(value);
}

template <>
inline void vpImageTools::resizeBicubic(const vpImage<vpRGBa> &I, vpImage<vpRGBa> &Ires, unsigned int i,
                                        unsigned int j, float u, float v, float xFrac, float yFrac)
{
  // 1st row
  vpRGBa p00 = getPixelClamped(I, u - 1, v - 1);
  vpRGBa p01 = getPixelClamped(I, u + 0, v - 1);
  vpRGBa p02 = getPixelClamped(I, u + 1, v - 1);
  vpRGBa p03 = getPixelClamped(I, u + 2, v - 1);

  // 2nd row
  vpRGBa p10 = getPixelClamped(I, u - 1, v + 0);
  vpRGBa p11 = getPixelClamped(I, u + 0, v + 0);
  vpRGBa p12 = getPixelClamped(I, u + 1, v + 0);
  vpRGBa p13 = getPixelClamped(I, u + 2, v + 0);

  // 3rd row
  vpRGBa p20 = getPixelClamped(I, u - 1, v + 1);
  vpRGBa p21 = getPixelClamped(I, u + 0, v + 1);
  vpRGBa p22 = getPixelClamped(I, u + 1, v + 1);
  vpRGBa p23 = getPixelClamped(I, u + 2, v + 1);

  // 4th row
  vpRGBa p30 = getPixelClamped(I, u - 1, v + 2);
  vpRGBa p31 = getPixelClamped(I, u + 0, v + 2);
  vpRGBa p32 = getPixelClamped(I, u + 1, v + 2);
  vpRGBa p33 = getPixelClamped(I, u + 2, v + 2);

  for (int c = 0; c < 3; c++) {
    float col0 = cubicHermite(static_cast<float>(reinterpret_cast<unsigned char *>(&p00)[c]),
                              static_cast<float>(reinterpret_cast<unsigned char *>(&p01)[c]),
                              static_cast<float>(reinterpret_cast<unsigned char *>(&p02)[c]),
                              static_cast<float>(reinterpret_cast<unsigned char *>(&p03)[c]), xFrac);
    float col1 = cubicHermite(static_cast<float>(reinterpret_cast<unsigned char *>(&p10)[c]),
                              static_cast<float>(reinterpret_cast<unsigned char *>(&p11)[c]),
                              static_cast<float>(reinterpret_cast<unsigned char *>(&p12)[c]),
                              static_cast<float>(reinterpret_cast<unsigned char *>(&p13)[c]), xFrac);
    float col2 = cubicHermite(static_cast<float>(reinterpret_cast<unsigned char *>(&p20)[c]),
                              static_cast<float>(reinterpret_cast<unsigned char *>(&p21)[c]),
                              static_cast<float>(reinterpret_cast<unsigned char *>(&p22)[c]),
                              static_cast<float>(reinterpret_cast<unsigned char *>(&p23)[c]), xFrac);
    float col3 = cubicHermite(static_cast<float>(reinterpret_cast<unsigned char *>(&p30)[c]),
                              static_cast<float>(reinterpret_cast<unsigned char *>(&p31)[c]),
                              static_cast<float>(reinterpret_cast<unsigned char *>(&p32)[c]),
                              static_cast<float>(reinterpret_cast<unsigned char *>(&p33)[c]), xFrac);
    float value = cubicHermite(col0, col1, col2, col3, yFrac);

    reinterpret_cast<unsigned char *>(&Ires[i][j])[c] = vpMath::saturate<unsigned char>(value);
  }
}

template <class Type>
void vpImageTools::resizeBilinear(const vpImage<Type> &I, vpImage<Type> &Ires, unsigned int i,
<<<<<<< HEAD
                                  unsigned int j, int u0, int v0, float xFrac, float yFrac)
=======
                                  unsigned int j, float u, float v, float xFrac, float yFrac)
>>>>>>> ebd32d81
{
  int u1 = (std::min)(static_cast<int>(I.getWidth()) - 1, u0 + 1);
  int v1 = v0;

  int u2 = u0;
  int v2 = (std::min)(static_cast<int>(I.getHeight()) - 1, v0 + 1);

  int u3 = u1;
  int v3 = v2;

  float col0 = lerp(I[v0][u0], I[v1][u1], xFrac);
  float col1 = lerp(I[v2][u2], I[v3][u3], xFrac);
  float value = lerp(col0, col1, yFrac);

  Ires[i][j] = vpMath::saturate<Type>(value);
}

template <>
inline void vpImageTools::resizeBilinear(const vpImage<vpRGBa> &I, vpImage<vpRGBa> &Ires, unsigned int i,
<<<<<<< HEAD
                                         unsigned int j, int u0, int v0, float xFrac, float yFrac)
=======
                                         unsigned int j, float u, float v, float xFrac, float yFrac)
>>>>>>> ebd32d81
{
  int u1 = (std::min)(static_cast<int>(I.getWidth()) - 1, u0 + 1);
  int v1 = v0;

  int u2 = u0;
  int v2 = (std::min)(static_cast<int>(I.getHeight()) - 1, v0 + 1);

  int u3 = (std::min)(static_cast<int>(I.getWidth()) - 1, u0 + 1);
  int v3 = (std::min)(static_cast<int>(I.getHeight()) - 1, v0 + 1);

  for (int c = 0; c < 3; c++) {
    float col0 = lerp(static_cast<float>(reinterpret_cast<const unsigned char *>(&I[v0][u0])[c]),
                      static_cast<float>(reinterpret_cast<const unsigned char *>(&I[v1][u1])[c]), xFrac);
    float col1 = lerp(static_cast<float>(reinterpret_cast<const unsigned char *>(&I[v2][u2])[c]),
                      static_cast<float>(reinterpret_cast<const unsigned char *>(&I[v3][u3])[c]), xFrac);
    float value = lerp(col0, col1, yFrac);

    reinterpret_cast<unsigned char *>(&Ires[i][j])[c] = vpMath::saturate<unsigned char>(value);
  }
}

template <class Type>
void vpImageTools::resizeNearest(const vpImage<Type> &I, vpImage<Type> &Ires, unsigned int i,
                                 unsigned int j, float u, float v)
{
  Ires[i][j] = getPixelClamped(I, u, v);
}

/*!
  Resize the image using one interpolation method (by default it uses the
  nearest neighbor interpolation).

  \param I : Input image.
  \param Ires : Output image resized to \e width, \e height.
  \param width : Resized width.
  \param height : Resized height.
  \param method : Interpolation method.
  \param nThreads : Number of threads to use if OpenMP is available
  (zero will let OpenMP uses the optimal number of threads).

  \warning The input \e I and output \e Ires images must be different objects.

  \note The SIMD lib is used to accelerate processing on x86 and ARM architecture for:
    - unsigned char and vpRGBa image types
    - and only with INTERPOLATION_AREA and INTERPOLATION_LINEAR methods
*/
template <class Type>
void vpImageTools::resize(const vpImage<Type> &I, vpImage<Type> &Ires, unsigned int width,
                          unsigned int height, const vpImageInterpolationType &method,
                          unsigned int nThreads)
{
  Ires.resize(height, width);

  vpImageTools::resize(I, Ires, method, nThreads);
}

/*!
  Resize the image using one interpolation method (by default it uses the
  nearest neighbor interpolation).

  \param I : Input image.
  \param Ires : Output image resized (you have to init the image \e Ires at
  the desired size).
  \param method : Interpolation method.
  \param nThreads : Number of threads to use if OpenMP is available
  (zero will let OpenMP uses the optimal number of threads).

  \warning The input \e I and output \e Ires images must be different objects.

  \note The SIMD lib is used to accelerate processing on x86 and ARM architecture for:
    - unsigned char and vpRGBa image types
    - and only with INTERPOLATION_AREA and INTERPOLATION_LINEAR methods
*/
template <class Type>
void vpImageTools::resize(const vpImage<Type> &I, vpImage<Type> &Ires, const vpImageInterpolationType &method,
                          unsigned int
                        #if defined _OPENMP
                          nThreads
                        #endif
                          )
{
  if (I.getWidth() < 2 || I.getHeight() < 2 || Ires.getWidth() < 2 || Ires.getHeight() < 2) {
    std::cerr << "Input or output image is too small!" << std::endl;
    return;
  }

  if (method == INTERPOLATION_AREA) {
    std::cerr << "INTERPOLATION_AREA is not implemented for this type." << std::endl;
    return;
  }

  const float scaleY = I.getHeight() / static_cast<float>(Ires.getHeight());
  const float scaleX = I.getWidth() / static_cast<float>(Ires.getWidth());
  const float half = 0.5f;

#if defined _OPENMP
  if (nThreads > 0) {
    omp_set_num_threads(static_cast<int>(nThreads));
  }
  #pragma omp parallel for schedule(dynamic)
#endif
  for (int i = 0; i < static_cast<int>(Ires.getHeight()); i++) {
    const float v = (i + half) * scaleY - half;
    const int v0 = static_cast<int>(v);
    const float yFrac = v - v0;

    for (unsigned int j = 0; j < Ires.getWidth(); j++) {
      const float u = (j + half) * scaleX - half;
      const int u0 = static_cast<int>(u);
      const float xFrac = u - u0;

      if (method == INTERPOLATION_NEAREST) {
        resizeNearest(I, Ires, static_cast<unsigned int>(i), j, u, v);
      } else if (method == INTERPOLATION_LINEAR) {
        resizeBilinear(I, Ires, static_cast<unsigned int>(i), j, u0, v0, xFrac, yFrac);
      } else if (method == INTERPOLATION_CUBIC) {
        resizeBicubic(I, Ires, static_cast<unsigned int>(i), j, u, v, xFrac, yFrac);
      }
    }
  }
}

template <> inline
void vpImageTools::resize(const vpImage<unsigned char> &I, vpImage<unsigned char> &Ires,
                          const vpImageInterpolationType &method, unsigned int
                                                                  #if defined _OPENMP
                                                                    nThreads
                                                                  #endif
                          )
{
  if (I.getWidth() < 2 || I.getHeight() < 2 || Ires.getWidth() < 2 || Ires.getHeight() < 2) {
    std::cerr << "Input or output image is too small!" << std::endl;
    return;
  }

  if (method == INTERPOLATION_LINEAR) {
#if 1
    resizeSimdlib(I, Ires.getWidth(), Ires.getHeight(), Ires, INTERPOLATION_LINEAR);
#else
    const int nbits = 16;
    const int precision = 1 << nbits;
    const float precision_1 = 1 / static_cast<float>(precision);
    const int64_t precision2 = 1ULL << (2*nbits);
    const float precision_2 = 1 / static_cast<float>(precision2);

    const float ratioW = I.getWidth() / static_cast<float>(Ires.getWidth());
    const float ratioH = I.getHeight() / static_cast<float>(Ires.getHeight());
    const float half = 0.5f;

    const int64_t ratioW_i64 = static_cast<int64_t>(ratioW * precision);
    const int64_t ratioH_i64 = static_cast<int64_t>(ratioH * precision);
    const int64_t half_i64 = static_cast<int64_t>(half * precision);
    const int64_t offsetW = static_cast<int64_t>(half * ratioW_i64) - half_i64;
    const int64_t offsetH = static_cast<int64_t>(half * ratioH_i64) - half_i64;
    const int64_t width_1_i64 = static_cast<int64_t>(I.getWidth()-1 * precision);
    const int64_t height_1_i64 = static_cast<int64_t>(I.getHeight()-1 * precision);

#if defined _OPENMP
  if (nThreads > 0) {
    omp_set_num_threads(static_cast<int>(nThreads));
  }
  #pragma omp parallel for schedule(dynamic)
#endif
    for (int i = 0; i < static_cast<int>(Ires.getHeight()); i++) {
      int64_t y = i*ratioH_i64 + offsetH;
      int64_t y_lower = y & (~0xFFFF);
      if (y < 0) {
        y = 0;
        y_lower = 0;
      } else if (y > height_1_i64) {
        y = height_1_i64;
        y_lower = 0;
      }
      const int64_t t = y - y_lower;
      const int64_t t_1 = precision - t;
      const int y_ = static_cast<int>(y_lower >> nbits);

      for (unsigned int j = 0; j < Ires.getWidth(); j++) {
        int64_t x = j*ratioW_i64 + offsetW;
        int64_t x_lower = x & (~0xFFFF);
        if (x < 0) {
          x = 0;
          x_lower = 0;
        } else if (x > width_1_i64) {
          x = width_1_i64;
          x_lower = 0;
        }
        const int64_t s = x - x_lower;
        const int64_t s_1 = precision - s;
        const int x_ = static_cast<int>(x_lower >> nbits);

        if (y_ < static_cast<int>(I.getHeight())-1 && x_ < static_cast<int>(I.getWidth())-1) {
          const unsigned char val00 = I[y_][x_];
          const unsigned char val01 = I[y_][x_+1];
          const unsigned char val10 = I[y_+1][x_];
          const unsigned char val11 = I[y_+1][x_+1];
          const int64_t interp_i64 = s_1*t_1*val00 + s*t_1*val01 + s_1*t*val10 + s*t*val11;
          const float interp = (interp_i64 >> (nbits*2)) + (interp_i64 & 0xFFFFFFFF) * precision_2;
          Ires[i][j] = vpMath::saturate<unsigned char>(interp);
        } else if (y_ < static_cast<int>(I.getHeight())-1) {
          const unsigned char val00 = I[y_][x_];
          const unsigned char val10 = I[y_+1][x_];
          const int64_t interp_i64 = t_1*val00 + t*val10;
          const float interp = (interp_i64 >> nbits) + (interp_i64 & 0xFFFF) * precision_1;
          Ires[i][j] = vpMath::saturate<unsigned char>(interp);
        } else if (x_ < static_cast<int>(I.getWidth())-1) {
          const unsigned char val00 = I[y_][x_];
          const unsigned char val01 = I[y_][x_+1];
          const int64_t interp_i64 = s_1*val00 + s*val01;
          const float interp = (interp_i64 >> nbits) + (interp_i64 & 0xFFFF) * precision_1;
          Ires[i][j] = vpMath::saturate<unsigned char>(interp);
        } else {
          Ires[i][j] = I[y_][x_];
        }
      }
    }
<<<<<<< HEAD
#endif
  } else if (method == INTERPOLATION_AREA) {
#if 1
    resizeSimdlib(I, Ires.getWidth(), Ires.getHeight(), Ires, INTERPOLATION_AREA);
#endif
  } else {
    const float scaleY = I.getHeight() / static_cast<float>(Ires.getHeight());
    const float scaleX = I.getWidth() / static_cast<float>(Ires.getWidth());
    const float half = 0.5f;
=======
  } else if (method == INTERPOLATION_LINEAR) {
    const int32_t precision = 1 << 16;
    int64_t scaleY = static_cast<int64_t>((I.getHeight() - 1) / static_cast<float>(Ires.getHeight() - 1) * precision);
    int64_t scaleX = static_cast<int64_t>((I.getWidth() - 1) / static_cast<float>(Ires.getWidth() - 1) * precision);
>>>>>>> ebd32d81

#if defined _OPENMP
    if (nThreads > 0) {
      omp_set_num_threads(static_cast<int>(nThreads));
    }
#pragma omp parallel for schedule(dynamic)
#endif
    for (int i = 0; i < static_cast<int>(Ires.getHeight()); i++) {
      float v = (i + half) * scaleY - half;
      float yFrac = v - static_cast<int>(v);

      for (unsigned int j = 0; j < Ires.getWidth(); j++) {
<<<<<<< HEAD
        float u = (j + half) * scaleX - half;
        float xFrac = u - static_cast<int>(u);

        if (method == INTERPOLATION_NEAREST) {
          resizeNearest(I, Ires, static_cast<unsigned int>(i), j, u, v);
        } else if (method == INTERPOLATION_CUBIC) {
          resizeBicubic(I, Ires, static_cast<unsigned int>(i), j, u, v, xFrac, yFrac);
=======
        int64_t u = j * scaleX;
        int64_t uround = u & (~0xFFFF);
        int64_t cratio = u - uround;
        int64_t x_ = u >> 16;
        int64_t cfrac = precision - cratio;

        if (y_ + 1 < static_cast<int64_t>(I.getHeight()) && x_ + 1 < static_cast<int64_t>(I.getWidth())) {
          uint16_t up = vpEndian::reinterpret_cast_uchar_to_uint16_LE(I.bitmap + y_ * I.getWidth() + x_);
          uint16_t down = vpEndian::reinterpret_cast_uchar_to_uint16_LE(I.bitmap + (y_ + 1) * I.getWidth() + x_);

          Ires[i][j] = static_cast<unsigned char>((((up & 0x00FF) * rfrac + (down & 0x00FF) * rratio) * cfrac +
                                                  ((up >> 8) * rfrac + (down >> 8) * rratio) * cratio) >> 32);
        } else if (y_ + 1 < static_cast<int64_t>(I.getHeight())) {
          Ires[i][j] = static_cast<unsigned char>(((*(I.bitmap + y_ * I.getWidth() + x_)
                                                  * rfrac + *(I.bitmap + (y_ + 1) * I.getWidth() + x_) * rratio)) >> 16);
        } else if (x_ + 1 < static_cast<int64_t>(I.getWidth())) {
          uint16_t up = vpEndian::reinterpret_cast_uchar_to_uint16_LE(I.bitmap + y_ * I.getWidth() + x_);
          Ires[i][j] = static_cast<unsigned char>(((up & 0x00FF) * cfrac + (up >> 8) * cratio) >> 16);
        } else {
          Ires[i][j] = *(I.bitmap + y_ * I.getWidth() + x_);
>>>>>>> ebd32d81
        }
      }
    }
  }
}

template <> inline
void vpImageTools::resize(const vpImage<vpRGBa> &I, vpImage<vpRGBa> &Ires,
                          const vpImageInterpolationType &method, unsigned int
                                                                  #if defined _OPENMP
                                                                    nThreads
                                                                  #endif
                          )
{
  if (I.getWidth() < 2 || I.getHeight() < 2 || Ires.getWidth() < 2 || Ires.getHeight() < 2) {
    std::cerr << "Input or output image is too small!" << std::endl;
    return;
  }

  if (method == INTERPOLATION_LINEAR) {
#if 1
    resizeSimdlib(I, Ires.getWidth(), Ires.getHeight(), Ires, INTERPOLATION_LINEAR);
#else
    const int nbits = 16;
    const int precision = 1 << nbits;
    const float precision_1 = 1 / static_cast<float>(precision);
    const int64_t precision2 = 1ULL << (2 * nbits);
    const float precision_2 = 1 / static_cast<float>(precision2);

    const float ratioW = I.getWidth() / static_cast<float>(Ires.getWidth());
    const float ratioH = I.getHeight() / static_cast<float>(Ires.getHeight());
    const float half = 0.5f;

    const int64_t ratioW_i64 = static_cast<int64_t>(ratioW * precision);
    const int64_t ratioH_i64 = static_cast<int64_t>(ratioH * precision);
    const int64_t half_i64 = static_cast<int64_t>(half * precision);
    const int64_t offsetW = static_cast<int64_t>(half * ratioW_i64) - half_i64;
    const int64_t offsetH = static_cast<int64_t>(half * ratioH_i64) - half_i64;
    const int64_t width_1_i64 = static_cast<int64_t>(I.getWidth() - 1 * precision);
    const int64_t height_1_i64 = static_cast<int64_t>(I.getHeight() - 1 * precision);

#if defined _OPENMP
    if (nThreads > 0) {
      omp_set_num_threads(static_cast<int>(nThreads));
    }
#pragma omp parallel for schedule(dynamic)
#endif
    for (int i = 0; i < static_cast<int>(Ires.getHeight()); i++) {
      int64_t y = i * ratioH_i64 + offsetH;
      int64_t y_lower = y & (~0xFFFF);
      if (y < 0) {
        y = 0;
        y_lower = 0;
      } else if (y > height_1_i64) {
        y = height_1_i64;
        y_lower = 0;
      }
      const int64_t t = y - y_lower;
      const int64_t t_1 = precision - t;
      const int y_ = static_cast<int>(y_lower >> nbits);

      for (unsigned int j = 0; j < Ires.getWidth(); j++) {
        int64_t x = j * ratioW_i64 + offsetW;
        int64_t x_lower = x & (~0xFFFF);
        if (x < 0) {
          x = 0;
          x_lower = 0;
        } else if (x > width_1_i64) {
          x = width_1_i64;
          x_lower = 0;
        }
        const int64_t s = x - x_lower;
        const int64_t s_1 = precision - s;
        const int x_ = static_cast<int>(x_lower >> nbits);

        if (y_ < static_cast<int>(I.getHeight()) - 1 && x_ < static_cast<int>(I.getWidth()) - 1) {
          int64_t col0 = lerp2((I.bitmap + y_ * I.getWidth() + x_)->R, (I.bitmap + (y_ + 1) * I.getWidth() + x_)->R, t, t_1);
          int64_t col1 = lerp2((I.bitmap + y_ * I.getWidth() + x_ + 1)->R, (I.bitmap + (y_ + 1) * I.getWidth() + x_ + 1)->R, t, t_1);
          const int64_t valueR = lerp2(col0, col1, s, s_1);

          col0 = lerp2((I.bitmap + y_ * I.getWidth() + x_)->G, (I.bitmap + (y_ + 1) * I.getWidth() + x_)->G, t, t_1);
          col1 = lerp2((I.bitmap + y_ * I.getWidth() + x_ + 1)->G, (I.bitmap + (y_ + 1) * I.getWidth() + x_ + 1)->G, t, t_1);
          const int64_t valueG = lerp2(col0, col1, s, s_1);

          col0 = lerp2((I.bitmap + y_ * I.getWidth() + x_)->B, (I.bitmap + (y_ + 1) * I.getWidth() + x_)->B, t, t_1);
          col1 = lerp2((I.bitmap + y_ * I.getWidth() + x_ + 1)->B, (I.bitmap + (y_ + 1) * I.getWidth() + x_ + 1)->B, t, t_1);
          const int64_t valueB = lerp2(col0, col1, s, s_1);

          const float valueR_flt = (valueR >> (nbits * 2)) + (valueR & 0xFFFFFFFF) * precision_2;
          const float valueG_flt = (valueG >> (nbits * 2)) + (valueG & 0xFFFFFFFF) * precision_2;
          const float valueB_flt = (valueB >> (nbits * 2)) + (valueB & 0xFFFFFFFF) * precision_2;

          Ires[i][j] = vpRGBa(vpMath::saturate<unsigned char>(valueR_flt),
                              vpMath::saturate<unsigned char>(valueG_flt),
                              vpMath::saturate<unsigned char>(valueB_flt));
        } else if (y_ + 1 < static_cast<int64_t>(I.getHeight())) {
          const int64_t valueR = lerp2((I.bitmap + y_ * I.getWidth() + x_)->R, (I.bitmap + (y_ + 1) * I.getWidth() + x_)->R, t, t_1);
          const int64_t valueG = lerp2((I.bitmap + y_ * I.getWidth() + x_)->G, (I.bitmap + (y_ + 1) * I.getWidth() + x_)->G, t, t_1);
          const int64_t valueB = lerp2((I.bitmap + y_ * I.getWidth() + x_)->B, (I.bitmap + (y_ + 1) * I.getWidth() + x_)->B, t, t_1);

          const float valueR_flt = (valueR >> nbits) + (valueR & 0xFFFF) * precision_1;
          const float valueG_flt = (valueG >> nbits) + (valueG & 0xFFFF) * precision_1;
          const float valueB_flt = (valueB >> nbits) + (valueB & 0xFFFF) * precision_1;

          Ires[i][j] = vpRGBa(vpMath::saturate<unsigned char>(valueR_flt),
                              vpMath::saturate<unsigned char>(valueG_flt),
                              vpMath::saturate<unsigned char>(valueB_flt));
        } else if (x_ + 1 < static_cast<int64_t>(I.getWidth())) {
          const int64_t valueR = lerp2((I.bitmap + x_)->R, (I.bitmap + x_ + 1)->R, s, s_1);
          const int64_t valueG = lerp2((I.bitmap + x_)->G, (I.bitmap + x_ + 1)->G, s, s_1);
          const int64_t valueB = lerp2((I.bitmap + x_)->B, (I.bitmap + x_ + 1)->B, s, s_1);

          const float valueR_flt = (valueR >> nbits) + (valueR & 0xFFFF) * precision_1;
          const float valueG_flt = (valueG >> nbits) + (valueG & 0xFFFF) * precision_1;
          const float valueB_flt = (valueB >> nbits) + (valueB & 0xFFFF) * precision_1;

          Ires[i][j] = vpRGBa(vpMath::saturate<unsigned char>(valueR_flt),
                              vpMath::saturate<unsigned char>(valueG_flt),
                              vpMath::saturate<unsigned char>(valueB_flt));
        } else {
          Ires[i][j] = *(I.bitmap + y_ * I.getWidth() + x_);
        }
      }
    }
#endif
  } else if (method == INTERPOLATION_AREA) {
    resizeSimdlib(I, Ires.getWidth(), Ires.getHeight(), Ires, INTERPOLATION_AREA);
  } else {
<<<<<<< HEAD
    const float scaleY = I.getHeight() / static_cast<float>(Ires.getHeight());
    const float scaleX = I.getWidth() / static_cast<float>(Ires.getWidth());
    const float half = 0.5f;
=======
    const int32_t precision = 1 << 16;
    int64_t scaleY = static_cast<int64_t>((I.getHeight() - 1) / static_cast<float>(Ires.getHeight() - 1) * precision);
    int64_t scaleX = static_cast<int64_t>((I.getWidth() - 1) / static_cast<float>(Ires.getWidth() - 1) * precision);
>>>>>>> ebd32d81

  #if defined _OPENMP
    if (nThreads > 0) {
      omp_set_num_threads(static_cast<int>(nThreads));
    }
    #pragma omp parallel for schedule(dynamic)
  #endif
    for (int i = 0; i < static_cast<int>(Ires.getHeight()); i++) {
      float v = (i + half) * scaleY - half;
      float yFrac = v - static_cast<int>(v);

      for (unsigned int j = 0; j < Ires.getWidth(); j++) {
        float u = (j + half) * scaleX - half;
        float xFrac = u - static_cast<int>(u);

        if (method == INTERPOLATION_NEAREST) {
          resizeNearest(I, Ires, static_cast<unsigned int>(i), j, u, v);
        } else if (method == INTERPOLATION_CUBIC) {
          resizeBicubic(I, Ires, static_cast<unsigned int>(i), j, u, v, xFrac, yFrac);
        }
      }
    }
  }
}

/*!
  Apply a warping (affine or perspective) transformation to an image.

  \param src : Input image.
  \param T : Transformation / warping matrix, a `2x3` matrix for an affine transformation
  or a `3x3` matrix for a perspective transformation (homography).
  \param dst : Output image, if empty it will be of the same size than src and zero-initialized.
  \param interpolation : Interpolation method (only INTERPOLATION_NEAREST and INTERPOLATION_LINEAR
  are accepted, if INTERPOLATION_CUBIC is passed, INTERPOLATION_NEAREST will be used instead).
  \param fixedPointArithmetic : If true and if `pixelCenter` is false, fixed-point arithmetic is used if
  possible. Otherwise (e.g. the input image is too big) it fallbacks to the default implementation.
  \param pixelCenter : If true, pixel coordinates are at (0.5, 0.5), otherwise at (0,0). Fixed-point
  arithmetic cannot be used with `pixelCenter` option.
*/
template <class Type>
void vpImageTools::warpImage(const vpImage<Type> &src, const vpMatrix &T, vpImage<Type> &dst,
                             const vpImageInterpolationType &interpolation,
                             bool fixedPointArithmetic, bool pixelCenter)
{
  if ((T.getRows() != 2 && T.getRows() != 3) || T.getCols() != 3) {
    std::cerr << "Input transformation must be a (2x3) or (3x3) matrix." << std::endl;
    return;
  }

  if (src.getSize() == 0) {
    return;
  }

  const bool affine = (T.getRows() == 2);
  const bool interp_NN = (interpolation == INTERPOLATION_NEAREST) || (interpolation == INTERPOLATION_CUBIC);

  if (dst.getSize() == 0) {
    dst.resize(src.getHeight(), src.getWidth(), Type(0));
  }

  vpMatrix M = T;
  if (affine) {
    double D = M[0][0] * M[1][1] - M[0][1] * M[1][0];
    D = !vpMath::nul(D, std::numeric_limits<double>::epsilon()) ? 1.0 / D : 0;
    double A11 = M[1][1] * D, A22 = M[0][0] * D;
    M[0][0] = A11; M[0][1] *= -D;
    M[1][0] *= -D; M[1][1] = A22;
    double b1 = -M[0][0] * M[0][2] - M[0][1] * M[1][2];
    double b2 = -M[1][0] * M[0][2] - M[1][1] * M[1][2];
    M[0][2] = b1; M[1][2] = b2;
  } else {
    M = T.inverseByLU();
  }

  if (fixedPointArithmetic && !pixelCenter) {
    fixedPointArithmetic = checkFixedPoint(0, 0, M, affine) &&
                           checkFixedPoint(dst.getWidth()-1, 0, M, affine) &&
                           checkFixedPoint(0, dst.getHeight()-1, M, affine) &&
                           checkFixedPoint(dst.getWidth() - 1, dst.getHeight() - 1, M, affine);
  }

  if (interp_NN) {
    //nearest neighbor interpolation
    warpNN(src, M, dst, affine, pixelCenter, fixedPointArithmetic);
  } else {
    //bilinear interpolation
    warpLinear(src, M, dst, affine, pixelCenter, fixedPointArithmetic);
  }
}

template <class Type>
void vpImageTools::warpNN(const vpImage<Type> &src, const vpMatrix &T, vpImage<Type> &dst, bool affine,
                          bool centerCorner, bool fixedPoint)
{
  if (fixedPoint && !centerCorner) {
    const int nbits = 16;
    const int32_t precision = 1 << nbits;
    const float precision_1 = 1 / static_cast<float>(precision);

    int32_t a0_i32 = static_cast<int32_t>(T[0][0] * precision);
    int32_t a1_i32 = static_cast<int32_t>(T[0][1] * precision);
    int32_t a2_i32 = static_cast<int32_t>(T[0][2] * precision);
    int32_t a3_i32 = static_cast<int32_t>(T[1][0] * precision);
    int32_t a4_i32 = static_cast<int32_t>(T[1][1] * precision);
    int32_t a5_i32 = static_cast<int32_t>(T[1][2] * precision);
    int32_t a6_i32 = T.getRows() == 3 ? static_cast<int32_t>(T[2][0] * precision) : 0;
    int32_t a7_i32 = T.getRows() == 3 ? static_cast<int32_t>(T[2][1] * precision) : 0;
    int32_t a8_i32 = T.getRows() == 3 ? static_cast<int32_t>(T[2][2] * precision) : 1;

    int32_t height_1_i32 = static_cast<int32_t>((src.getHeight() - 1) * precision) + 0x8000;
    int32_t width_1_i32 = static_cast<int32_t>((src.getWidth() - 1) * precision) + 0x8000;

    if (affine) {
      for (unsigned int i = 0; i < dst.getHeight(); i++) {
        int32_t xi = a2_i32;
        int32_t yi = a5_i32;

        for (unsigned int j = 0; j < dst.getWidth(); j++) {
          if (yi >= 0 && yi < height_1_i32 && xi >= 0 && xi < width_1_i32) {
            float x_ = (xi >> nbits) + (xi & 0xFFFF) * precision_1;
            float y_ = (yi >> nbits) + (yi & 0xFFFF) * precision_1;

            int x = vpMath::round(x_);
            int y = vpMath::round(y_);
            dst[i][j] = src[y][x];
          }

          xi += a0_i32;
          yi += a3_i32;
        }

        a2_i32 += a1_i32;
        a5_i32 += a4_i32;
      }
    } else {
      for (unsigned int i = 0; i < dst.getHeight(); i++) {
        int64_t xi = a2_i32;
        int64_t yi = a5_i32;
        int64_t wi = a8_i32;

        for (unsigned int j = 0; j < dst.getWidth(); j++) {
          if (wi != 0 && yi >= 0 && yi <= (static_cast<int>(src.getHeight()) - 1)*wi &&
              xi >= 0 && xi <= (static_cast<int>(src.getWidth()) - 1)*wi) {
            float w_ = (wi >> nbits) + (wi & 0xFFFF) * precision_1;
            float x_ = ((xi >> nbits) + (xi & 0xFFFF) * precision_1) / w_;
            float y_ = ((yi >> nbits) + (yi & 0xFFFF) * precision_1) / w_;

            int x = vpMath::round(x_);
            int y = vpMath::round(y_);

            dst[i][j] = src[y][x];
          }

          xi += a0_i32;
          yi += a3_i32;
          wi += a6_i32;
        }

        a2_i32 += a1_i32;
        a5_i32 += a4_i32;
        a8_i32 += a7_i32;
      }
    }
  } else {
    double a0 = T[0][0];  double a1 = T[0][1];  double a2 = T[0][2];
    double a3 = T[1][0];  double a4 = T[1][1];  double a5 = T[1][2];
    double a6 = affine ? 0.0 : T[2][0];
    double a7 = affine ? 0.0 : T[2][1];
    double a8 = affine ? 1.0 : T[2][2];

    for (unsigned int i = 0; i < dst.getHeight(); i++) {
      for (unsigned int j = 0; j < dst.getWidth(); j++) {
        double x = a0 * (centerCorner ? j + 0.5 : j) + a1 * (centerCorner ? i + 0.5 : i) + a2;
        double y = a3 * (centerCorner ? j + 0.5 : j) + a4 * (centerCorner ? i + 0.5 : i) + a5;
        double w = a6 * (centerCorner ? j + 0.5 : j) + a7 * (centerCorner ? i + 0.5 : i) + a8;

        if (vpMath::nul(w, std::numeric_limits<double>::epsilon())) {
          w = 1.0;
        }

        int x_ = centerCorner ? coordCast(x / w) : vpMath::round(x / w);
        int y_ = centerCorner ? coordCast(y / w) : vpMath::round(y / w);

        if (x_ >= 0 && x_ < static_cast<int>(src.getWidth()) &&
            y_ >= 0 && y_ < static_cast<int>(src.getHeight())) {
          dst[i][j] = src[y_][x_];
        }
      }
    }
  }
}

template <class Type>
void vpImageTools::warpLinear(const vpImage<Type> &src, const vpMatrix &T, vpImage<Type> &dst, bool affine,
                              bool centerCorner, bool fixedPoint)
{
  if (fixedPoint && !centerCorner) {
    const int nbits = 16;
    const int64_t precision = 1 << nbits;
    const float precision_1 = 1 / static_cast<float>(precision);
    const int64_t precision2 = 1ULL << (2 * nbits);
    const float precision_2 = 1 / static_cast<float>(precision2);

    int64_t a0_i64 = static_cast<int64_t>(T[0][0] * precision);
    int64_t a1_i64 = static_cast<int64_t>(T[0][1] * precision);
    int64_t a2_i64 = static_cast<int64_t>(T[0][2] * precision);
    int64_t a3_i64 = static_cast<int64_t>(T[1][0] * precision);
    int64_t a4_i64 = static_cast<int64_t>(T[1][1] * precision);
    int64_t a5_i64 = static_cast<int64_t>(T[1][2] * precision);
    int64_t a6_i64 = T.getRows() == 3 ? static_cast<int64_t>(T[2][0] * precision) : 0;
    int64_t a7_i64 = T.getRows() == 3 ? static_cast<int64_t>(T[2][1] * precision) : 0;
    int64_t a8_i64 = T.getRows() == 3 ? static_cast<int64_t>(T[2][2] * precision) : 1;

    int64_t height_i64 = static_cast<int64_t>(src.getHeight() * precision);
    int64_t width_i64 = static_cast<int64_t>(src.getWidth() * precision);

    if (affine) {
      for (unsigned int i = 0; i < dst.getHeight(); i++) {
        int64_t xi_ = a2_i64;
        int64_t yi_ = a5_i64;

        for (unsigned int j = 0; j < dst.getWidth(); j++) {
          if (yi_ >= 0 && yi_ < height_i64 && xi_ >= 0 && xi_ < width_i64) {
            const int64_t xi_lower = xi_ & (~0xFFFF);
            const int64_t yi_lower = yi_ & (~0xFFFF);

            const int64_t t = yi_ - yi_lower;
            const int64_t t_1 = precision - t;
            const int64_t s = xi_ - xi_lower;
            const int64_t s_1 = precision - s;

            const int x_ = static_cast<int>(xi_ >> nbits);
            const int y_ = static_cast<int>(yi_ >> nbits);

            if (y_ < static_cast<int>(src.getHeight())-1 && x_ < static_cast<int>(src.getWidth())-1) {
              const Type val00 = src[y_][x_];
              const Type val01 = src[y_][x_+1];
              const Type val10 = src[y_+1][x_];
              const Type val11 = src[y_+1][x_+1];
              const int64_t interp_i64 = static_cast<int64_t>(s_1*t_1*val00 + s*t_1*val01 + s_1*t*val10 + s*t*val11);
              const float interp = (interp_i64 >> (nbits*2)) + (interp_i64 & 0xFFFFFFFF) * precision_2;
              dst[i][j] = vpMath::saturate<Type>(interp);
            } else if (y_ < static_cast<int>(src.getHeight())-1) {
              const Type val00 = src[y_][x_];
              const Type val10 = src[y_+1][x_];
              const int64_t interp_i64 = static_cast<int64_t>(t_1*val00 + t*val10);
              const float interp = (interp_i64 >> nbits) + (interp_i64 & 0xFFFF) * precision_1;
              dst[i][j] = vpMath::saturate<Type>(interp);
            } else if (x_ < static_cast<int>(src.getWidth())-1) {
              const Type val00 = src[y_][x_];
              const Type val01 = src[y_][x_+1];
              const int64_t interp_i64 = static_cast<int64_t>(s_1*val00 + s*val01);
              const float interp = (interp_i64 >> nbits) + (interp_i64 & 0xFFFF) * precision_1;
              dst[i][j] = vpMath::saturate<Type>(interp);
            } else {
              dst[i][j] = src[y_][x_];
            }
          }

          xi_ += a0_i64;
          yi_ += a3_i64;
        }

        a2_i64 += a1_i64;
        a5_i64 += a4_i64;
      }
    } else {
      for (unsigned int i = 0; i < dst.getHeight(); i++) {
        int64_t xi = a2_i64;
        int64_t yi = a5_i64;
        int64_t wi = a8_i64;

        for (unsigned int j = 0; j < dst.getWidth(); j++) {
          if (wi != 0 && yi >= 0 && yi <= (static_cast<int>(src.getHeight()) - 1)*wi &&
              xi >= 0 && xi <= (static_cast<int>(src.getWidth()) - 1)*wi) {
            const float wi_ = (wi >> nbits) + (wi & 0xFFFF) * precision_1;
            const float xi_ = ((xi >> nbits) + (xi & 0xFFFF) * precision_1) / wi_;
            const float yi_ = ((yi >> nbits) + (yi & 0xFFFF) * precision_1) / wi_;

            const int x_ = static_cast<int>(xi_);
            const int y_ = static_cast<int>(yi_);

            const float t = yi_ - y_;
            const float s = xi_ - x_;

            if (y_ < static_cast<int>(src.getHeight()) - 1 && x_ < static_cast<int>(src.getWidth()) - 1) {
              const Type val00 = src[y_][x_];
              const Type val01 = src[y_][x_ + 1];
              const Type val10 = src[y_ + 1][x_];
              const Type val11 = src[y_ + 1][x_ + 1];
              const float col0 = lerp(val00, val01, s);
              const float col1 = lerp(val10, val11, s);
              const float interp = lerp(col0, col1, t);
              dst[i][j] = vpMath::saturate<Type>(interp);
            } else if (y_ < static_cast<int>(src.getHeight()) - 1) {
              const Type val00 = src[y_][x_];
              const Type val10 = src[y_ + 1][x_];
              const float interp = lerp(val00, val10, t);
              dst[i][j] = vpMath::saturate<Type>(interp);
            } else if (x_ < static_cast<int>(src.getWidth()) - 1) {
              const Type val00 = src[y_][x_];
              const Type val01 = src[y_][x_ + 1];
              const float interp = lerp(val00, val01, s);
              dst[i][j] = vpMath::saturate<Type>(interp);
            } else {
              dst[i][j] = src[y_][x_];
            }
          }

          xi += a0_i64;
          yi += a3_i64;
          wi += a6_i64;
        }

        a2_i64 += a1_i64;
        a5_i64 += a4_i64;
        a8_i64 += a7_i64;
      }
    }
  } else {
    double a0 = T[0][0];  double a1 = T[0][1];  double a2 = T[0][2];
    double a3 = T[1][0];  double a4 = T[1][1];  double a5 = T[1][2];
    double a6 = affine ? 0.0 : T[2][0];
    double a7 = affine ? 0.0 : T[2][1];
    double a8 = affine ? 1.0 : T[2][2];

    for (unsigned int i = 0; i < dst.getHeight(); i++) {
      for (unsigned int j = 0; j < dst.getWidth(); j++) {
        double x = a0 * (centerCorner ? j + 0.5 : j) + a1 * (centerCorner ? i + 0.5 : i) + a2;
        double y = a3 * (centerCorner ? j + 0.5 : j) + a4 * (centerCorner ? i + 0.5 : i) + a5;
        double w = a6 * (centerCorner ? j + 0.5 : j) + a7 * (centerCorner ? i + 0.5 : i) + a8;
        if (vpMath::nul(w, std::numeric_limits<double>::epsilon())) {
          w = 1;
        }

        x = x / w - (centerCorner ? 0.5 : 0);
        y = y / w - (centerCorner ? 0.5 : 0);

        int x_lower = static_cast<int>(x);
        int y_lower = static_cast<int>(y);

        if (y_lower >= static_cast<int>(src.getHeight()) || x_lower >= static_cast<int>(src.getWidth()) ||
            y < 0 || x < 0) {
          continue;
        }

        double s = x - x_lower;
        double t = y - y_lower;

        if (y_lower < static_cast<int>(src.getHeight())-1 && x_lower < static_cast<int>(src.getWidth())-1) {
          const Type val00 = src[y_lower][x_lower];
          const Type val01 = src[y_lower][x_lower + 1];
          const Type val10 = src[y_lower + 1][x_lower];
          const Type val11 = src[y_lower + 1][x_lower + 1];
          const double col0 = lerp(val00, val01, s);
          const double col1 = lerp(val10, val11, s);
          const double interp = lerp(col0, col1, t);
          dst[i][j] = vpMath::saturate<Type>(interp);
        } else if (y_lower < static_cast<int>(src.getHeight())-1) {
          const Type val00 = src[y_lower][x_lower];
          const Type val10 = src[y_lower + 1][x_lower];
          const double interp = lerp(val00, val10, t);
          dst[i][j] = vpMath::saturate<Type>(interp);
        } else if (x_lower < static_cast<int>(src.getWidth())-1) {
          const Type val00 = src[y_lower][x_lower];
          const Type val01 = src[y_lower][x_lower + 1];
          const double interp = lerp(val00, val01, s);
          dst[i][j] = vpMath::saturate<Type>(interp);
        } else {
          dst[i][j] = src[y_lower][x_lower];
        }
      }
    }
  }
}

template <> inline
void vpImageTools::warpLinear(const vpImage<vpRGBa> &src, const vpMatrix &T, vpImage<vpRGBa> &dst, bool affine,
                              bool centerCorner, bool fixedPoint)
{
  if (fixedPoint && !centerCorner) {
    const int nbits = 16;
    const int64_t precision = 1 << nbits;
    const float precision_1 = 1 / static_cast<float>(precision);
    const int64_t precision2 = 1ULL << (2 * nbits);
    const float precision_2 = 1 / static_cast<float>(precision2);

    int64_t a0_i64 = static_cast<int64_t>(T[0][0] * precision);
    int64_t a1_i64 = static_cast<int64_t>(T[0][1] * precision);
    int64_t a2_i64 = static_cast<int64_t>(T[0][2] * precision);
    int64_t a3_i64 = static_cast<int64_t>(T[1][0] * precision);
    int64_t a4_i64 = static_cast<int64_t>(T[1][1] * precision);
    int64_t a5_i64 = static_cast<int64_t>(T[1][2] * precision);
    int64_t a6_i64 = T.getRows() == 3 ? static_cast<int64_t>(T[2][0] * precision) : 0;
    int64_t a7_i64 = T.getRows() == 3 ? static_cast<int64_t>(T[2][1] * precision) : 0;
    int64_t a8_i64 = precision;

    int64_t height_i64 = static_cast<int64_t>(src.getHeight() * precision);
    int64_t width_i64 = static_cast<int64_t>(src.getWidth() * precision);

    if (affine) {
      for (unsigned int i = 0; i < dst.getHeight(); i++) {
        int64_t xi = a2_i64;
        int64_t yi = a5_i64;

        for (unsigned int j = 0; j < dst.getWidth(); j++) {
          if (yi >= 0 && yi < height_i64 && xi >= 0 && xi < width_i64) {
            const int64_t xi_lower = xi & (~0xFFFF);
            const int64_t yi_lower = yi & (~0xFFFF);

            const int64_t t = yi - yi_lower;
            const int64_t t_1 = precision - t;
            const int64_t s = xi - xi_lower;
            const int64_t s_1 = precision - s;

            const int x_ = static_cast<int>(xi >> nbits);
            const int y_ = static_cast<int>(yi >> nbits);

            if (y_ < static_cast<int>(src.getHeight())-1 && x_ < static_cast<int>(src.getWidth())-1) {
              const vpRGBa val00 = src[y_][x_];
              const vpRGBa val01 = src[y_][x_+1];
              const vpRGBa val10 = src[y_+1][x_];
              const vpRGBa val11 = src[y_+1][x_+1];
              const int64_t interpR_i64 = static_cast<int64_t>(s_1*t_1*val00.R + s * t_1*val01.R + s_1 * t*val10.R + s * t*val11.R);
              const float interpR = (interpR_i64 >> (nbits*2)) + (interpR_i64 & 0xFFFFFFFF) * precision_2;

              const int64_t interpG_i64 = static_cast<int64_t>(s_1*t_1*val00.G + s * t_1*val01.G + s_1 * t*val10.G + s * t*val11.G);
              const float interpG = (interpG_i64 >> (nbits * 2)) + (interpG_i64 & 0xFFFFFFFF) * precision_2;

              const int64_t interpB_i64 = static_cast<int64_t>(s_1*t_1*val00.B + s * t_1*val01.B + s_1 * t*val10.B + s * t*val11.B);
              const float interpB = (interpB_i64 >> (nbits * 2)) + (interpB_i64 & 0xFFFFFFFF) * precision_2;

              dst[i][j] = vpRGBa(vpMath::saturate<unsigned char>(interpR),
                                 vpMath::saturate<unsigned char>(interpG),
                                 vpMath::saturate<unsigned char>(interpB),
                                 255);
            } else if (y_ < static_cast<int>(src.getHeight())-1) {
              const vpRGBa val00 = src[y_][x_];
              const vpRGBa val10 = src[y_+1][x_];
              const int64_t interpR_i64 = static_cast<int64_t>(t_1*val00.R + t*val10.R);
              const float interpR = (interpR_i64 >> nbits) + (interpR_i64 & 0xFFFF) * precision_1;

              const int64_t interpG_i64 = static_cast<int64_t>(t_1*val00.G + t * val10.G);
              const float interpG = (interpG_i64 >> nbits) + (interpG_i64 & 0xFFFF) * precision_1;

              const int64_t interpB_i64 = static_cast<int64_t>(t_1*val00.B + t * val10.B);
              const float interpB = (interpB_i64 >> nbits) + (interpB_i64 & 0xFFFF) * precision_1;

              dst[i][j] = vpRGBa(vpMath::saturate<unsigned char>(interpR),
                                 vpMath::saturate<unsigned char>(interpG),
                                 vpMath::saturate<unsigned char>(interpB),
                                 255);
            } else if (x_ < static_cast<int>(src.getWidth())-1) {
              const vpRGBa val00 = src[y_][x_];
              const vpRGBa val01 = src[y_][x_+1];
              const int64_t interpR_i64 = static_cast<int64_t>(s_1*val00.R + s*val01.R);
              const float interpR = (interpR_i64 >> nbits) + (interpR_i64 & 0xFFFF) * precision_1;

              const int64_t interpG_i64 = static_cast<int64_t>(s_1*val00.G + s * val01.G);
              const float interpG = (interpG_i64 >> nbits) + (interpG_i64 & 0xFFFF) * precision_1;

              const int64_t interpB_i64 = static_cast<int64_t>(s_1*val00.B + s * val01.B);
              const float interpB = (interpB_i64 >> nbits) + (interpB_i64 & 0xFFFF) * precision_1;

              dst[i][j] = vpRGBa(vpMath::saturate<unsigned char>(interpR),
                                 vpMath::saturate<unsigned char>(interpG),
                                 vpMath::saturate<unsigned char>(interpB),
                                 255);
            } else {
              dst[i][j] = src[y_][x_];
            }
          }

          xi += a0_i64;
          yi += a3_i64;
        }

        a2_i64 += a1_i64;
        a5_i64 += a4_i64;
      }
    } else {
      for (unsigned int i = 0; i < dst.getHeight(); i++) {
        int64_t xi = a2_i64;
        int64_t yi = a5_i64;
        int64_t wi = a8_i64;

        for (unsigned int j = 0; j < dst.getWidth(); j++) {
          if (yi >= 0 && yi <= (static_cast<int>(src.getHeight()) - 1)*wi &&
              xi >= 0 && xi <= (static_cast<int>(src.getWidth()) - 1)*wi) {
            const float wi_ = (wi >> nbits) + (wi & 0xFFFF) * precision_1;
            const float xi_ = ((xi >> nbits) + (xi & 0xFFFF) * precision_1) / wi_;
            const float yi_ = ((yi >> nbits) + (yi & 0xFFFF) * precision_1) / wi_;

            const int x_ = static_cast<int>(xi_);
            const int y_ = static_cast<int>(yi_);

            const float t = yi_ - y_;
            const float s = xi_ - x_;

            if (y_ < static_cast<int>(src.getHeight()) - 1 && x_ < static_cast<int>(src.getWidth()) - 1) {
              const vpRGBa val00 = src[y_][x_];
              const vpRGBa val01 = src[y_][x_ + 1];
              const vpRGBa val10 = src[y_ + 1][x_];
              const vpRGBa val11 = src[y_ + 1][x_ + 1];
              const float colR0 = lerp(val00.R, val01.R, s);
              const float colR1 = lerp(val10.R, val11.R, s);
              const float interpR = lerp(colR0, colR1, t);

              const float colG0 = lerp(val00.G, val01.G, s);
              const float colG1 = lerp(val10.G, val11.G, s);
              const float interpG = lerp(colG0, colG1, t);

              const float colB0 = lerp(val00.B, val01.B, s);
              const float colB1 = lerp(val10.B, val11.B, s);
              const float interpB = lerp(colB0, colB1, t);

              dst[i][j] = vpRGBa(vpMath::saturate<unsigned char>(interpR),
                                 vpMath::saturate<unsigned char>(interpG),
                                 vpMath::saturate<unsigned char>(interpB),
                                 255);
            } else if (y_ < static_cast<int>(src.getHeight()) - 1) {
              const vpRGBa val00 = src[y_][x_];
              const vpRGBa val10 = src[y_ + 1][x_];
              const float interpR = lerp(val00.R, val10.R, t);
              const float interpG = lerp(val00.G, val10.G, t);
              const float interpB = lerp(val00.B, val10.B, t);

              dst[i][j] = vpRGBa(vpMath::saturate<unsigned char>(interpR),
                                 vpMath::saturate<unsigned char>(interpG),
                                 vpMath::saturate<unsigned char>(interpB),
                                 255);
            } else if (x_ < static_cast<int>(src.getWidth()) - 1) {
              const vpRGBa val00 = src[y_][x_];
              const vpRGBa val01 = src[y_][x_ + 1];
              const float interpR = lerp(val00.R, val01.R, s);
              const float interpG = lerp(val00.G, val01.G, s);
              const float interpB = lerp(val00.B, val01.B, s);

              dst[i][j] = vpRGBa(vpMath::saturate<unsigned char>(interpR),
                                 vpMath::saturate<unsigned char>(interpG),
                                 vpMath::saturate<unsigned char>(interpB),
                                 255);
            } else {
              dst[i][j] = src[y_][x_];
            }
          }

          xi += a0_i64;
          yi += a3_i64;
          wi += a6_i64;
        }

        a2_i64 += a1_i64;
        a5_i64 += a4_i64;
        a8_i64 += a7_i64;
      }
    }
  } else {
    double a0 = T[0][0];  double a1 = T[0][1];  double a2 = T[0][2];
    double a3 = T[1][0];  double a4 = T[1][1];  double a5 = T[1][2];
    double a6 = affine ? 0.0 : T[2][0];
    double a7 = affine ? 0.0 : T[2][1];
    double a8 = affine ? 1.0 : T[2][2];

    for (unsigned int i = 0; i < dst.getHeight(); i++) {
      for (unsigned int j = 0; j < dst.getWidth(); j++) {
        double x = a0 * (centerCorner ? j + 0.5 : j) + a1 * (centerCorner ? i + 0.5 : i) + a2;
        double y = a3 * (centerCorner ? j + 0.5 : j) + a4 * (centerCorner ? i + 0.5 : i) + a5;
        double w = a6 * (centerCorner ? j + 0.5 : j) + a7 * (centerCorner ? i + 0.5 : i) + a8;

        x = x / w - (centerCorner ? 0.5 : 0);
        y = y / w - (centerCorner ? 0.5 : 0);

        int x_lower = static_cast<int>(x);
        int y_lower = static_cast<int>(y);

        if (y_lower >= static_cast<int>(src.getHeight()) || x_lower >= static_cast<int>(src.getWidth()) ||
            y < 0 || x < 0) {
          continue;
        }

        double s = x - x_lower;
        double t = y - y_lower;

        if (y_lower < static_cast<int>(src.getHeight())-1 && x_lower < static_cast<int>(src.getWidth())-1) {
          const vpRGBa val00 = src[y_lower][x_lower];
          const vpRGBa val01 = src[y_lower][x_lower +1];
          const vpRGBa val10 = src[y_lower +1][x_lower];
          const vpRGBa val11 = src[y_lower +1][x_lower +1];
          const double colR0 = lerp(val00.R, val01.R, s);
          const double colR1 = lerp(val10.R, val11.R, s);
          const double interpR = lerp(colR0, colR1, t);

          const double colG0 = lerp(val00.G, val01.G, s);
          const double colG1 = lerp(val10.G, val11.G, s);
          const double interpG = lerp(colG0, colG1, t);

          const double colB0 = lerp(val00.B, val01.B, s);
          const double colB1 = lerp(val10.B, val11.B, s);
          const double interpB = lerp(colB0, colB1, t);

          dst[i][j] = vpRGBa(vpMath::saturate<unsigned char>(interpR),
                             vpMath::saturate<unsigned char>(interpG),
                             vpMath::saturate<unsigned char>(interpB),
                             255);
        } else if (y_lower < static_cast<int>(src.getHeight())-1) {
          const vpRGBa val00 = src[y_lower][x_lower];
          const vpRGBa val10 = src[y_lower +1][x_lower];
          const double interpR = lerp(val00.R, val10.R, t);
          const double interpG = lerp(val00.G, val10.G, t);
          const double interpB = lerp(val00.B, val10.B, t);

          dst[i][j] = vpRGBa(vpMath::saturate<unsigned char>(interpR),
                              vpMath::saturate<unsigned char>(interpG),
                              vpMath::saturate<unsigned char>(interpB),
                             255);
        } else if (x_lower < static_cast<int>(src.getWidth())-1) {
          const vpRGBa val00 = src[y_lower][x_lower];
          const vpRGBa val01 = src[y_lower][x_lower +1];
          const double interpR = lerp(val00.R, val01.R, s);
          const double interpG = lerp(val00.G, val01.G, s);
          const double interpB = lerp(val00.B, val01.B, s);

          dst[i][j] = vpRGBa(vpMath::saturate<unsigned char>(interpR),
                             vpMath::saturate<unsigned char>(interpG),
                             vpMath::saturate<unsigned char>(interpB),
                             255);
        } else {
          dst[i][j] = src[y_lower][x_lower];
        }
      }
    }
  }
}

#endif<|MERGE_RESOLUTION|>--- conflicted
+++ resolved
@@ -136,14 +136,10 @@
   static double interpolate(const vpImage<unsigned char> &I, const vpImagePoint &point,
                             const vpImageInterpolationType &method = INTERPOLATION_NEAREST);
 
-<<<<<<< HEAD
-  static double normalizedCorrelation(const vpImage<double> &I1, const vpImage<double> &I2);
-=======
   static void integralImage(const vpImage<unsigned char> &I, vpImage<double> &II, vpImage<double> &IIsq);
 
   static double normalizedCorrelation(const vpImage<double> &I1, const vpImage<double> &I2,
                                       bool useOptimized = true);
->>>>>>> ebd32d81
 
   static void normalize(vpImage<double> &I);
 
@@ -153,14 +149,6 @@
                     const vpArray2D<float> &mapDu, const vpArray2D<float> &mapDv, vpImage<vpRGBa> &Iundist);
 
   template <class Type>
-<<<<<<< HEAD
-  static void resize(const vpImage<Type> &I, vpImage<Type> &Ires, const unsigned int width, const unsigned int height,
-                     const vpImageInterpolationType &method = INTERPOLATION_LINEAR, unsigned int nThreads = 0);
-
-  template <class Type>
-  static void resize(const vpImage<Type> &I, vpImage<Type> &Ires,
-                     const vpImageInterpolationType &method = INTERPOLATION_LINEAR, unsigned int nThreads = 0);
-=======
   static void resize(const vpImage<Type> &I, vpImage<Type> &Ires, unsigned int width, unsigned int height,
                      const vpImageInterpolationType &method = INTERPOLATION_NEAREST, unsigned int nThreads=0);
 
@@ -171,7 +159,6 @@
   static void templateMatching(const vpImage<unsigned char> &I, const vpImage<unsigned char> &I_tpl,
                                vpImage<double> &I_score, unsigned int step_u, unsigned int step_v,
                                bool useOptimized = true);
->>>>>>> ebd32d81
 
   template <class Type>
   static void undistort(const vpImage<Type> &I, const vpCameraParameters &cam, vpImage<Type> &newI,
@@ -213,36 +200,26 @@
   static float lerp(float A, float B, float t);
   static int64_t lerp2(int64_t A, int64_t B, int64_t t, int64_t t_1);
 
-<<<<<<< HEAD
-=======
   static double normalizedCorrelation(const vpImage<double> &I1, const vpImage<double> &I2, const vpImage<double> &II,
                                       const vpImage<double> &IIsq, const vpImage<double> &II_tpl,
                                       const vpImage<double> &IIsq_tpl, unsigned int i0, unsigned int j0);
 
->>>>>>> ebd32d81
   template <class Type>
   static void resizeBicubic(const vpImage<Type> &I, vpImage<Type> &Ires, unsigned int i, unsigned int j,
                             float u, float v, float xFrac, float yFrac);
 
   template <class Type>
   static void resizeBilinear(const vpImage<Type> &I, vpImage<Type> &Ires, unsigned int i, unsigned int j,
-<<<<<<< HEAD
-                             int u0, int v0, float xFrac, float yFrac);
-=======
                              float u, float v, float xFrac, float yFrac);
->>>>>>> ebd32d81
 
   template <class Type>
   static void resizeNearest(const vpImage<Type> &I, vpImage<Type> &Ires, unsigned int i, unsigned int j,
                             float u, float v);
-<<<<<<< HEAD
 
   static void resizeSimdlib(const vpImage<vpRGBa>& Isrc, unsigned int resizeWidth, unsigned int resizeHeight,
                             vpImage<vpRGBa>& Idst, int method);
   static void resizeSimdlib(const vpImage<unsigned char>& Isrc, unsigned int resizeWidth, unsigned int resizeHeight,
                             vpImage<unsigned char>& Idst, int method);
-=======
->>>>>>> ebd32d81
 
   template <class Type>
   static void warpNN(const vpImage<Type> &src, const vpMatrix &T, vpImage<Type> &dst, bool affine, bool centerCorner, bool fixedPoint);
@@ -1016,12 +993,11 @@
 
 template <class Type>
 void vpImageTools::resizeBilinear(const vpImage<Type> &I, vpImage<Type> &Ires, unsigned int i,
-<<<<<<< HEAD
-                                  unsigned int j, int u0, int v0, float xFrac, float yFrac)
-=======
                                   unsigned int j, float u, float v, float xFrac, float yFrac)
->>>>>>> ebd32d81
-{
+{
+  int u0 = static_cast<int>(u);
+  int v0 = static_cast<int>(v);
+
   int u1 = (std::min)(static_cast<int>(I.getWidth()) - 1, u0 + 1);
   int v1 = v0;
 
@@ -1040,20 +1016,19 @@
 
 template <>
 inline void vpImageTools::resizeBilinear(const vpImage<vpRGBa> &I, vpImage<vpRGBa> &Ires, unsigned int i,
-<<<<<<< HEAD
-                                         unsigned int j, int u0, int v0, float xFrac, float yFrac)
-=======
                                          unsigned int j, float u, float v, float xFrac, float yFrac)
->>>>>>> ebd32d81
-{
+{
+  int u0 = static_cast<int>(u);
+  int v0 = static_cast<int>(v);
+
   int u1 = (std::min)(static_cast<int>(I.getWidth()) - 1, u0 + 1);
   int v1 = v0;
 
   int u2 = u0;
   int v2 = (std::min)(static_cast<int>(I.getHeight()) - 1, v0 + 1);
 
-  int u3 = (std::min)(static_cast<int>(I.getWidth()) - 1, u0 + 1);
-  int v3 = (std::min)(static_cast<int>(I.getHeight()) - 1, v0 + 1);
+  int u3 = u1;
+  int v3 = v2;
 
   for (int c = 0; c < 3; c++) {
     float col0 = lerp(static_cast<float>(reinterpret_cast<const unsigned char *>(&I[v0][u0])[c]),
@@ -1180,103 +1155,14 @@
     return;
   }
 
-  if (method == INTERPOLATION_LINEAR) {
-#if 1
+  if (method == INTERPOLATION_AREA) {
+    resizeSimdlib(I, Ires.getWidth(), Ires.getHeight(), Ires, INTERPOLATION_AREA);
+  } else if (method == INTERPOLATION_LINEAR) {
     resizeSimdlib(I, Ires.getWidth(), Ires.getHeight(), Ires, INTERPOLATION_LINEAR);
-#else
-    const int nbits = 16;
-    const int precision = 1 << nbits;
-    const float precision_1 = 1 / static_cast<float>(precision);
-    const int64_t precision2 = 1ULL << (2*nbits);
-    const float precision_2 = 1 / static_cast<float>(precision2);
-
-    const float ratioW = I.getWidth() / static_cast<float>(Ires.getWidth());
-    const float ratioH = I.getHeight() / static_cast<float>(Ires.getHeight());
-    const float half = 0.5f;
-
-    const int64_t ratioW_i64 = static_cast<int64_t>(ratioW * precision);
-    const int64_t ratioH_i64 = static_cast<int64_t>(ratioH * precision);
-    const int64_t half_i64 = static_cast<int64_t>(half * precision);
-    const int64_t offsetW = static_cast<int64_t>(half * ratioW_i64) - half_i64;
-    const int64_t offsetH = static_cast<int64_t>(half * ratioH_i64) - half_i64;
-    const int64_t width_1_i64 = static_cast<int64_t>(I.getWidth()-1 * precision);
-    const int64_t height_1_i64 = static_cast<int64_t>(I.getHeight()-1 * precision);
-
-#if defined _OPENMP
-  if (nThreads > 0) {
-    omp_set_num_threads(static_cast<int>(nThreads));
-  }
-  #pragma omp parallel for schedule(dynamic)
-#endif
-    for (int i = 0; i < static_cast<int>(Ires.getHeight()); i++) {
-      int64_t y = i*ratioH_i64 + offsetH;
-      int64_t y_lower = y & (~0xFFFF);
-      if (y < 0) {
-        y = 0;
-        y_lower = 0;
-      } else if (y > height_1_i64) {
-        y = height_1_i64;
-        y_lower = 0;
-      }
-      const int64_t t = y - y_lower;
-      const int64_t t_1 = precision - t;
-      const int y_ = static_cast<int>(y_lower >> nbits);
-
-      for (unsigned int j = 0; j < Ires.getWidth(); j++) {
-        int64_t x = j*ratioW_i64 + offsetW;
-        int64_t x_lower = x & (~0xFFFF);
-        if (x < 0) {
-          x = 0;
-          x_lower = 0;
-        } else if (x > width_1_i64) {
-          x = width_1_i64;
-          x_lower = 0;
-        }
-        const int64_t s = x - x_lower;
-        const int64_t s_1 = precision - s;
-        const int x_ = static_cast<int>(x_lower >> nbits);
-
-        if (y_ < static_cast<int>(I.getHeight())-1 && x_ < static_cast<int>(I.getWidth())-1) {
-          const unsigned char val00 = I[y_][x_];
-          const unsigned char val01 = I[y_][x_+1];
-          const unsigned char val10 = I[y_+1][x_];
-          const unsigned char val11 = I[y_+1][x_+1];
-          const int64_t interp_i64 = s_1*t_1*val00 + s*t_1*val01 + s_1*t*val10 + s*t*val11;
-          const float interp = (interp_i64 >> (nbits*2)) + (interp_i64 & 0xFFFFFFFF) * precision_2;
-          Ires[i][j] = vpMath::saturate<unsigned char>(interp);
-        } else if (y_ < static_cast<int>(I.getHeight())-1) {
-          const unsigned char val00 = I[y_][x_];
-          const unsigned char val10 = I[y_+1][x_];
-          const int64_t interp_i64 = t_1*val00 + t*val10;
-          const float interp = (interp_i64 >> nbits) + (interp_i64 & 0xFFFF) * precision_1;
-          Ires[i][j] = vpMath::saturate<unsigned char>(interp);
-        } else if (x_ < static_cast<int>(I.getWidth())-1) {
-          const unsigned char val00 = I[y_][x_];
-          const unsigned char val01 = I[y_][x_+1];
-          const int64_t interp_i64 = s_1*val00 + s*val01;
-          const float interp = (interp_i64 >> nbits) + (interp_i64 & 0xFFFF) * precision_1;
-          Ires[i][j] = vpMath::saturate<unsigned char>(interp);
-        } else {
-          Ires[i][j] = I[y_][x_];
-        }
-      }
-    }
-<<<<<<< HEAD
-#endif
-  } else if (method == INTERPOLATION_AREA) {
-#if 1
-    resizeSimdlib(I, Ires.getWidth(), Ires.getHeight(), Ires, INTERPOLATION_AREA);
-#endif
   } else {
     const float scaleY = I.getHeight() / static_cast<float>(Ires.getHeight());
     const float scaleX = I.getWidth() / static_cast<float>(Ires.getWidth());
     const float half = 0.5f;
-=======
-  } else if (method == INTERPOLATION_LINEAR) {
-    const int32_t precision = 1 << 16;
-    int64_t scaleY = static_cast<int64_t>((I.getHeight() - 1) / static_cast<float>(Ires.getHeight() - 1) * precision);
-    int64_t scaleX = static_cast<int64_t>((I.getWidth() - 1) / static_cast<float>(Ires.getWidth() - 1) * precision);
->>>>>>> ebd32d81
 
 #if defined _OPENMP
     if (nThreads > 0) {
@@ -1289,7 +1175,6 @@
       float yFrac = v - static_cast<int>(v);
 
       for (unsigned int j = 0; j < Ires.getWidth(); j++) {
-<<<<<<< HEAD
         float u = (j + half) * scaleX - half;
         float xFrac = u - static_cast<int>(u);
 
@@ -1297,28 +1182,6 @@
           resizeNearest(I, Ires, static_cast<unsigned int>(i), j, u, v);
         } else if (method == INTERPOLATION_CUBIC) {
           resizeBicubic(I, Ires, static_cast<unsigned int>(i), j, u, v, xFrac, yFrac);
-=======
-        int64_t u = j * scaleX;
-        int64_t uround = u & (~0xFFFF);
-        int64_t cratio = u - uround;
-        int64_t x_ = u >> 16;
-        int64_t cfrac = precision - cratio;
-
-        if (y_ + 1 < static_cast<int64_t>(I.getHeight()) && x_ + 1 < static_cast<int64_t>(I.getWidth())) {
-          uint16_t up = vpEndian::reinterpret_cast_uchar_to_uint16_LE(I.bitmap + y_ * I.getWidth() + x_);
-          uint16_t down = vpEndian::reinterpret_cast_uchar_to_uint16_LE(I.bitmap + (y_ + 1) * I.getWidth() + x_);
-
-          Ires[i][j] = static_cast<unsigned char>((((up & 0x00FF) * rfrac + (down & 0x00FF) * rratio) * cfrac +
-                                                  ((up >> 8) * rfrac + (down >> 8) * rratio) * cratio) >> 32);
-        } else if (y_ + 1 < static_cast<int64_t>(I.getHeight())) {
-          Ires[i][j] = static_cast<unsigned char>(((*(I.bitmap + y_ * I.getWidth() + x_)
-                                                  * rfrac + *(I.bitmap + (y_ + 1) * I.getWidth() + x_) * rratio)) >> 16);
-        } else if (x_ + 1 < static_cast<int64_t>(I.getWidth())) {
-          uint16_t up = vpEndian::reinterpret_cast_uchar_to_uint16_LE(I.bitmap + y_ * I.getWidth() + x_);
-          Ires[i][j] = static_cast<unsigned char>(((up & 0x00FF) * cfrac + (up >> 8) * cratio) >> 16);
-        } else {
-          Ires[i][j] = *(I.bitmap + y_ * I.getWidth() + x_);
->>>>>>> ebd32d81
         }
       }
     }
@@ -1338,124 +1201,14 @@
     return;
   }
 
-  if (method == INTERPOLATION_LINEAR) {
-#if 1
+  if (method == INTERPOLATION_AREA) {
+    resizeSimdlib(I, Ires.getWidth(), Ires.getHeight(), Ires, INTERPOLATION_AREA);
+  } else if (method == INTERPOLATION_LINEAR) {
     resizeSimdlib(I, Ires.getWidth(), Ires.getHeight(), Ires, INTERPOLATION_LINEAR);
-#else
-    const int nbits = 16;
-    const int precision = 1 << nbits;
-    const float precision_1 = 1 / static_cast<float>(precision);
-    const int64_t precision2 = 1ULL << (2 * nbits);
-    const float precision_2 = 1 / static_cast<float>(precision2);
-
-    const float ratioW = I.getWidth() / static_cast<float>(Ires.getWidth());
-    const float ratioH = I.getHeight() / static_cast<float>(Ires.getHeight());
-    const float half = 0.5f;
-
-    const int64_t ratioW_i64 = static_cast<int64_t>(ratioW * precision);
-    const int64_t ratioH_i64 = static_cast<int64_t>(ratioH * precision);
-    const int64_t half_i64 = static_cast<int64_t>(half * precision);
-    const int64_t offsetW = static_cast<int64_t>(half * ratioW_i64) - half_i64;
-    const int64_t offsetH = static_cast<int64_t>(half * ratioH_i64) - half_i64;
-    const int64_t width_1_i64 = static_cast<int64_t>(I.getWidth() - 1 * precision);
-    const int64_t height_1_i64 = static_cast<int64_t>(I.getHeight() - 1 * precision);
-
-#if defined _OPENMP
-    if (nThreads > 0) {
-      omp_set_num_threads(static_cast<int>(nThreads));
-    }
-#pragma omp parallel for schedule(dynamic)
-#endif
-    for (int i = 0; i < static_cast<int>(Ires.getHeight()); i++) {
-      int64_t y = i * ratioH_i64 + offsetH;
-      int64_t y_lower = y & (~0xFFFF);
-      if (y < 0) {
-        y = 0;
-        y_lower = 0;
-      } else if (y > height_1_i64) {
-        y = height_1_i64;
-        y_lower = 0;
-      }
-      const int64_t t = y - y_lower;
-      const int64_t t_1 = precision - t;
-      const int y_ = static_cast<int>(y_lower >> nbits);
-
-      for (unsigned int j = 0; j < Ires.getWidth(); j++) {
-        int64_t x = j * ratioW_i64 + offsetW;
-        int64_t x_lower = x & (~0xFFFF);
-        if (x < 0) {
-          x = 0;
-          x_lower = 0;
-        } else if (x > width_1_i64) {
-          x = width_1_i64;
-          x_lower = 0;
-        }
-        const int64_t s = x - x_lower;
-        const int64_t s_1 = precision - s;
-        const int x_ = static_cast<int>(x_lower >> nbits);
-
-        if (y_ < static_cast<int>(I.getHeight()) - 1 && x_ < static_cast<int>(I.getWidth()) - 1) {
-          int64_t col0 = lerp2((I.bitmap + y_ * I.getWidth() + x_)->R, (I.bitmap + (y_ + 1) * I.getWidth() + x_)->R, t, t_1);
-          int64_t col1 = lerp2((I.bitmap + y_ * I.getWidth() + x_ + 1)->R, (I.bitmap + (y_ + 1) * I.getWidth() + x_ + 1)->R, t, t_1);
-          const int64_t valueR = lerp2(col0, col1, s, s_1);
-
-          col0 = lerp2((I.bitmap + y_ * I.getWidth() + x_)->G, (I.bitmap + (y_ + 1) * I.getWidth() + x_)->G, t, t_1);
-          col1 = lerp2((I.bitmap + y_ * I.getWidth() + x_ + 1)->G, (I.bitmap + (y_ + 1) * I.getWidth() + x_ + 1)->G, t, t_1);
-          const int64_t valueG = lerp2(col0, col1, s, s_1);
-
-          col0 = lerp2((I.bitmap + y_ * I.getWidth() + x_)->B, (I.bitmap + (y_ + 1) * I.getWidth() + x_)->B, t, t_1);
-          col1 = lerp2((I.bitmap + y_ * I.getWidth() + x_ + 1)->B, (I.bitmap + (y_ + 1) * I.getWidth() + x_ + 1)->B, t, t_1);
-          const int64_t valueB = lerp2(col0, col1, s, s_1);
-
-          const float valueR_flt = (valueR >> (nbits * 2)) + (valueR & 0xFFFFFFFF) * precision_2;
-          const float valueG_flt = (valueG >> (nbits * 2)) + (valueG & 0xFFFFFFFF) * precision_2;
-          const float valueB_flt = (valueB >> (nbits * 2)) + (valueB & 0xFFFFFFFF) * precision_2;
-
-          Ires[i][j] = vpRGBa(vpMath::saturate<unsigned char>(valueR_flt),
-                              vpMath::saturate<unsigned char>(valueG_flt),
-                              vpMath::saturate<unsigned char>(valueB_flt));
-        } else if (y_ + 1 < static_cast<int64_t>(I.getHeight())) {
-          const int64_t valueR = lerp2((I.bitmap + y_ * I.getWidth() + x_)->R, (I.bitmap + (y_ + 1) * I.getWidth() + x_)->R, t, t_1);
-          const int64_t valueG = lerp2((I.bitmap + y_ * I.getWidth() + x_)->G, (I.bitmap + (y_ + 1) * I.getWidth() + x_)->G, t, t_1);
-          const int64_t valueB = lerp2((I.bitmap + y_ * I.getWidth() + x_)->B, (I.bitmap + (y_ + 1) * I.getWidth() + x_)->B, t, t_1);
-
-          const float valueR_flt = (valueR >> nbits) + (valueR & 0xFFFF) * precision_1;
-          const float valueG_flt = (valueG >> nbits) + (valueG & 0xFFFF) * precision_1;
-          const float valueB_flt = (valueB >> nbits) + (valueB & 0xFFFF) * precision_1;
-
-          Ires[i][j] = vpRGBa(vpMath::saturate<unsigned char>(valueR_flt),
-                              vpMath::saturate<unsigned char>(valueG_flt),
-                              vpMath::saturate<unsigned char>(valueB_flt));
-        } else if (x_ + 1 < static_cast<int64_t>(I.getWidth())) {
-          const int64_t valueR = lerp2((I.bitmap + x_)->R, (I.bitmap + x_ + 1)->R, s, s_1);
-          const int64_t valueG = lerp2((I.bitmap + x_)->G, (I.bitmap + x_ + 1)->G, s, s_1);
-          const int64_t valueB = lerp2((I.bitmap + x_)->B, (I.bitmap + x_ + 1)->B, s, s_1);
-
-          const float valueR_flt = (valueR >> nbits) + (valueR & 0xFFFF) * precision_1;
-          const float valueG_flt = (valueG >> nbits) + (valueG & 0xFFFF) * precision_1;
-          const float valueB_flt = (valueB >> nbits) + (valueB & 0xFFFF) * precision_1;
-
-          Ires[i][j] = vpRGBa(vpMath::saturate<unsigned char>(valueR_flt),
-                              vpMath::saturate<unsigned char>(valueG_flt),
-                              vpMath::saturate<unsigned char>(valueB_flt));
-        } else {
-          Ires[i][j] = *(I.bitmap + y_ * I.getWidth() + x_);
-        }
-      }
-    }
-#endif
-  } else if (method == INTERPOLATION_AREA) {
-    resizeSimdlib(I, Ires.getWidth(), Ires.getHeight(), Ires, INTERPOLATION_AREA);
   } else {
-<<<<<<< HEAD
     const float scaleY = I.getHeight() / static_cast<float>(Ires.getHeight());
     const float scaleX = I.getWidth() / static_cast<float>(Ires.getWidth());
     const float half = 0.5f;
-=======
-    const int32_t precision = 1 << 16;
-    int64_t scaleY = static_cast<int64_t>((I.getHeight() - 1) / static_cast<float>(Ires.getHeight() - 1) * precision);
-    int64_t scaleX = static_cast<int64_t>((I.getWidth() - 1) / static_cast<float>(Ires.getWidth() - 1) * precision);
->>>>>>> ebd32d81
 
   #if defined _OPENMP
     if (nThreads > 0) {
