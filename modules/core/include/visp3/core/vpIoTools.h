/*
 * ViSP, open source Visual Servoing Platform software.
 * Copyright (C) 2005 - 2023 by Inria. All rights reserved.
 *
 * This software is free software; you can redistribute it and/or modify
 * it under the terms of the GNU General Public License as published by
 * the Free Software Foundation; either version 2 of the License, or
 * (at your option) any later version.
 * See the file LICENSE.txt at the root directory of this source
 * distribution for additional information about the GNU GPL.
 *
 * For using ViSP with software that can not be combined with the GNU
 * GPL, please contact Inria about acquiring a ViSP Professional
 * Edition License.
 *
 * See https://visp.inria.fr for more information.
 *
 * This software was developed at:
 * Inria Rennes - Bretagne Atlantique
 * Campus Universitaire de Beaulieu
 * 35042 Rennes Cedex
 * France
 *
 * If you have questions regarding the use of this file, please contact
 * Inria at visp@inria.fr
 *
 * This file is provided AS IS with NO WARRANTY OF ANY KIND, INCLUDING THE
 * WARRANTY OF DESIGN, MERCHANTABILITY AND FITNESS FOR A PARTICULAR PURPOSE.
 *
 * Description:
 * Directory management.
 */

#ifndef _vpIoTools_h_
#define _vpIoTools_h_

/*!
 * \file vpIoTools.h
 * \brief File and directories basic tools.
 */

#include <visp3/core/vpConfig.h>

#include <iostream>
#include <sstream>
#include <stdint.h> //for uint32_t related types ; works also with >= VS2010 / _MSC_VER >= 1600
#include <stdlib.h>
#include <string>
#include <vector>
#include <numeric>
#include <zlib.h>
#include <visp3/core/vpColor.h>

/*!
 * \class vpIoTools
 * \ingroup group_core_files_io
 * \brief File and directories basic tools.
 *
 * The example below shows how to manipulate the functions of this
 * class to create first a directory which name corresponds to the user
 * name and then create a file in this directory.
 *
 * \code
 * #include <fstream>
 * #include <iostream>
 * #include <string>
 * #include <visp3/core/vpIoTools.h>
 *
 * int main()
 * {
 *   std::string username;
 *   vpIoTools::getUserName(username);
 *
 *   // Test if a username directory exist. If no try to create it
 *   if (vpIoTools::checkDirectory(username) == false) {
 *     try {
 *       // Create a directory with name "username"
 *       vpIoTools::makeDirectory(username);
 *     }
 *     catch (...) {
 *       std::cout << "Cannot create " << username << " directory" << std::endl;
 *       return EXIT_FAILURE;
 *     }
 *   }
 *   // Create a empty filename with name "username/file.txt"
 *   std::ofstream f;
 *   std::string filename = username + "/file.txt";
 *   // Under Windows converts the filename string into "username\\file.txt"
 *   filename = vpIoTools::path(filename);
 *   std::cout << "Create: " << filename << std::endl;
 *   f.open(filename.c_str());
 *   f.close();
 *
 *   // Rename the file
 *   std::string newfilename = username + "/newfile.txt";
 *   std::cout << "Rename: " << filename << " in: " << newfilename << std::endl;
 *   if (vpIoTools::rename(filename, newfilename) == false)
 *     std::cout << "Unable to rename: " << filename << std::endl;
 *
 *   // Remove the file
 *   std::cout << "Remove: " << newfilename << std::endl;
 *   if (vpIoTools::remove(newfilename) == false)
 *     std::cout << "Unable to remove: " << newfilename << std::endl;
 *
 *   return EXIT_SUCCESS;
 * }
 * \endcode
 *
 * The example below shows how to read a configuration file and how to create a name
 * for experiment files. We assume the following file "/home/user/demo/config.txt" :
 * \code
 * expNumber 2
 * save 0
 * lambda 0.4
 * use2D 0
 * use3D 1
 * \endcode
 *
 * \code
 * #include <iostream>
 * #include <string>
 * #include <visp3/core/vpIoTools.h>
 *
 * int main()
 * {
 *   // reading configuration file
 *   vpIoTools::loadConfigFile("/home/user/demo/config.txt");
 *   std::string nExp;vpIoTools::readConfigVar("expNumber", nExp); // nExp <- "2"
 *   double lambda;vpIoTools::readConfigVar("lambda", lambda);     // lambda <- 0.4
 *   bool use2D;vpIoTools::readConfigVar("use2D", use2D);          // use2D <- false
 *   bool use3D;vpIoTools::readConfigVar("use3D", use3D);          // use3D <- true
 *   bool doSave;vpIoTools::readConfigVar("save", doSave);         //  doSave <- false
 *
 *   // creating name for experiment files
 *   vpIoTools::setBaseDir("/home/user/data");
 *   // full name <- "/home/user/data/exp2"
 *   vpIoTools::setBaseName("exp" + nExp);
 *   // full name <- "/home/user/data/exp2" since use2D==false
 *   vpIoTools::addNameElement("2D", use2D);
 *   // full name <- "/home/user/data/exp2_3D"
 *   vpIoTools::addNameElement("3D", use3D);
 *   // full name <- "/home/user/data/exp2_3D_lambda0.4"
 *   vpIoTools::addNameElement("lambda", lambda);
 *
 *   // Saving file.Would copy "/home/user/demo/config.txt" to
 *   // "/home/user/data/exp2_3D_lambda0.4_config.txt" if doSave was true
 *   vpIoTools::saveConfigFile(doSave);
 *   // create sub directory
 *   vpIoTools::createBaseNamePath();  // creates "/home/user/data/exp2_3D_lambda0.4/"
 * }
 * \endcode
 */
<<<<<<< HEAD

// TODO:
// Copyright (C) 2011  Carl Rogers
// Released under MIT License
// license available in LICENSE file, or at http://www.opensource.org/licenses/mit-license.php

// reference: https://stackoverflow.com/a/2164853
#if defined(_MSC_VER)
    //  Microsoft
#define EXPORT __declspec(dllexport)
#define IMPORT __declspec(dllimport)
#elif defined(__GNUC__)
    //  GCC
#define EXPORT __attribute__((visibility("default")))
#define IMPORT
#else
    //  do nothing and hope for the best?
#define EXPORT
#define IMPORT
#pragma warning Unknown dynamic link import/export semantics.
#endif


#include <memory>
#include <map>
#include <cassert>
#include <complex>

namespace visp
{
namespace cnpy
{
struct NpyArray
{
  NpyArray(const std::vector<size_t> &_shape, size_t _word_size, bool _fortran_order) :
    shape(_shape), word_size(_word_size), fortran_order(_fortran_order)
  {
    num_vals = 1;
    for (size_t i = 0;i < shape.size();i++) num_vals *= shape[i];
    data_holder = std::shared_ptr<std::vector<char>>(
        new std::vector<char>(num_vals * word_size));
  }

  NpyArray() : shape(0), word_size(0), fortran_order(0), num_vals(0) { }

  template<typename T>
  T *data()
  {
    return reinterpret_cast<T *>(&(*data_holder)[0]);
  }

  template<typename T>
  const T *data() const
  {
    return reinterpret_cast<T *>(&(*data_holder)[0]);
  }

  template<typename T>
  std::vector<T> as_vec() const
  {
    const T *p = data<T>();
    return std::vector<T>(p, p+num_vals);
  }

  size_t num_bytes() const
  {
    return data_holder->size();
  }

  std::shared_ptr<std::vector<char>> data_holder;
  std::vector<size_t> shape;
  size_t word_size;
  bool fortran_order;
  size_t num_vals;
};

using npz_t = std::map<std::string, NpyArray>;

EXPORT char BigEndianTest();
EXPORT char map_type(const std::type_info &t);
template<typename T> EXPORT std::vector<char> create_npy_header(const std::vector<size_t> &shape);
EXPORT void parse_npy_header(FILE *fp, size_t &word_size, std::vector<size_t> &shape, bool &fortran_order);
EXPORT void parse_npy_header(unsigned char *buffer, size_t &word_size, std::vector<size_t> &shape, bool &fortran_order);
EXPORT void parse_zip_footer(FILE *fp, uint16_t &nrecs, size_t &global_header_size, size_t &global_header_offset);
EXPORT npz_t npz_load(std::string fname);
EXPORT NpyArray npz_load(std::string fname, std::string varname);
EXPORT NpyArray npy_load(std::string fname);

template<typename T> EXPORT std::vector<char> &operator+=(std::vector<char> &lhs, const T rhs)
{
//write in little endian
  for (size_t byte = 0; byte < sizeof(T); byte++) {
    char val = *((char *)&rhs+byte);
    lhs.push_back(val);
  }
  return lhs;
}

template<> EXPORT std::vector<char> &operator+=(std::vector<char> &lhs, const std::string rhs);
template<> EXPORT std::vector<char> &operator+=(std::vector<char> &lhs, const char *rhs);


template<typename T> EXPORT void npy_save(std::string fname, const T *data, const std::vector<size_t> shape, std::string mode = "w")
{
  FILE *fp = NULL;
  std::vector<size_t> true_data_shape; //if appending, the shape of existing + new data

  if (mode == "a") fp = fopen(fname.c_str(), "r+b");

  if (fp) {
      //file exists. we need to append to it. read the header, modify the array size
    size_t word_size;
    bool fortran_order;
    parse_npy_header(fp, word_size, true_data_shape, fortran_order);
    assert(!fortran_order);

    if (word_size != sizeof(T)) {
      std::cout<<"libnpy error: "<<fname<<" has word size "<<word_size<<" but npy_save appending data sized "<<sizeof(T)<<"\n";
      assert(word_size == sizeof(T));
    }
    if (true_data_shape.size() != shape.size()) {
      std::cout<<"libnpy error: npy_save attempting to append misdimensioned data to "<<fname<<"\n";
      assert(true_data_shape.size() != shape.size());
    }

    for (size_t i = 1; i < shape.size(); i++) {
      if (shape[i] != true_data_shape[i]) {
        std::cout<<"libnpy error: npy_save attempting to append misshaped data to "<<fname<<"\n";
        assert(shape[i] == true_data_shape[i]);
      }
    }
    true_data_shape[0] += shape[0];
  }
  else {
    fp = fopen(fname.c_str(), "wb");
    true_data_shape = shape;
  }

  std::vector<char> header = create_npy_header<T>(true_data_shape);
  size_t nels = std::accumulate(shape.begin(), shape.end(), 1, std::multiplies<size_t>());

  fseek(fp, 0, SEEK_SET);
  fwrite(&header[0], sizeof(char), header.size(), fp);
  fseek(fp, 0, SEEK_END);
  fwrite(data, sizeof(T), nels, fp);
  fclose(fp);
}

template<typename T> EXPORT void npz_save(std::string zipname, std::string fname, const T *data, const std::vector<size_t> &shape, std::string mode = "w")
{
    //first, append a .npy to the fname
  fname += ".npy";

  //now, on with the show
  FILE *fp = NULL;
  uint16_t nrecs = 0;
  size_t global_header_offset = 0;
  std::vector<char> global_header;

  if (mode == "a") fp = fopen(zipname.c_str(), "r+b");

  if (fp) {
      //zip file exists. we need to add a new npy file to it.
      //first read the footer. this gives us the offset and size of the global header
      //then read and store the global header.
      //below, we will write the the new data at the start of the global header then append the global header and footer below it
    size_t global_header_size;
    parse_zip_footer(fp, nrecs, global_header_size, global_header_offset);
    fseek(fp, global_header_offset, SEEK_SET);
    global_header.resize(global_header_size);
    size_t res = fread(&global_header[0], sizeof(char), global_header_size, fp);
    if (res != global_header_size) {
      throw std::runtime_error("npz_save: header read error while adding to existing zip");
    }
    fseek(fp, global_header_offset, SEEK_SET);
  }
  else {
    fp = fopen(zipname.c_str(), "wb");
  }

  std::vector<char> npy_header = create_npy_header<T>(shape);

  size_t nels = std::accumulate(shape.begin(), shape.end(), 1, std::multiplies<size_t>());
  size_t nbytes = nels*sizeof(T) + npy_header.size();

  //get the CRC of the data to be added
  uint32_t crc = crc32(0L, (uint8_t *)&npy_header[0], npy_header.size());
  crc = crc32(crc, (uint8_t *)data, nels*sizeof(T));

  //build the local header
  std::vector<char> local_header;
  local_header += "PK"; //first part of sig
  local_header += (uint16_t)0x0403; //second part of sig
  local_header += (uint16_t)20; //min version to extract
  local_header += (uint16_t)0; //general purpose bit flag
  local_header += (uint16_t)0; //compression method
  local_header += (uint16_t)0; //file last mod time
  local_header += (uint16_t)0;     //file last mod date
  local_header += (uint32_t)crc; //crc
  local_header += (uint32_t)nbytes; //compressed size
  local_header += (uint32_t)nbytes; //uncompressed size
  local_header += (uint16_t)fname.size(); //fname length
  local_header += (uint16_t)0; //extra field length
  local_header += fname;

  //build global header
  global_header += "PK"; //first part of sig
  global_header += (uint16_t)0x0201; //second part of sig
  global_header += (uint16_t)20; //version made by
  global_header.insert(global_header.end(), local_header.begin()+4, local_header.begin()+30);
  global_header += (uint16_t)0; //file comment length
  global_header += (uint16_t)0; //disk number where file starts
  global_header += (uint16_t)0; //internal file attributes
  global_header += (uint32_t)0; //external file attributes
  global_header += (uint32_t)global_header_offset; //relative offset of local file header, since it begins where the global header used to begin
  global_header += fname;

  //build footer
  std::vector<char> footer;
  footer += "PK"; //first part of sig
  footer += (uint16_t)0x0605; //second part of sig
  footer += (uint16_t)0; //number of this disk
  footer += (uint16_t)0; //disk where footer starts
  footer += (uint16_t)(nrecs+1); //number of records on this disk
  footer += (uint16_t)(nrecs+1); //total number of records
  footer += (uint32_t)global_header.size(); //nbytes of global headers
  footer += (uint32_t)(global_header_offset + nbytes + local_header.size()); //offset of start of global headers, since global header now starts after newly written array
  footer += (uint16_t)0; //zip file comment length

  //write everything
  fwrite(&local_header[0], sizeof(char), local_header.size(), fp);
  fwrite(&npy_header[0], sizeof(char), npy_header.size(), fp);
  fwrite(data, sizeof(T), nels, fp);
  fwrite(&global_header[0], sizeof(char), global_header.size(), fp);
  fwrite(&footer[0], sizeof(char), footer.size(), fp);
  fclose(fp);
}

template<typename T> EXPORT void npy_save(std::string fname, const std::vector<T> data, std::string mode = "w")
{
  std::vector<size_t> shape;
  shape.push_back(data.size());
  npy_save(fname, &data[0], shape, mode);
}

template<typename T> EXPORT void npz_save(std::string zipname, std::string fname, const std::vector<T> data, std::string mode = "w")
{
  std::vector<size_t> shape;
  shape.push_back(data.size());
  npz_save(zipname, fname, &data[0], shape, mode);
}

template<typename T> EXPORT std::vector<char> create_npy_header(const std::vector<size_t> &shape)
{
  std::vector<char> dict;
  dict += "{'descr': '";
  dict += BigEndianTest();
  dict += map_type(typeid(T));
  dict += std::to_string(sizeof(T));
  dict += "', 'fortran_order': False, 'shape': (";
  dict += std::to_string(shape[0]);
  for (size_t i = 1;i < shape.size();i++) {
    dict += ", ";
    dict += std::to_string(shape[i]);
  }
  if (shape.size() == 1) dict += ",";
  dict += "), }";
  //pad with spaces so that preamble+dict is modulo 16 bytes. preamble is 10 bytes. dict needs to end with \n
  int remainder = 16 - (10 + dict.size()) % 16;
  dict.insert(dict.end(), remainder, ' ');
  dict.back() = '\n';

  std::vector<char> header;
  header += (char)0x93;
  header += "NUMPY";
  header += (char)0x01; //major version of numpy format
  header += (char)0x00; //minor version of numpy format
  header += (uint16_t)dict.size();
  header.insert(header.end(), dict.begin(), dict.end());

  return header;
}

}
}

=======
>>>>>>> e49493a3
class VISP_EXPORT vpIoTools
{

public:
  static const std::string &getBuildInformation();
  static std::string getTempPath();
  static void getUserName(std::string &username);
  static std::string getUserName();
  static std::string getenv(const std::string &env);
  static std::string getViSPImagesDataPath();
  static void getVersion(const std::string &version, unsigned int &major, unsigned int &minor, unsigned int &patch);
  static bool checkDirectory(const std::string &dirname);
  static bool checkFifo(const std::string &filename);
  static bool checkFilename(const std::string &filename);
  static bool copy(const std::string &src, const std::string &dst);

  static void makeDirectory(const std::string &dirname);
  static void makeFifo(const std::string &dirname);
  static std::string makeTempDirectory(const std::string &dirname);
  static std::string path(const std::string &pathname);

  static bool remove(const std::string &filename);
  static bool rename(const std::string &oldfilename, const std::string &newfilename);

  /*!
   * Define the directory separator character, backslash ('\') for windows
   * platform or slash ('/') otherwise.
   */
  static const char separator;

  static std::string toUpperCase(const std::string &input);
  static std::string toLowerCase(const std::string &input);
  static std::string getAbsolutePathname(const std::string &pathname);
  static std::string getFileExtension(const std::string &pathname, bool checkFile = false);
  static long getIndex(const std::string &filename, const std::string &format);
  static std::string getName(const std::string &pathname);
  static std::string getNameWE(const std::string &pathname);
  static std::string getParent(const std::string &pathname);
  static std::string createFilePath(const std::string &parent, const std::string &child);
  static bool isAbsolutePathname(const std::string &pathname);
  static bool isSamePathname(const std::string &pathname1, const std::string &pathname2);
  static std::pair<std::string, std::string> splitDrive(const std::string &pathname);
  static std::vector<std::string> splitChain(const std::string &chain, const std::string &sep);
  static std::vector<std::string> getDirFiles(const std::string &dirname);

  /*!
   * @name Configuration file parsing
   */
  //@{
  // read configuration file
  static bool loadConfigFile(const std::string &confFile);
  static bool readConfigVar(const std::string &var, float &value);
  static bool readConfigVar(const std::string &var, double &value);
  static bool readConfigVar(const std::string &var, int &value);
  static bool readConfigVar(const std::string &var, unsigned int &value);
  static bool readConfigVar(const std::string &var, bool &value);
  static bool readConfigVar(const std::string &var, std::string &value);
  static bool readConfigVar(const std::string &var, vpColor &value);
  static bool readConfigVar(const std::string &var, vpArray2D<double> &value, const unsigned int &nCols = 0,
                            const unsigned int &nRows = 0);

  // construct experiment filename & path
  static void setBaseName(const std::string &s);
  static void setBaseDir(const std::string &dir);
  static void addNameElement(const std::string &strTrue, const bool &cond = true, const std::string &strFalse = "");
  static void addNameElement(const std::string &strTrue, const double &val);
  static std::string getBaseName();
  static std::string getFullName();

  // write files
  static void saveConfigFile(const bool &actuallySave = true);
  static void createBaseNamePath(const bool &empty = false);
  //@}

  static void readBinaryValueLE(std::ifstream &file, int16_t &short_value);
  static void readBinaryValueLE(std::ifstream &file, uint16_t &ushort_value);
  static void readBinaryValueLE(std::ifstream &file, int32_t &int_value);
  static void readBinaryValueLE(std::ifstream &file, uint32_t &int_value);
  static void readBinaryValueLE(std::ifstream &file, float &float_value);
  static void readBinaryValueLE(std::ifstream &file, double &double_value);

  static void writeBinaryValueLE(std::ofstream &file, const int16_t short_value);
  static void writeBinaryValueLE(std::ofstream &file, const uint16_t ushort_value);
  static void writeBinaryValueLE(std::ofstream &file, const int32_t int_value);
  static void writeBinaryValueLE(std::ofstream &file, const uint32_t int_value);
  static void writeBinaryValueLE(std::ofstream &file, float float_value);
  static void writeBinaryValueLE(std::ofstream &file, double double_value);

  static bool parseBoolean(std::string input);
  static std::string trim(std::string s);

protected:
  static std::string baseName;
  static std::string baseDir;
  static std::string configFile;
  static std::vector<std::string> configVars;
  static std::vector<std::string> configValues;

#ifndef DOXYGEN_SHOULD_SKIP_THIS
  static int mkdir_p(const std::string &path, int mode);
#endif
};
#endif<|MERGE_RESOLUTION|>--- conflicted
+++ resolved
@@ -50,6 +50,291 @@
 #include <numeric>
 #include <zlib.h>
 #include <visp3/core/vpColor.h>
+
+// TODO:
+// Copyright (C) 2011  Carl Rogers
+// Released under MIT License
+// license available in LICENSE file, or at http://www.opensource.org/licenses/mit-license.php
+
+// reference: https://stackoverflow.com/a/2164853
+#if defined(_MSC_VER)
+    //  Microsoft
+#define EXPORT __declspec(dllexport)
+#define IMPORT __declspec(dllimport)
+#elif defined(__GNUC__)
+    //  GCC
+#define EXPORT __attribute__((visibility("default")))
+#define IMPORT
+#else
+    //  do nothing and hope for the best?
+#define EXPORT
+#define IMPORT
+#pragma warning Unknown dynamic link import/export semantics.
+#endif
+
+
+#include <memory>
+#include <map>
+#include <cassert>
+#include <complex>
+
+namespace visp
+{
+namespace cnpy
+{
+struct NpyArray
+{
+  NpyArray(const std::vector<size_t> &_shape, size_t _word_size, bool _fortran_order) :
+    shape(_shape), word_size(_word_size), fortran_order(_fortran_order)
+  {
+    num_vals = 1;
+    for (size_t i = 0;i < shape.size();i++) num_vals *= shape[i];
+    data_holder = std::shared_ptr<std::vector<char>>(
+        new std::vector<char>(num_vals * word_size));
+  }
+
+  NpyArray() : shape(0), word_size(0), fortran_order(0), num_vals(0) { }
+
+  template<typename T>
+  T *data()
+  {
+    return reinterpret_cast<T *>(&(*data_holder)[0]);
+  }
+
+  template<typename T>
+  const T *data() const
+  {
+    return reinterpret_cast<T *>(&(*data_holder)[0]);
+  }
+
+  template<typename T>
+  std::vector<T> as_vec() const
+  {
+    const T *p = data<T>();
+    return std::vector<T>(p, p+num_vals);
+  }
+
+  size_t num_bytes() const
+  {
+    return data_holder->size();
+  }
+
+  std::shared_ptr<std::vector<char>> data_holder;
+  std::vector<size_t> shape;
+  size_t word_size;
+  bool fortran_order;
+  size_t num_vals;
+};
+
+using npz_t = std::map<std::string, NpyArray>;
+
+EXPORT char BigEndianTest();
+EXPORT char map_type(const std::type_info &t);
+template<typename T> EXPORT std::vector<char> create_npy_header(const std::vector<size_t> &shape);
+EXPORT void parse_npy_header(FILE *fp, size_t &word_size, std::vector<size_t> &shape, bool &fortran_order);
+EXPORT void parse_npy_header(unsigned char *buffer, size_t &word_size, std::vector<size_t> &shape, bool &fortran_order);
+EXPORT void parse_zip_footer(FILE *fp, uint16_t &nrecs, size_t &global_header_size, size_t &global_header_offset);
+EXPORT npz_t npz_load(std::string fname);
+EXPORT NpyArray npz_load(std::string fname, std::string varname);
+EXPORT NpyArray npy_load(std::string fname);
+
+template<typename T> EXPORT std::vector<char> &operator+=(std::vector<char> &lhs, const T rhs)
+{
+//write in little endian
+  for (size_t byte = 0; byte < sizeof(T); byte++) {
+    char val = *((char *)&rhs+byte);
+    lhs.push_back(val);
+  }
+  return lhs;
+}
+
+template<> EXPORT std::vector<char> &operator+=(std::vector<char> &lhs, const std::string rhs);
+template<> EXPORT std::vector<char> &operator+=(std::vector<char> &lhs, const char *rhs);
+
+
+template<typename T> EXPORT void npy_save(std::string fname, const T *data, const std::vector<size_t> shape, std::string mode = "w")
+{
+  FILE *fp = NULL;
+  std::vector<size_t> true_data_shape; //if appending, the shape of existing + new data
+
+  if (mode == "a") fp = fopen(fname.c_str(), "r+b");
+
+  if (fp) {
+      //file exists. we need to append to it. read the header, modify the array size
+    size_t word_size;
+    bool fortran_order;
+    parse_npy_header(fp, word_size, true_data_shape, fortran_order);
+    assert(!fortran_order);
+
+    if (word_size != sizeof(T)) {
+      std::cout<<"libnpy error: "<<fname<<" has word size "<<word_size<<" but npy_save appending data sized "<<sizeof(T)<<"\n";
+      assert(word_size == sizeof(T));
+    }
+    if (true_data_shape.size() != shape.size()) {
+      std::cout<<"libnpy error: npy_save attempting to append misdimensioned data to "<<fname<<"\n";
+      assert(true_data_shape.size() != shape.size());
+    }
+
+    for (size_t i = 1; i < shape.size(); i++) {
+      if (shape[i] != true_data_shape[i]) {
+        std::cout<<"libnpy error: npy_save attempting to append misshaped data to "<<fname<<"\n";
+        assert(shape[i] == true_data_shape[i]);
+      }
+    }
+    true_data_shape[0] += shape[0];
+  }
+  else {
+    fp = fopen(fname.c_str(), "wb");
+    true_data_shape = shape;
+  }
+
+  std::vector<char> header = create_npy_header<T>(true_data_shape);
+  size_t nels = std::accumulate(shape.begin(), shape.end(), 1, std::multiplies<size_t>());
+
+  fseek(fp, 0, SEEK_SET);
+  fwrite(&header[0], sizeof(char), header.size(), fp);
+  fseek(fp, 0, SEEK_END);
+  fwrite(data, sizeof(T), nels, fp);
+  fclose(fp);
+}
+
+template<typename T> EXPORT void npz_save(std::string zipname, std::string fname, const T *data, const std::vector<size_t> &shape, std::string mode = "w")
+{
+    //first, append a .npy to the fname
+  fname += ".npy";
+
+  //now, on with the show
+  FILE *fp = NULL;
+  uint16_t nrecs = 0;
+  size_t global_header_offset = 0;
+  std::vector<char> global_header;
+
+  if (mode == "a") fp = fopen(zipname.c_str(), "r+b");
+
+  if (fp) {
+      //zip file exists. we need to add a new npy file to it.
+      //first read the footer. this gives us the offset and size of the global header
+      //then read and store the global header.
+      //below, we will write the the new data at the start of the global header then append the global header and footer below it
+    size_t global_header_size;
+    parse_zip_footer(fp, nrecs, global_header_size, global_header_offset);
+    fseek(fp, global_header_offset, SEEK_SET);
+    global_header.resize(global_header_size);
+    size_t res = fread(&global_header[0], sizeof(char), global_header_size, fp);
+    if (res != global_header_size) {
+      throw std::runtime_error("npz_save: header read error while adding to existing zip");
+    }
+    fseek(fp, global_header_offset, SEEK_SET);
+  }
+  else {
+    fp = fopen(zipname.c_str(), "wb");
+  }
+
+  std::vector<char> npy_header = create_npy_header<T>(shape);
+
+  size_t nels = std::accumulate(shape.begin(), shape.end(), 1, std::multiplies<size_t>());
+  size_t nbytes = nels*sizeof(T) + npy_header.size();
+
+  //get the CRC of the data to be added
+  uint32_t crc = crc32(0L, (uint8_t *)&npy_header[0], npy_header.size());
+  crc = crc32(crc, (uint8_t *)data, nels*sizeof(T));
+
+  //build the local header
+  std::vector<char> local_header;
+  local_header += "PK"; //first part of sig
+  local_header += (uint16_t)0x0403; //second part of sig
+  local_header += (uint16_t)20; //min version to extract
+  local_header += (uint16_t)0; //general purpose bit flag
+  local_header += (uint16_t)0; //compression method
+  local_header += (uint16_t)0; //file last mod time
+  local_header += (uint16_t)0;     //file last mod date
+  local_header += (uint32_t)crc; //crc
+  local_header += (uint32_t)nbytes; //compressed size
+  local_header += (uint32_t)nbytes; //uncompressed size
+  local_header += (uint16_t)fname.size(); //fname length
+  local_header += (uint16_t)0; //extra field length
+  local_header += fname;
+
+  //build global header
+  global_header += "PK"; //first part of sig
+  global_header += (uint16_t)0x0201; //second part of sig
+  global_header += (uint16_t)20; //version made by
+  global_header.insert(global_header.end(), local_header.begin()+4, local_header.begin()+30);
+  global_header += (uint16_t)0; //file comment length
+  global_header += (uint16_t)0; //disk number where file starts
+  global_header += (uint16_t)0; //internal file attributes
+  global_header += (uint32_t)0; //external file attributes
+  global_header += (uint32_t)global_header_offset; //relative offset of local file header, since it begins where the global header used to begin
+  global_header += fname;
+
+  //build footer
+  std::vector<char> footer;
+  footer += "PK"; //first part of sig
+  footer += (uint16_t)0x0605; //second part of sig
+  footer += (uint16_t)0; //number of this disk
+  footer += (uint16_t)0; //disk where footer starts
+  footer += (uint16_t)(nrecs+1); //number of records on this disk
+  footer += (uint16_t)(nrecs+1); //total number of records
+  footer += (uint32_t)global_header.size(); //nbytes of global headers
+  footer += (uint32_t)(global_header_offset + nbytes + local_header.size()); //offset of start of global headers, since global header now starts after newly written array
+  footer += (uint16_t)0; //zip file comment length
+
+  //write everything
+  fwrite(&local_header[0], sizeof(char), local_header.size(), fp);
+  fwrite(&npy_header[0], sizeof(char), npy_header.size(), fp);
+  fwrite(data, sizeof(T), nels, fp);
+  fwrite(&global_header[0], sizeof(char), global_header.size(), fp);
+  fwrite(&footer[0], sizeof(char), footer.size(), fp);
+  fclose(fp);
+}
+
+template<typename T> EXPORT void npy_save(std::string fname, const std::vector<T> data, std::string mode = "w")
+{
+  std::vector<size_t> shape;
+  shape.push_back(data.size());
+  npy_save(fname, &data[0], shape, mode);
+}
+
+template<typename T> EXPORT void npz_save(std::string zipname, std::string fname, const std::vector<T> data, std::string mode = "w")
+{
+  std::vector<size_t> shape;
+  shape.push_back(data.size());
+  npz_save(zipname, fname, &data[0], shape, mode);
+}
+
+template<typename T> EXPORT std::vector<char> create_npy_header(const std::vector<size_t> &shape)
+{
+  std::vector<char> dict;
+  dict += "{'descr': '";
+  dict += BigEndianTest();
+  dict += map_type(typeid(T));
+  dict += std::to_string(sizeof(T));
+  dict += "', 'fortran_order': False, 'shape': (";
+  dict += std::to_string(shape[0]);
+  for (size_t i = 1;i < shape.size();i++) {
+    dict += ", ";
+    dict += std::to_string(shape[i]);
+  }
+  if (shape.size() == 1) dict += ",";
+  dict += "), }";
+  //pad with spaces so that preamble+dict is modulo 16 bytes. preamble is 10 bytes. dict needs to end with \n
+  int remainder = 16 - (10 + dict.size()) % 16;
+  dict.insert(dict.end(), remainder, ' ');
+  dict.back() = '\n';
+
+  std::vector<char> header;
+  header += (char)0x93;
+  header += "NUMPY";
+  header += (char)0x01; //major version of numpy format
+  header += (char)0x00; //minor version of numpy format
+  header += (uint16_t)dict.size();
+  header.insert(header.end(), dict.begin(), dict.end());
+
+  return header;
+}
+
+} // namespace cnpy
+} // namespace visp
 
 /*!
  * \class vpIoTools
@@ -150,295 +435,6 @@
  * }
  * \endcode
  */
-<<<<<<< HEAD
-
-// TODO:
-// Copyright (C) 2011  Carl Rogers
-// Released under MIT License
-// license available in LICENSE file, or at http://www.opensource.org/licenses/mit-license.php
-
-// reference: https://stackoverflow.com/a/2164853
-#if defined(_MSC_VER)
-    //  Microsoft
-#define EXPORT __declspec(dllexport)
-#define IMPORT __declspec(dllimport)
-#elif defined(__GNUC__)
-    //  GCC
-#define EXPORT __attribute__((visibility("default")))
-#define IMPORT
-#else
-    //  do nothing and hope for the best?
-#define EXPORT
-#define IMPORT
-#pragma warning Unknown dynamic link import/export semantics.
-#endif
-
-
-#include <memory>
-#include <map>
-#include <cassert>
-#include <complex>
-
-namespace visp
-{
-namespace cnpy
-{
-struct NpyArray
-{
-  NpyArray(const std::vector<size_t> &_shape, size_t _word_size, bool _fortran_order) :
-    shape(_shape), word_size(_word_size), fortran_order(_fortran_order)
-  {
-    num_vals = 1;
-    for (size_t i = 0;i < shape.size();i++) num_vals *= shape[i];
-    data_holder = std::shared_ptr<std::vector<char>>(
-        new std::vector<char>(num_vals * word_size));
-  }
-
-  NpyArray() : shape(0), word_size(0), fortran_order(0), num_vals(0) { }
-
-  template<typename T>
-  T *data()
-  {
-    return reinterpret_cast<T *>(&(*data_holder)[0]);
-  }
-
-  template<typename T>
-  const T *data() const
-  {
-    return reinterpret_cast<T *>(&(*data_holder)[0]);
-  }
-
-  template<typename T>
-  std::vector<T> as_vec() const
-  {
-    const T *p = data<T>();
-    return std::vector<T>(p, p+num_vals);
-  }
-
-  size_t num_bytes() const
-  {
-    return data_holder->size();
-  }
-
-  std::shared_ptr<std::vector<char>> data_holder;
-  std::vector<size_t> shape;
-  size_t word_size;
-  bool fortran_order;
-  size_t num_vals;
-};
-
-using npz_t = std::map<std::string, NpyArray>;
-
-EXPORT char BigEndianTest();
-EXPORT char map_type(const std::type_info &t);
-template<typename T> EXPORT std::vector<char> create_npy_header(const std::vector<size_t> &shape);
-EXPORT void parse_npy_header(FILE *fp, size_t &word_size, std::vector<size_t> &shape, bool &fortran_order);
-EXPORT void parse_npy_header(unsigned char *buffer, size_t &word_size, std::vector<size_t> &shape, bool &fortran_order);
-EXPORT void parse_zip_footer(FILE *fp, uint16_t &nrecs, size_t &global_header_size, size_t &global_header_offset);
-EXPORT npz_t npz_load(std::string fname);
-EXPORT NpyArray npz_load(std::string fname, std::string varname);
-EXPORT NpyArray npy_load(std::string fname);
-
-template<typename T> EXPORT std::vector<char> &operator+=(std::vector<char> &lhs, const T rhs)
-{
-//write in little endian
-  for (size_t byte = 0; byte < sizeof(T); byte++) {
-    char val = *((char *)&rhs+byte);
-    lhs.push_back(val);
-  }
-  return lhs;
-}
-
-template<> EXPORT std::vector<char> &operator+=(std::vector<char> &lhs, const std::string rhs);
-template<> EXPORT std::vector<char> &operator+=(std::vector<char> &lhs, const char *rhs);
-
-
-template<typename T> EXPORT void npy_save(std::string fname, const T *data, const std::vector<size_t> shape, std::string mode = "w")
-{
-  FILE *fp = NULL;
-  std::vector<size_t> true_data_shape; //if appending, the shape of existing + new data
-
-  if (mode == "a") fp = fopen(fname.c_str(), "r+b");
-
-  if (fp) {
-      //file exists. we need to append to it. read the header, modify the array size
-    size_t word_size;
-    bool fortran_order;
-    parse_npy_header(fp, word_size, true_data_shape, fortran_order);
-    assert(!fortran_order);
-
-    if (word_size != sizeof(T)) {
-      std::cout<<"libnpy error: "<<fname<<" has word size "<<word_size<<" but npy_save appending data sized "<<sizeof(T)<<"\n";
-      assert(word_size == sizeof(T));
-    }
-    if (true_data_shape.size() != shape.size()) {
-      std::cout<<"libnpy error: npy_save attempting to append misdimensioned data to "<<fname<<"\n";
-      assert(true_data_shape.size() != shape.size());
-    }
-
-    for (size_t i = 1; i < shape.size(); i++) {
-      if (shape[i] != true_data_shape[i]) {
-        std::cout<<"libnpy error: npy_save attempting to append misshaped data to "<<fname<<"\n";
-        assert(shape[i] == true_data_shape[i]);
-      }
-    }
-    true_data_shape[0] += shape[0];
-  }
-  else {
-    fp = fopen(fname.c_str(), "wb");
-    true_data_shape = shape;
-  }
-
-  std::vector<char> header = create_npy_header<T>(true_data_shape);
-  size_t nels = std::accumulate(shape.begin(), shape.end(), 1, std::multiplies<size_t>());
-
-  fseek(fp, 0, SEEK_SET);
-  fwrite(&header[0], sizeof(char), header.size(), fp);
-  fseek(fp, 0, SEEK_END);
-  fwrite(data, sizeof(T), nels, fp);
-  fclose(fp);
-}
-
-template<typename T> EXPORT void npz_save(std::string zipname, std::string fname, const T *data, const std::vector<size_t> &shape, std::string mode = "w")
-{
-    //first, append a .npy to the fname
-  fname += ".npy";
-
-  //now, on with the show
-  FILE *fp = NULL;
-  uint16_t nrecs = 0;
-  size_t global_header_offset = 0;
-  std::vector<char> global_header;
-
-  if (mode == "a") fp = fopen(zipname.c_str(), "r+b");
-
-  if (fp) {
-      //zip file exists. we need to add a new npy file to it.
-      //first read the footer. this gives us the offset and size of the global header
-      //then read and store the global header.
-      //below, we will write the the new data at the start of the global header then append the global header and footer below it
-    size_t global_header_size;
-    parse_zip_footer(fp, nrecs, global_header_size, global_header_offset);
-    fseek(fp, global_header_offset, SEEK_SET);
-    global_header.resize(global_header_size);
-    size_t res = fread(&global_header[0], sizeof(char), global_header_size, fp);
-    if (res != global_header_size) {
-      throw std::runtime_error("npz_save: header read error while adding to existing zip");
-    }
-    fseek(fp, global_header_offset, SEEK_SET);
-  }
-  else {
-    fp = fopen(zipname.c_str(), "wb");
-  }
-
-  std::vector<char> npy_header = create_npy_header<T>(shape);
-
-  size_t nels = std::accumulate(shape.begin(), shape.end(), 1, std::multiplies<size_t>());
-  size_t nbytes = nels*sizeof(T) + npy_header.size();
-
-  //get the CRC of the data to be added
-  uint32_t crc = crc32(0L, (uint8_t *)&npy_header[0], npy_header.size());
-  crc = crc32(crc, (uint8_t *)data, nels*sizeof(T));
-
-  //build the local header
-  std::vector<char> local_header;
-  local_header += "PK"; //first part of sig
-  local_header += (uint16_t)0x0403; //second part of sig
-  local_header += (uint16_t)20; //min version to extract
-  local_header += (uint16_t)0; //general purpose bit flag
-  local_header += (uint16_t)0; //compression method
-  local_header += (uint16_t)0; //file last mod time
-  local_header += (uint16_t)0;     //file last mod date
-  local_header += (uint32_t)crc; //crc
-  local_header += (uint32_t)nbytes; //compressed size
-  local_header += (uint32_t)nbytes; //uncompressed size
-  local_header += (uint16_t)fname.size(); //fname length
-  local_header += (uint16_t)0; //extra field length
-  local_header += fname;
-
-  //build global header
-  global_header += "PK"; //first part of sig
-  global_header += (uint16_t)0x0201; //second part of sig
-  global_header += (uint16_t)20; //version made by
-  global_header.insert(global_header.end(), local_header.begin()+4, local_header.begin()+30);
-  global_header += (uint16_t)0; //file comment length
-  global_header += (uint16_t)0; //disk number where file starts
-  global_header += (uint16_t)0; //internal file attributes
-  global_header += (uint32_t)0; //external file attributes
-  global_header += (uint32_t)global_header_offset; //relative offset of local file header, since it begins where the global header used to begin
-  global_header += fname;
-
-  //build footer
-  std::vector<char> footer;
-  footer += "PK"; //first part of sig
-  footer += (uint16_t)0x0605; //second part of sig
-  footer += (uint16_t)0; //number of this disk
-  footer += (uint16_t)0; //disk where footer starts
-  footer += (uint16_t)(nrecs+1); //number of records on this disk
-  footer += (uint16_t)(nrecs+1); //total number of records
-  footer += (uint32_t)global_header.size(); //nbytes of global headers
-  footer += (uint32_t)(global_header_offset + nbytes + local_header.size()); //offset of start of global headers, since global header now starts after newly written array
-  footer += (uint16_t)0; //zip file comment length
-
-  //write everything
-  fwrite(&local_header[0], sizeof(char), local_header.size(), fp);
-  fwrite(&npy_header[0], sizeof(char), npy_header.size(), fp);
-  fwrite(data, sizeof(T), nels, fp);
-  fwrite(&global_header[0], sizeof(char), global_header.size(), fp);
-  fwrite(&footer[0], sizeof(char), footer.size(), fp);
-  fclose(fp);
-}
-
-template<typename T> EXPORT void npy_save(std::string fname, const std::vector<T> data, std::string mode = "w")
-{
-  std::vector<size_t> shape;
-  shape.push_back(data.size());
-  npy_save(fname, &data[0], shape, mode);
-}
-
-template<typename T> EXPORT void npz_save(std::string zipname, std::string fname, const std::vector<T> data, std::string mode = "w")
-{
-  std::vector<size_t> shape;
-  shape.push_back(data.size());
-  npz_save(zipname, fname, &data[0], shape, mode);
-}
-
-template<typename T> EXPORT std::vector<char> create_npy_header(const std::vector<size_t> &shape)
-{
-  std::vector<char> dict;
-  dict += "{'descr': '";
-  dict += BigEndianTest();
-  dict += map_type(typeid(T));
-  dict += std::to_string(sizeof(T));
-  dict += "', 'fortran_order': False, 'shape': (";
-  dict += std::to_string(shape[0]);
-  for (size_t i = 1;i < shape.size();i++) {
-    dict += ", ";
-    dict += std::to_string(shape[i]);
-  }
-  if (shape.size() == 1) dict += ",";
-  dict += "), }";
-  //pad with spaces so that preamble+dict is modulo 16 bytes. preamble is 10 bytes. dict needs to end with \n
-  int remainder = 16 - (10 + dict.size()) % 16;
-  dict.insert(dict.end(), remainder, ' ');
-  dict.back() = '\n';
-
-  std::vector<char> header;
-  header += (char)0x93;
-  header += "NUMPY";
-  header += (char)0x01; //major version of numpy format
-  header += (char)0x00; //minor version of numpy format
-  header += (uint16_t)dict.size();
-  header.insert(header.end(), dict.begin(), dict.end());
-
-  return header;
-}
-
-}
-}
-
-=======
->>>>>>> e49493a3
 class VISP_EXPORT vpIoTools
 {
 
