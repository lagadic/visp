/*
 * ViSP, open source Visual Servoing Platform software.
 * Copyright (C) 2005 - 2023 by Inria. All rights reserved.
 *
 * This software is free software; you can redistribute it and/or modify
 * it under the terms of the GNU General Public License as published by
 * the Free Software Foundation; either version 2 of the License, or
 * (at your option) any later version.
 * See the file LICENSE.txt at the root directory of this source
 * distribution for additional information about the GNU GPL.
 *
 * For using ViSP with software that can not be combined with the GNU
 * GPL, please contact Inria about acquiring a ViSP Professional
 * Edition License.
 *
 * See https://visp.inria.fr for more information.
 *
 * This software was developed at:
 * Inria Rennes - Bretagne Atlantique
 * Campus Universitaire de Beaulieu
 * 35042 Rennes Cedex
 * France
 *
 * If you have questions regarding the use of this file, please contact
 * Inria at visp@inria.fr
 *
 * This file is provided AS IS with NO WARRANTY OF ANY KIND, INCLUDING THE
 * WARRANTY OF DESIGN, MERCHANTABILITY AND FITNESS FOR A PARTICULAR PURPOSE.
 *
 * Description:
 * Image handling.
 */

/*!
  \file vpImage.h
  \brief Image handling.
*/

#ifndef vpImage_H
#define vpImage_H

#include <visp3/core/vpConfig.h>
#include <visp3/core/vpDebug.h>
#include <visp3/core/vpEndian.h>
#include <visp3/core/vpException.h>
#include <visp3/core/vpImageException.h>
#include <visp3/core/vpImagePoint.h>
#include <visp3/core/vpRGBa.h>
#include <visp3/core/vpRGBf.h>

#if defined(VISP_HAVE_PTHREAD) || (defined(_WIN32) && !defined(WINRT_8_0))
#include <visp3/core/vpThread.h>
#endif

#include <fstream>
#include <iomanip> // std::setw
#include <iostream>
#include <math.h>
#include <string.h>

// Visual Studio 2010 or previous is missing inttypes.h
#if defined(_MSC_VER) && (_MSC_VER < 1700)
typedef long long int64_t;
typedef unsigned short uint16_t;
#else
#include <inttypes.h>
#endif

class vpDisplay;

/*!
  \class vpImage

  \ingroup group_core_image

  \brief Definition of the vpImage class member functions.

  This is a template class, therefore the type of each  element of the
  array is not a priori defined.

  <h3> Data structure </h3>

  Each image is build using two structure (an array bitmap which size
  is [width*height]) and an array of pointer row (which size is [nrow])
  the ith element in the row array row[i] is pointer toward the ith
  "line" of the image (ie, bitmap +i*width )

  \image html image-data-structure.gif
  \image latex image-data-structure.ps  width=10cm

  Such a structure allows a fast access to each element of the image.
  if i is the ith rows and j the jth columns the value of this pixel
  is given by I[i][j] (that is equivalent to row[i][j]).

  <h3>Example</h3>
  The following example available in tutorial-image-manipulation.cpp shows how
  to create gray level and color images and how to access to the pixels.
  \include tutorial-image-manipulation.cpp

  <h3>Important remark</h3> To provide high-performance access there
  is no verification to ensure that 0 \f$\le\f$ i < height and 0
  \f$\le\f$ j < width. Since the memory allocated in the bitmap array
  is continuous, that means that if (i, j) is outside the image you
  will manipulate a pixel that is not as expected. To highlight this
  remark, we provide hereafter an example where the considered pixel
  is outside the image:

\code
unsigned int width = 320;
unsigned int height = 240;
vpImage<unsigned char> I(height, width); // Create an 320x240 image
// Set pixel coordinates that is outside the image
unsigned int i = 100;
unsigned int j = 400;
unsigned char value;
value = I[i][j]; // Here we will get the pixel value at position (101, 80)
\endcode

*/

// Ref: http://en.cppreference.com/w/cpp/language/friend#Template_friends
template <class Type> class vpImage; // forward declare to make function declaration possible

// declarations
template <class Type> std::ostream &operator<<(std::ostream &, const vpImage<Type> &);

std::ostream &operator<<(std::ostream &, const vpImage<unsigned char> &);
std::ostream &operator<<(std::ostream &, const vpImage<char> &);
std::ostream &operator<<(std::ostream &, const vpImage<float> &);
std::ostream &operator<<(std::ostream &, const vpImage<double> &);

template <class Type> void swap(vpImage<Type> &first, vpImage<Type> &second);

template <class Type> class vpImage
{
  friend class vpImageConvert;

public:
  Type *bitmap; //!< points toward the bitmap
  vpDisplay *display;

  //! constructor
  vpImage();
  //! copy constructor
  vpImage(const vpImage<Type> &);
#if (VISP_CXX_STANDARD >= VISP_CXX_STANDARD_11)
  //! move constructor
  vpImage(vpImage<Type> &&);
#endif
  //! constructor  set the size of the image
  vpImage(unsigned int height, unsigned int width);
  //! constructor  set the size of the image and init all the pixel
  vpImage(unsigned int height, unsigned int width, Type value);
  //! constructor from an image stored as a continuous array in memory
  vpImage(Type *const array, unsigned int height, unsigned int width, bool copyData = false);
  //! destructor
  virtual ~vpImage();

  /** @name Inherited functionalities from vpImage */
  //@{

  // destructor
  void destroy();

  // Returns a new image that's double size of the current image
  void doubleSizeImage(vpImage<Type> &res);

  /*!
    Get the number of columns in the image.

    \return The image number of column, or image width.

    \sa getWidth()
   */
  inline unsigned int getCols() const { return width; }
  /*!
    Get the image height.

    \return The image height.

    \sa getWidth()

  */
  inline unsigned int getHeight() const { return height; }

  // Return the maximum value within the bitmap
  Type getMaxValue(bool onlyFiniteVal = true) const;
  // Return the mean value of the bitmap
  Type getMeanValue() const;
  // Return the minumum value within the bitmap
  Type getMinValue(bool onlyFiniteVal = true) const;
  // Look for the minumum and the maximum value within the bitmap
  void getMinMaxValue(Type &min, Type &max, bool onlyFiniteVal = true) const;
  // Look for the minumum and the maximum value within the bitmap and get their location
  void getMinMaxLoc(vpImagePoint *minLoc, vpImagePoint *maxLoc, Type *minVal = NULL, Type *maxVal = NULL) const;

  /*!
    Get the image number of pixels which corresponds to the image
    width multiplied by the image height.

    \return The image number of pixels or image size.

    \sa getWidth(), getHeight()
   */
  inline unsigned int getNumberOfPixel() const { return npixels; }

  /*!
    Get the number of rows in the image.

    \return The image number of rows, or image height.

    \sa getHeight()
  */
  inline unsigned int getRows() const { return height; }

  /*!
    Get the image size.

    \return The image size = width * height.

    \sa getWidth(), getHeight()
   */
  inline unsigned int getSize() const { return width * height; }

  // Gets the value of a pixel at a location.
  Type getValue(unsigned int i, unsigned int j) const;
  // Gets the value of a pixel at a location with bilinear interpolation.
  Type getValue(double i, double j) const;
  // Gets the value of a pixel at a location with bilinear interpolation.
  Type getValue(const vpImagePoint &ip) const;

  // Get image pixels sum
  double getSum() const;

  /*!
    Get the image width.

    \return The image width.

    \sa getHeight()
  */
  inline unsigned int getWidth() const { return width; }

  // Returns a new image that's half size of the current image
  void halfSizeImage(vpImage<Type> &res) const;

  //! Set the size of the image
  void init(unsigned int height, unsigned int width);
  //! Set the size of the image
  void init(unsigned int height, unsigned int width, Type value);
  //! init from an image stored as a continuous array in memory
  void init(Type *const array, unsigned int height, unsigned int width, bool copyData = false);
  void insert(const vpImage<Type> &src, const vpImagePoint &topLeft);

  //------------------------------------------------------------------
  // Access to the image

  //! operator[] allows operation like I[i] = x.
  inline Type *operator[](unsigned int i) { return row[i]; }
  inline Type *operator[](int i) { return row[i]; }

  //! operator[] allows operation like x = I[i]
  inline const Type *operator[](unsigned int i) const { return row[i]; }
  inline const Type *operator[](int i) const { return row[i]; }

  /*!
    Get the value of an image point with coordinates (i, j), with i the row
    position and j the column position.

    \return Value of the image point (i, j).
  */
  inline Type operator()(unsigned int i, unsigned int j) const { return bitmap[i * width + j]; }

  /*!
    Set the value \e v of an image point with coordinates (i, j), with i the
    row position and j the column position.
  */
  inline void operator()(unsigned int i, unsigned int j, const Type &v) { bitmap[i * width + j] = v; }

  /*!
    Get the value of an image point.

    \param ip : An image point with sub-pixel coordinates. Sub-pixel
    coordinates are roughly transformed to insigned int coordinates by cast.

    \return Value of the image point \e ip.

    \sa getValue(const vpImagePoint &)
  */
  inline Type operator()(const vpImagePoint &ip) const
  {
    unsigned int i = (unsigned int)ip.get_i();
    unsigned int j = (unsigned int)ip.get_j();

    return bitmap[i * width + j];
  }

  /*!
    Set the value of an image point.

    \param ip : An image point with sub-pixel coordinates. Sub-pixel
    coordinates are roughly transformed to insigned int coordinates by cast.

    \param v : Value to set for the image point.
  */
  inline void operator()(const vpImagePoint &ip, const Type &v)
  {
    unsigned int i = (unsigned int)ip.get_i();
    unsigned int j = (unsigned int)ip.get_j();

    bitmap[i * width + j] = v;
  }

  vpImage<Type> operator-(const vpImage<Type> &B) const;

  //! Copy operator
  vpImage<Type> &operator=(vpImage<Type> other);

  vpImage<Type> &operator=(const Type &v);
  bool operator==(const vpImage<Type> &I) const;
  bool operator!=(const vpImage<Type> &I) const;
  friend std::ostream &operator<< <>(std::ostream &s, const vpImage<Type> &I);
  friend std::ostream &operator<<(std::ostream &s, const vpImage<unsigned char> &I);
  friend std::ostream &operator<<(std::ostream &s, const vpImage<char> &I);
  friend std::ostream &operator<<(std::ostream &s, const vpImage<float> &I);
  friend std::ostream &operator<<(std::ostream &s, const vpImage<double> &I);

  // Perform a look-up table transformation
  void performLut(const Type(&lut)[256], unsigned int nbThreads = 1);

  // Returns a new image that's a quarter size of the current image
  void quarterSizeImage(vpImage<Type> &res) const;

  // set the size of the image without initializing it.
  void resize(unsigned int h, unsigned int w);
  // set the size of the image and initialize it.
  void resize(unsigned int h, unsigned int w, const Type &val);

  void sub(const vpImage<Type> &B, vpImage<Type> &C) const;
  void sub(const vpImage<Type> &A, const vpImage<Type> &B, vpImage<Type> &C) const;
  void subsample(unsigned int v_scale, unsigned int h_scale, vpImage<Type> &sampled) const;

  friend void swap<>(vpImage<Type> &first, vpImage<Type> &second);

  //@}

private:
  unsigned int npixels; ///! number of pixel in the image
  unsigned int width;   ///! number of columns
  unsigned int height;  ///! number of rows
  Type **row;           ///! points the row pointer array
  bool hasOwnership;    ///! true if this instance owns the bitmap, false otherwise (e.g. copyData=false)
};

template <class Type> std::ostream &operator<<(std::ostream &s, const vpImage<Type> &I)
{
  if (I.bitmap == NULL) {
    return s;
  }

  for (unsigned int i = 0; i < I.getHeight(); i++) {
    for (unsigned int j = 0; j < I.getWidth() - 1; j++) {
      s << I[i][j] << " ";
    }

    // We don't add "  " after the last column element
    s << I[i][I.getWidth() - 1];

    // We don't add a \n character at the end of the last row line
    if (i < I.getHeight() - 1) {
      s << std::endl;
    }
  }

  return s;
}

inline std::ostream &operator<<(std::ostream &s, const vpImage<unsigned char> &I)
{
  if (I.bitmap == NULL) {
    return s;
  }

  std::ios_base::fmtflags original_flags = s.flags();

  for (unsigned int i = 0; i < I.getHeight(); i++) {
    for (unsigned int j = 0; j < I.getWidth() - 1; j++) {
      s << std::setw(3) << static_cast<unsigned>(I[i][j]) << " ";
    }

    // We don't add "  " after the last column element
    s << std::setw(3) << static_cast<unsigned>(I[i][I.getWidth() - 1]);

    // We don't add a \n character at the end of the last row line
    if (i < I.getHeight() - 1) {
      s << std::endl;
    }
  }

  s.flags(original_flags); // restore s to standard state
  return s;
}

inline std::ostream &operator<<(std::ostream &s, const vpImage<char> &I)
{
  if (I.bitmap == NULL) {
    return s;
  }

  std::ios_base::fmtflags original_flags = s.flags();

  for (unsigned int i = 0; i < I.getHeight(); i++) {
    for (unsigned int j = 0; j < I.getWidth() - 1; j++) {
      s << std::setw(4) << static_cast<int>(I[i][j]) << " ";
    }

    // We don't add "  " after the last column element
    s << std::setw(4) << static_cast<int>(I[i][I.getWidth() - 1]);

    // We don't add a \n character at the end of the last row line
    if (i < I.getHeight() - 1) {
      s << std::endl;
    }
  }

  s.flags(original_flags); // restore s to standard state
  return s;
}

inline std::ostream &operator<<(std::ostream &s, const vpImage<float> &I)
{
  if (I.bitmap == NULL) {
    return s;
  }

  std::ios_base::fmtflags original_flags = s.flags();
  s.precision(9); // http://en.cppreference.com/w/cpp/types/numeric_limits/max_digits10

  for (unsigned int i = 0; i < I.getHeight(); i++) {
    for (unsigned int j = 0; j < I.getWidth() - 1; j++) {
      s << I[i][j] << " ";
    }

    // We don't add "  " after the last column element
    s << I[i][I.getWidth() - 1];

    // We don't add a \n character at the end of the last row line
    if (i < I.getHeight() - 1) {
      s << std::endl;
    }
  }

  s.flags(original_flags); // restore s to standard state
  return s;
}

inline std::ostream &operator<<(std::ostream &s, const vpImage<double> &I)
{
  if (I.bitmap == NULL) {
    return s;
  }

  std::ios_base::fmtflags original_flags = s.flags();
  s.precision(17); // http://en.cppreference.com/w/cpp/types/numeric_limits/max_digits10

  for (unsigned int i = 0; i < I.getHeight(); i++) {
    for (unsigned int j = 0; j < I.getWidth() - 1; j++) {
      s << I[i][j] << " ";
    }

    // We don't add "  " after the last column element
    s << I[i][I.getWidth() - 1];

    // We don't add a \n character at the end of the last row line
    if (i < I.getHeight() - 1) {
      s << std::endl;
    }
  }

  s.flags(original_flags); // restore s to standard state
  return s;
}

#if defined(VISP_HAVE_PTHREAD) || (defined(_WIN32) && !defined(WINRT_8_0))
namespace
{
<<<<<<< HEAD
struct ImageLut_Param_t
=======
struct vpImageLut_Param_t
>>>>>>> c4494245
{
  unsigned int m_start_index;
  unsigned int m_end_index;

  unsigned char m_lut[256];
  unsigned char *m_bitmap;

<<<<<<< HEAD
  ImageLut_Param_t() : m_start_index(0), m_end_index(0), m_lut(), m_bitmap(NULL) { }
=======
  vpImageLut_Param_t() : m_start_index(0), m_end_index(0), m_lut(), m_bitmap(NULL) { }
>>>>>>> c4494245

  vpImageLut_Param_t(unsigned int start_index, unsigned int end_index, unsigned char *bitmap)
    : m_start_index(start_index), m_end_index(end_index), m_lut(), m_bitmap(bitmap)
  { }
};

vpThread::Return performLutThread(vpThread::Args args)
{
  vpImageLut_Param_t *imageLut_param = static_cast<vpImageLut_Param_t *>(args);
  unsigned int start_index = imageLut_param->m_start_index;
  unsigned int end_index = imageLut_param->m_end_index;

  unsigned char *bitmap = imageLut_param->m_bitmap;

  unsigned char *ptrStart = bitmap + start_index;
  unsigned char *ptrEnd = bitmap + end_index;
  unsigned char *ptrCurrent = ptrStart;

  //    while(ptrCurrent != ptrEnd) {
  //      *ptrCurrent = imageLut_param->m_lut[*ptrCurrent];
  //      ++ptrCurrent;
  //    }

  if (end_index - start_index >= 8) {
    // Unroll loop version
    for (; ptrCurrent <= ptrEnd - 8;) {
      *ptrCurrent = imageLut_param->m_lut[*ptrCurrent];
      ++ptrCurrent;

      *ptrCurrent = imageLut_param->m_lut[*ptrCurrent];
      ++ptrCurrent;

      *ptrCurrent = imageLut_param->m_lut[*ptrCurrent];
      ++ptrCurrent;

      *ptrCurrent = imageLut_param->m_lut[*ptrCurrent];
      ++ptrCurrent;

      *ptrCurrent = imageLut_param->m_lut[*ptrCurrent];
      ++ptrCurrent;

      *ptrCurrent = imageLut_param->m_lut[*ptrCurrent];
      ++ptrCurrent;

      *ptrCurrent = imageLut_param->m_lut[*ptrCurrent];
      ++ptrCurrent;

      *ptrCurrent = imageLut_param->m_lut[*ptrCurrent];
      ++ptrCurrent;
    }
  }

  for (; ptrCurrent != ptrEnd; ++ptrCurrent) {
    *ptrCurrent = imageLut_param->m_lut[*ptrCurrent];
  }

  return 0;
}

<<<<<<< HEAD
struct ImageLutRGBa_Param_t
=======
struct vpImageLutRGBa_Param_t
>>>>>>> c4494245
{
  unsigned int m_start_index;
  unsigned int m_end_index;

  vpRGBa m_lut[256];
  unsigned char *m_bitmap;

<<<<<<< HEAD
  ImageLutRGBa_Param_t() : m_start_index(0), m_end_index(0), m_lut(), m_bitmap(NULL) { }
=======
  vpImageLutRGBa_Param_t() : m_start_index(0), m_end_index(0), m_lut(), m_bitmap(NULL) { }
>>>>>>> c4494245

  vpImageLutRGBa_Param_t(unsigned int start_index, unsigned int end_index, unsigned char *bitmap)
    : m_start_index(start_index), m_end_index(end_index), m_lut(), m_bitmap(bitmap)
  { }
};

vpThread::Return performLutRGBaThread(vpThread::Args args)
{
  vpImageLutRGBa_Param_t *imageLut_param = static_cast<vpImageLutRGBa_Param_t *>(args);
  unsigned int start_index = imageLut_param->m_start_index;
  unsigned int end_index = imageLut_param->m_end_index;

  unsigned char *bitmap = imageLut_param->m_bitmap;

  unsigned char *ptrStart = bitmap + start_index * 4;
  unsigned char *ptrEnd = bitmap + end_index * 4;
  unsigned char *ptrCurrent = ptrStart;

  if (end_index - start_index >= 4 * 2) {
    // Unroll loop version
    for (; ptrCurrent <= ptrEnd - 4 * 2;) {
      *ptrCurrent = imageLut_param->m_lut[*ptrCurrent].R;
      ptrCurrent++;
      *ptrCurrent = imageLut_param->m_lut[*ptrCurrent].G;
      ptrCurrent++;
      *ptrCurrent = imageLut_param->m_lut[*ptrCurrent].B;
      ptrCurrent++;
      *ptrCurrent = imageLut_param->m_lut[*ptrCurrent].A;
      ptrCurrent++;

      *ptrCurrent = imageLut_param->m_lut[*ptrCurrent].R;
      ptrCurrent++;
      *ptrCurrent = imageLut_param->m_lut[*ptrCurrent].G;
      ptrCurrent++;
      *ptrCurrent = imageLut_param->m_lut[*ptrCurrent].B;
      ptrCurrent++;
      *ptrCurrent = imageLut_param->m_lut[*ptrCurrent].A;
      ptrCurrent++;
    }
  }

  while (ptrCurrent != ptrEnd) {
    *ptrCurrent = imageLut_param->m_lut[*ptrCurrent].R;
    ptrCurrent++;

    *ptrCurrent = imageLut_param->m_lut[*ptrCurrent].G;
    ptrCurrent++;

    *ptrCurrent = imageLut_param->m_lut[*ptrCurrent].B;
    ptrCurrent++;

    *ptrCurrent = imageLut_param->m_lut[*ptrCurrent].A;
    ptrCurrent++;
  }

  return 0;
}
} // namespace
#endif

/*!
  \relates vpImage
*/
template <class Type> void vpImage<Type>::init(unsigned int h, unsigned int w, Type value)
{
  init(h, w);

  //  for (unsigned int i = 0; i < npixels; i++)
  //    bitmap[i] = value;
  std::fill(bitmap, bitmap + npixels, value);
}

/*!
  \relates vpImage
*/
template <class Type> void vpImage<Type>::init(unsigned int h, unsigned int w)
{
  if (h != this->height) {
    if (row != NULL) {
      vpDEBUG_TRACE(10, "Destruction row[]");
      delete[] row;
      row = NULL;
    }
  }

  if ((h != this->height) || (w != this->width)) {
    if (bitmap != NULL) {
      vpDEBUG_TRACE(10, "Destruction bitmap[]");
      if (hasOwnership) {
        delete[] bitmap;
      }
      bitmap = NULL;
    }
  }

  this->width = w;
  this->height = h;

  npixels = width * height;

  if (bitmap == NULL) {
    bitmap = new Type[npixels];
    hasOwnership = true;
  }

  if (bitmap == NULL) {
    throw(vpException(vpException::memoryAllocationError, "cannot allocate bitmap "));
  }

  if (row == NULL)
    row = new Type *[height];
  if (row == NULL) {
    throw(vpException(vpException::memoryAllocationError, "cannot allocate row "));
  }

  for (unsigned int i = 0; i < height; i++)
    row[i] = bitmap + i * width;
}

/*!
  \relates vpImage
*/
template <class Type> void vpImage<Type>::init(Type *const array, unsigned int h, unsigned int w, bool copyData)
{
  if (h != this->height) {
    if (row != NULL) {
      delete[] row;
      row = NULL;
    }
  }

  // Delete bitmap if copyData==false, otherwise only if the dimension differs
  if ((copyData && ((h != this->height) || (w != this->width))) || !copyData) {
    if (bitmap != NULL) {
      if (hasOwnership) {
        delete[] bitmap;
      }
      bitmap = NULL;
    }
  }

  hasOwnership = copyData;
  this->width = w;
  this->height = h;

  npixels = width * height;

  if (copyData) {
    if (bitmap == NULL)
      bitmap = new Type[npixels];

    if (bitmap == NULL) {
      throw(vpException(vpException::memoryAllocationError, "cannot allocate bitmap "));
    }

    // Copy the image data
    memcpy(static_cast<void *>(bitmap), static_cast<void *>(array), (size_t)(npixels * sizeof(Type)));
  }
  else {
    // Copy the address of the array in the bitmap
    bitmap = array;
  }

  if (row == NULL)
    row = new Type *[height];
  if (row == NULL) {
    throw(vpException(vpException::memoryAllocationError, "cannot allocate row "));
  }

  for (unsigned int i = 0; i < height; i++) {
    row[i] = bitmap + i * width;
  }
}

/*!
  \relates vpImage
*/
template <class Type>
vpImage<Type>::vpImage(unsigned int h, unsigned int w)
  : bitmap(NULL), display(NULL), npixels(0), width(0), height(0), row(NULL), hasOwnership(true)
{
  init(h, w, 0);
}

/*!
  \relates vpImage
*/
template <class Type>
vpImage<Type>::vpImage(unsigned int h, unsigned int w, Type value)
  : bitmap(NULL), display(NULL), npixels(0), width(0), height(0), row(NULL), hasOwnership(true)
{
  init(h, w, value);
}

/*!
  \relates vpImage
*/
template <class Type>
vpImage<Type>::vpImage(Type *const array, unsigned int h, unsigned int w, bool copyData)
  : bitmap(NULL), display(NULL), npixels(0), width(0), height(0), row(NULL), hasOwnership(true)
{
  init(array, h, w, copyData);
}

/*!
  \relates vpImage
*/
template <class Type>
vpImage<Type>::vpImage() : bitmap(NULL), display(NULL), npixels(0), width(0), height(0), row(NULL), hasOwnership(true)
{ }

/*!
  \brief resize the image : Image initialization

  Allocate memory for an [height x width] image.

  \warning The image is not initialized.

  \param w : Image width.
  \param h : Image height.

  Element of the bitmap are not initialized

  If the image has been already initialized, memory allocation is done
  only if the new image size is different, else we re-use the same
  memory space.

  \exception vpException::memoryAllocationError

  \sa init(unsigned int, unsigned int)
*/
template <class Type> void vpImage<Type>::resize(unsigned int h, unsigned int w) { init(h, w); }

/*!
  \brief resize the image : Image initialization

  Allocate memory for an [height x width] image and initialize the image.

  \param w : Image width.
  \param h : Image height.
  \param val : Pixels value.

  Element of the bitmap are not initialized

  If the image has been already initialized, memory allocation is done
  only if the new image size is different, else we re-use the same
  memory space.

  \exception vpException::memoryAllocationError

  \sa init(unsigned int, unsigned int)
*/
template <class Type> void vpImage<Type>::resize(unsigned int h, unsigned int w, const Type &val) { init(h, w, val); }

/*!
  \brief Destructor : Memory de-allocation

  \warning does not deallocate memory for display and video

*/
template <class Type> void vpImage<Type>::destroy()
{
  //   vpERROR_TRACE("Deallocate ");

  if (bitmap != NULL) {
    //  vpERROR_TRACE("Deallocate bitmap memory %p",bitmap);
    //    vpDEBUG_TRACE(20,"Deallocate bitmap memory %p",bitmap);
    if (hasOwnership) {
      delete[] bitmap;
    }
    bitmap = NULL;
  }

  if (row != NULL) {
    //   vpERROR_TRACE("Deallocate row memory %p",row);
    //    vpDEBUG_TRACE(20,"Deallocate row memory %p",row);
    delete[] row;
    row = NULL;
  }
}

/*!
  \brief Destructor : Memory de-allocation

  \warning does not deallocate memory for display and video

*/
template <class Type> vpImage<Type>::~vpImage() { destroy(); }

/*!
  \relates vpImage
*/
template <class Type>
vpImage<Type>::vpImage(const vpImage<Type> &I)
  : bitmap(NULL), display(NULL), npixels(0), width(0), height(0), row(NULL), hasOwnership(true)
{
  resize(I.getHeight(), I.getWidth());
  memcpy(static_cast<void *>(bitmap), static_cast<void *>(I.bitmap), I.npixels * sizeof(Type));
}

#if (VISP_CXX_STANDARD >= VISP_CXX_STANDARD_11)
/*!
  \relates vpImage
*/
template <class Type>
vpImage<Type>::vpImage(vpImage<Type> &&I)
  : bitmap(I.bitmap), display(I.display), npixels(I.npixels), width(I.width), height(I.height), row(I.row),
  hasOwnership(I.hasOwnership)
{
  I.bitmap = NULL;
  I.display = NULL;
  I.npixels = 0;
  I.width = 0;
  I.height = 0;
  I.row = NULL;
  I.hasOwnership = false;
}
#endif

/*!
 * \brief Return the maximum value within the bitmap
 * \param onlyFiniteVal : This parameter is ignored for non double or non float bitmap.
 * If true, consider only finite values.
 *
 * \sa getMinValue()
 */
template <class Type> Type vpImage<Type>::getMaxValue(bool onlyFiniteVal) const
{
  if (npixels == 0)
    throw(vpException(vpException::fatalError, "Cannot compute maximum value of an empty image"));
  Type m = bitmap[0];
  for (unsigned int i = 0; i < npixels; i++) {
    if (bitmap[i] > m) {
      m = bitmap[i];
    }
  }
  (void)onlyFiniteVal;
  return m;
}

/*!
 * \relates vpImage
 * \brief Return the maximum value within the double bitmap.
 * \param onlyFiniteVal : This parameter is ignored for non double or non float bitmap.
 * If true, consider only finite values.
 *
 * \sa getMinValue()
 */
template <> inline double vpImage<double>::getMaxValue(bool onlyFiniteVal) const
{
  if (npixels == 0)
    throw(vpException(vpException::fatalError, "Cannot compute maximum value of an empty image"));
  double m = bitmap[0];
  if (onlyFiniteVal) {
    for (unsigned int i = 0; i < npixels; i++) {
      if (bitmap[i] > m && vpMath::isFinite(bitmap[i]))
        m = bitmap[i];
    }
  }
  else {
    for (unsigned int i = 0; i < npixels; i++) {
      if (bitmap[i] > m)
        m = bitmap[i];
    }
  }
  return m;
}

/*!
 * \relates vpImage
 * \brief Return the maximum value within the float bitmap.
 * \param onlyFiniteVal : This parameter is ignored for non double or non float bitmap.
 * If true, consider only finite values.
 *
 * \sa getMinValue()
 */
template <> inline float vpImage<float>::getMaxValue(bool onlyFiniteVal) const
{
  if (npixels == 0)
    throw(vpException(vpException::fatalError, "Cannot compute maximum value of an empty image"));
  float m = bitmap[0];
  if (onlyFiniteVal) {
    for (unsigned int i = 0; i < npixels; i++) {
      if (bitmap[i] > m && vpMath::isFinite(bitmap[i]))
        m = bitmap[i];
    }
  }
  else {
    for (unsigned int i = 0; i < npixels; i++) {
      if (bitmap[i] > m)
        m = bitmap[i];
    }
  }
  return m;
}

/*!
  \brief Return the mean value of the bitmap
*/
template <class Type> Type vpImage<Type>::getMeanValue() const
{
  if ((height == 0) || (width == 0))
    return 0.0;

  return getSum() / (height * width);
}

/*!
 * \brief Return the minimum value within the bitmap
 * \param onlyFiniteVal : This parameter is ignored for non double or non float bitmap.
 * If true, consider only finite values.
 *
 * \sa getMaxValue()
 */
template <class Type> Type vpImage<Type>::getMinValue(bool onlyFiniteVal) const
{
  if (npixels == 0)
    throw(vpException(vpException::fatalError, "Cannot compute minimum value of an empty image"));
  Type m = bitmap[0];
  for (unsigned int i = 0; i < npixels; i++) {
    if (bitmap[i] < m) {
      m = bitmap[i];
    }
  }
  (void)onlyFiniteVal;
  return m;
}

/*!
 * \relates vpImage
 * \brief Return the minimum value within the double bitmap.
 * \param onlyFiniteVal : This parameter is ignored for non double or non float bitmap.
 * If true, consider only finite values.
 *
 * \sa getMaxValue()
 */
template <> inline double vpImage<double>::getMinValue(bool onlyFiniteVal) const
{
  if (npixels == 0)
    throw(vpException(vpException::fatalError, "Cannot compute minimum value of an empty image"));
  double m = bitmap[0];
  if (onlyFiniteVal) {
    for (unsigned int i = 0; i < npixels; i++)
      if (bitmap[i] < m && vpMath::isFinite(bitmap[i]))
        m = bitmap[i];
  }
  else {
    for (unsigned int i = 0; i < npixels; i++)
      if (bitmap[i] < m)
        m = bitmap[i];
  }
  return m;
}

/*!
 * \relates vpImage
 * \brief Return the minimum value within the float bitmap.
 * \param onlyFiniteVal : This parameter is ignored for non double or non float bitmap.
 * If true, consider only finite values.
 *
 * \sa getMaxValue()
 */
template <> inline float vpImage<float>::getMinValue(bool onlyFiniteVal) const
{
  if (npixels == 0)
    throw(vpException(vpException::fatalError, "Cannot compute minimum value of an empty image"));
  float m = bitmap[0];
  if (onlyFiniteVal) {
    for (unsigned int i = 0; i < npixels; i++)
      if (bitmap[i] < m && vpMath::isFinite(bitmap[i]))
        m = bitmap[i];
  }
  else {
    for (unsigned int i = 0; i < npixels; i++)
      if (bitmap[i] < m)
        m = bitmap[i];
  }
  return m;
}

/*!
 * \brief Look for the minimum and the maximum value within the bitmap
 * \param min : The minimal value within the bitmap.
 * \param max : The maximal value within the bitmap.
 * \param onlyFiniteVal : This parameter is ignored for non double or non float bitmap.
 *
 * \sa getMaxValue()
 * \sa getMinValue()
 * \sa getMinMaxLoc()
 */
template <class Type> void vpImage<Type>::getMinMaxValue(Type &min, Type &max, bool onlyFiniteVal) const
{
  if (npixels == 0)
    throw(vpException(vpException::fatalError, "Cannot get minimum/maximum values of an empty image"));

  min = max = bitmap[0];
  for (unsigned int i = 0; i < npixels; i++) {
    if (bitmap[i] < min)
      min = bitmap[i];
    if (bitmap[i] > max)
      max = bitmap[i];
  }
  (void)onlyFiniteVal;
}

/*!
 * \relates vpImage
 * \brief Look for the minimum and the maximum value within the double bitmap
 * \param min : The minimal value within the bitmap.
 * \param max : The maximal value within the bitmap.
 * \param onlyFiniteVal : If true, consider only finite values.
 *
 * \sa getMaxValue()
 * \sa getMinValue()
 * \sa getMinMaxLoc()
 */
template <> inline void vpImage<double>::getMinMaxValue(double &min, double &max, bool onlyFiniteVal) const
{
  if (npixels == 0)
    throw(vpException(vpException::fatalError, "Cannot get minimum/maximum values of an empty image"));

  min = max = bitmap[0];
  if (onlyFiniteVal) {
    for (unsigned int i = 0; i < npixels; i++) {
      if (vpMath::isFinite(bitmap[i])) {
        if (bitmap[i] < min)
          min = bitmap[i];
        if (bitmap[i] > max)
          max = bitmap[i];
      }
    }
  }
  else {
    for (unsigned int i = 0; i < npixels; i++) {
      if (bitmap[i] < min)
        min = bitmap[i];
      if (bitmap[i] > max)
        max = bitmap[i];
    }
  }
}

/*!
 * \relates vpImage
 * \brief Look for the minimum and the maximum value within the float bitmap
 * \param min : The minimal value within the bitmap.
 * \param max : The maximal value within the bitmap.
 * \param onlyFiniteVal : If true, consider only finite values.
 *
 * \sa getMaxValue()
 * \sa getMinValue()
 * \sa getMinMaxLoc()
 */
template <> inline void vpImage<float>::getMinMaxValue(float &min, float &max, bool onlyFiniteVal) const
{
  if (npixels == 0)
    throw(vpException(vpException::fatalError, "Cannot get minimum/maximum values of an empty image"));

  min = max = bitmap[0];
  if (onlyFiniteVal) {
    for (unsigned int i = 0; i < npixels; i++) {
      if (vpMath::isFinite(bitmap[i])) {
        if (bitmap[i] < min)
          min = bitmap[i];
        if (bitmap[i] > max)
          max = bitmap[i];
      }
    }
  }
  else {
    for (unsigned int i = 0; i < npixels; i++) {
      if (bitmap[i] < min)
        min = bitmap[i];
      if (bitmap[i] > max)
        max = bitmap[i];
    }
  }
}

/*!
  \brief Look for the minimum and the maximum value within the 3-channels float bitmap
  \param min : The minimal values within the bitmap.
  \param max : The maximal values within the bitmap.
  \param onlyFiniteVal : If true, consider only finite values.

  \sa getMaxValue()
  \sa getMinValue()
  \sa getMinMaxLoc()
*/
template <> inline void vpImage<vpRGBf>::getMinMaxValue(vpRGBf &min, vpRGBf &max, bool onlyFiniteVal) const
{
  if (npixels == 0)
    throw(vpException(vpException::fatalError, "Cannot get minimum/maximum values of an empty image"));

  min = max = bitmap[0];
  if (onlyFiniteVal) {
    for (unsigned int i = 0; i < npixels; i++) {
      if (vpMath::isFinite(bitmap[i].R)) {
        if (bitmap[i].R < min.R)
          min.R = bitmap[i].R;
        if (bitmap[i].R > max.R)
          max.R = bitmap[i].R;
      }
      if (vpMath::isFinite(bitmap[i].G)) {
        if (bitmap[i].G < min.G)
          min.G = bitmap[i].G;
        if (bitmap[i].G > max.G)
          max.G = bitmap[i].G;
      }
      if (vpMath::isFinite(bitmap[i].B)) {
        if (bitmap[i].B < min.B)
          min.B = bitmap[i].B;
        if (bitmap[i].B > max.B)
          max.B = bitmap[i].B;
      }
    }
  }
  else {
    for (unsigned int i = 0; i < npixels; i++) {
      if (bitmap[i].R < min.R)
        min.R = bitmap[i].R;
      if (bitmap[i].R > max.R)
        max.R = bitmap[i].R;

      if (bitmap[i].G < min.G)
        min.G = bitmap[i].G;
      if (bitmap[i].G > max.G)
        max.G = bitmap[i].G;

      if (bitmap[i].B < min.B)
        min.B = bitmap[i].B;
      if (bitmap[i].B > max.B)
        max.B = bitmap[i].B;
    }
  }
}

/*!
  \brief Get the position of the minimum and/or the maximum pixel value within the bitmap and
  the corresponding value.
  Following code allows retrieving only minimum value and position:
  \code
  vpImage<double> I(h, w);
  //[...] Fill I
  vpImagePoint min_loc;
  double min_val = 0.0;
  I.getMinMaxLoc(&min_loc, NULL, &min_val, NULL);
  \endcode

  \param minLoc : Position of the pixel with minimum value if not NULL.
  \param maxLoc : Position of the pixel with maximum value if not NULL.
  \param minVal : Minimum pixel value if not NULL.
  \param maxVal : Maximum pixel value if not NULL.

  \sa getMaxValue()
  \sa getMinValue()
  \sa getMinMaxValue()
*/
template <class Type>
void vpImage<Type>::getMinMaxLoc(vpImagePoint *minLoc, vpImagePoint *maxLoc, Type *minVal, Type *maxVal) const
{
  if (npixels == 0)
    throw(vpException(vpException::fatalError, "Cannot get location of minimum/maximum "
                      "values of an empty image"));

  Type min = bitmap[0], max = bitmap[0];
  vpImagePoint minLoc_, maxLoc_;
  for (unsigned int i = 0; i < height; i++) {
    for (unsigned int j = 0; j < width; j++) {
      if (row[i][j] < min) {
        min = row[i][j];
        minLoc_.set_ij(i, j);
      }

      if (row[i][j] > max) {
        max = row[i][j];
        maxLoc_.set_ij(i, j);
      }
    }
  }

  if (minLoc != NULL)
    *minLoc = minLoc_;

  if (maxLoc != NULL)
    *maxLoc = maxLoc_;

  if (minVal != NULL)
    *minVal = min;

  if (maxVal != NULL)
    *maxVal = max;
}

/*!
  \brief Copy operator
*/
template <class Type> vpImage<Type> &vpImage<Type>::operator=(vpImage<Type> other)
{
  swap(*this, other);
  // Swap back display pointer if it was not null
  // vpImage<unsigned char> I2(480, 640);
  // vpDisplayX d(I2);
  // I2 = I1; //copy only the data
  if (other.display != NULL)
    display = other.display;

  return *this;
}

/*!
  \brief = operator : Set all the element of the bitmap to a given  value \e
  v. \f$ A = v <=> A[i][j] = v \f$

   \warning = must be defined for \f$ <\f$ Type \f$ > \f$
*/
template <class Type> vpImage<Type> &vpImage<Type>::operator=(const Type &v)
{
  for (unsigned int i = 0; i < npixels; i++)
    bitmap[i] = v;

  return *this;
}

/*!
  Compare two images.

  \return true if the images are the same, false otherwise.
*/
template <class Type> bool vpImage<Type>::operator==(const vpImage<Type> &I) const
{
  if (this->width != I.getWidth())
    return false;
  if (this->height != I.getHeight())
    return false;

  //  printf("wxh: %dx%d bitmap: %p I.bitmap %p\n", width, height, bitmap,
  //  I.bitmap);
  for (unsigned int i = 0; i < npixels; i++) {
    if (bitmap[i] != I.bitmap[i]) {
      //      std::cout << "differ for pixel " << i << " (" << i%this->height
      //      << ", " << i - i%this->height << ")" << std::endl;
      return false;
    }
  }
  return true;
}
/*!
  Compare two images.

  \return true if the images are different, false if they are the same.
*/
template <class Type> bool vpImage<Type>::operator!=(const vpImage<Type> &I) const { return !(*this == I); }

/*!
  Operation  A - B (A is unchanged).

  \code
#include <visp3/core/vpImage.h>

int main()
{
  vpImage<unsigned char> A(288, 384);
  vpImage<unsigned char> B(288, 384);
  vpImage<unsigned char> C;

  A = 128;
  B = 120;

  // operator-() : C = A - B
  C = A - B;

  return 0;
}
  \endcode

  \sa sub(const vpImage<Type> &, const vpImage<Type> &, vpImage<Type> &) to
  avoid matrix allocation for each use.
*/
template <class Type> vpImage<Type> vpImage<Type>::operator-(const vpImage<Type> &B) const
{
  vpImage<Type> C;
  sub(*this, B, C);
  return C;
}

/*!
  Insert an image into another one.

  It is possible to insert the image \f$ src \f$ into the calling vpImage.
  You can set the point in the destination image where the top left corner of
  the \f$ src \f$ image will be located.

  \param src : Image to insert
  \param topLeft : Upper/left coordinates in the image where the image \e src
  is inserted in the destination image.
*/
template <class Type> void vpImage<Type>::insert(const vpImage<Type> &src, const vpImagePoint &topLeft)
{
  int itl = (int)topLeft.get_i();
  int jtl = (int)topLeft.get_j();

  int dest_ibegin = 0;
  int dest_jbegin = 0;
  int src_ibegin = 0;
  int src_jbegin = 0;
  int dest_w = (int)this->getWidth();
  int dest_h = (int)this->getHeight();
  int src_w = (int)src.getWidth();
  int src_h = (int)src.getHeight();
  int wsize = (int)src.getWidth();
  int hsize = (int)src.getHeight();

  if (itl >= dest_h || jtl >= dest_w)
    return;

  if (itl < 0)
    src_ibegin = -itl;
  else
    dest_ibegin = itl;

  if (jtl < 0)
    src_jbegin = -jtl;
  else
    dest_jbegin = jtl;

  if (src_w - src_jbegin > dest_w - dest_jbegin)
    wsize = dest_w - dest_jbegin;
  else
    wsize = src_w - src_jbegin;

  if (src_h - src_ibegin > dest_h - dest_ibegin)
    hsize = dest_h - dest_ibegin;
  else
    hsize = src_h - src_ibegin;

  for (int i = 0; i < hsize; i++) {
    Type *srcBitmap = src.bitmap + ((src_ibegin + i) * src_w + src_jbegin);
    Type *destBitmap = this->bitmap + ((dest_ibegin + i) * dest_w + dest_jbegin);

    memcpy(static_cast<void *>(destBitmap), static_cast<void *>(srcBitmap), (size_t)wsize * sizeof(Type));
  }
}

/*!
  Returns a new image that's half size of the current image.
  No filtering is used during the sub sampling.

  Used for building pyramid of the image.
  \warning Operator = must be defined for Type.

  \param res [out] : Subsampled image that is half size of the current image.

  The example below shows how to use this method:
  \code
  vpImage<unsigned char> I; // original image
  vpImageIo::read(I, "myImage.pgm");
  vpImage<unsigned char> I2; // half size image
  I.halfSizeImage(I2);
  vpImageIo::write(I2, "myHalfSizeImage.pgm");
  \endcode

  This other example shows how to construct a pyramid of the image:
  \code
  vpImage<unsigned char> I[4];   // pyramid with 4 levels
  vpImageIo::read(I[1], "myImage.pgm"); // Original image at level 1
  // compute the other levels
  I5[1].doubleSizeImage(I5[0]);  // double size image at level 0
  I5[1].halfSizeImage(I5[2]);    // half size image at level 2
  I5[1].quarterSizeImage(I5[3]); // quarter size image at level 3
  \endcode

  \sa subsample()
*/
template <class Type> void vpImage<Type>::halfSizeImage(vpImage<Type> &res) const
{
  unsigned int h = height / 2;
  unsigned int w = width / 2;
  res.resize(h, w);
  for (unsigned int i = 0; i < h; i++)
    for (unsigned int j = 0; j < w; j++)
      res[i][j] = (*this)[i << 1][j << 1];
}

/*!
  Computes a subsampled image.
  No filtering is used during the sub sampling.

  \param v_scale [in] : Vertical subsampling factor.
  \param h_scale [in] : Horizontal subsampling factor.
  \param sampled [out] : Subsampled image.

  The example below shows how to use this method:
  \code
  vpImage<unsigned char> I; // original image
  vpImageIo::read(I, "myImage.pgm");
  vpImage<unsigned char> I2; // half size image
  I.subsample(2, 2, I2);
  vpImageIo::write(I2, "myHalfSizeImage.pgm");
  \endcode
*/
template <class Type>
void vpImage<Type>::subsample(unsigned int v_scale, unsigned int h_scale, vpImage<Type> &sampled) const
{
  if (v_scale == 1 && h_scale == 1) {
    sampled = (*this);
    return;
  }
  unsigned int h = height / v_scale;
  unsigned int w = width / h_scale;
  sampled.resize(h, w);
  for (unsigned int i = 0; i < h; i++)
    for (unsigned int j = 0; j < w; j++)
      sampled[i][j] = (*this)[i * v_scale][j * h_scale];
}

/*!
  Returns a new image that's a quarter size of the current image.
  No filtering is used during the sub sampling.
  Used for building a quarter of the image.
  \warning Operator = must be defined for Type.

  \param res [out] : Subsampled image that is quarter size of the
  current image.

  The example below shows how to use this method:
  \code
  vpImage<unsigned char> I; // original image
  vpImageIo::read(I, "myImage.pgm");
  vpImage<unsigned char> I4; // quarter size image
  I.halfSizeImage(I4);
  vpImageIo::write(I4, "myQuarterSizeImage.pgm");
  \endcode

  See halfSizeImage(vpImage<Type> &) for an example of pyramid construction.

  \sa subsample()
*/
template <class Type> void vpImage<Type>::quarterSizeImage(vpImage<Type> &res) const
{
  unsigned int h = height / 4;
  unsigned int w = width / 4;
  res.resize(h, w);
  for (unsigned int i = 0; i < h; i++)
    for (unsigned int j = 0; j < w; j++)
      res[i][j] = (*this)[i << 2][j << 2];
}

/*!
  Returns a new image that's double size of the current image.
  Used (eg. in case of keypoints extraction, we might
  double size of the image in order to have more keypoints).
  The double size image is computed by nearest-neighbour interpolation:

  \code
  A B C
  E F G
  H I J

  where
  A C H J are pixels from original image
  B E G I are interpolated pixels
  \endcode


  \warning Operator = must be defined for Type.

  \param res [out] : Image that is double size of the current image.

  The example below shows how to use this method:
  \code
  vpImage<unsigned char> I; // original image
  vpImageIo::read(I, "myImage.pgm");
  vpImage<unsigned char> I2; // double size image
  I.doubleSizeImage(I2);
  vpImageIo::write(I2, "myDoubleSizeImage.pgm");
  \endcode

  See halfSizeImage(vpImage<Type> &) for an example of pyramid construction.
*/
template <class Type> void vpImage<Type>::doubleSizeImage(vpImage<Type> &res)
{
  int h = height * 2;
  int w = width * 2;

  res.resize(h, w);

  for (int i = 0; i < h; i++)
    for (int j = 0; j < w; j++)
      res[i][j] = (*this)[i >> 1][j >> 1];

  /*
    A B C
    E F G
    H I J
    A C H J are pixels from original image
    B E G I are interpolated pixels
  */

  // interpolate pixels B and I
  for (int i = 0; i < h; i += 2)
    for (int j = 1; j < w - 1; j += 2)
      res[i][j] = (Type)(0.5 * ((*this)[i >> 1][j >> 1] + (*this)[i >> 1][(j >> 1) + 1]));

  // interpolate pixels E and G
  for (int i = 1; i < h - 1; i += 2)
    for (int j = 0; j < w; j += 2)
      res[i][j] = (Type)(0.5 * ((*this)[i >> 1][j >> 1] + (*this)[(i >> 1) + 1][j >> 1]));

  // interpolate pixel F
  for (int i = 1; i < h - 1; i += 2)
    for (int j = 1; j < w - 1; j += 2)
      res[i][j] = (Type)(0.25 * ((*this)[i >> 1][j >> 1] + (*this)[i >> 1][(j >> 1) + 1] +
                                 (*this)[(i >> 1) + 1][j >> 1] + (*this)[(i >> 1) + 1][(j >> 1) + 1]));
}

/*!
  Retrieves pixel value from an image containing values of type `Type`.

  Gets the value of a sub-pixel with coordinates (i,j).

  \param i : Pixel coordinate along the rows.
  \param j : Pixel coordinate along the columns.

  \return Pixel value.

  \exception vpImageException::notInTheImage : If (i,j) is out of the image.
*/
template <class Type> inline Type vpImage<Type>::getValue(unsigned int i, unsigned int j) const
{
  if (i >= height || j >= width) {
    throw(vpException(vpImageException::notInTheImage, "Pixel outside the image"));
  }

  return row[i][j];
}

/*!
  Retrieves pixel value from an image containing values of type `Type` with
  sub-pixel accuracy.

  Gets the value of a sub-pixel with coordinates (i,j) with bilinear
  interpolation.

  See also vpImageTools::interpolate() for a similar result, but with a choice of the interpolation method.

  \param i : Sub-pixel coordinate along the rows.
  \param j : Sub-pixel coordinate along the columns.

  \return Interpolated sub-pixel value from the four neighbours.

  \exception vpImageException::notInTheImage : If (i,j) is out of the image.
*/
template <class Type> Type vpImage<Type>::getValue(double i, double j) const
{
  if (i < 0 || j < 0 || i + 1 > height || j + 1 > width) {
    throw(vpException(vpImageException::notInTheImage, "Pixel outside of the image"));
  }
  if (height * width == 0) {
    throw vpException(vpImageException::notInitializedError, "Empty image!");
  }

  unsigned int iround = static_cast<unsigned int>(floor(i));
  unsigned int jround = static_cast<unsigned int>(floor(j));

  double rratio = i - static_cast<double>(iround);
  double cratio = j - static_cast<double>(jround);

  double rfrac = 1.0 - rratio;
  double cfrac = 1.0 - cratio;

  unsigned int iround_1 = (std::min)(height - 1, iround + 1);
  unsigned int jround_1 = (std::min)(width - 1, jround + 1);

  double value =
    (static_cast<double>(row[iround][jround]) * rfrac + static_cast<double>(row[iround_1][jround]) * rratio) * cfrac +
    (static_cast<double>(row[iround][jround_1]) * rfrac + static_cast<double>(row[iround_1][jround_1]) * rratio) *
    cratio;

  return static_cast<Type>(vpMath::round(value));
}

/*!
  \relates vpImage
*/
template <> inline double vpImage<double>::getValue(double i, double j) const
{
  if (i < 0 || j < 0 || i + 1 > height || j + 1 > width) {
    throw(vpException(vpImageException::notInTheImage, "Pixel outside of the image"));
  }
  if (height * width == 0) {
    throw vpException(vpImageException::notInitializedError, "Empty image!");
  }

  unsigned int iround = static_cast<unsigned int>(floor(i));
  unsigned int jround = static_cast<unsigned int>(floor(j));

  double rratio = i - static_cast<double>(iround);
  double cratio = j - static_cast<double>(jround);

  double rfrac = 1.0 - rratio;
  double cfrac = 1.0 - cratio;

  unsigned int iround_1 = (std::min)(height - 1, iround + 1);
  unsigned int jround_1 = (std::min)(width - 1, jround + 1);

  return (row[iround][jround] * rfrac + row[iround_1][jround] * rratio) * cfrac +
    (row[iround][jround_1] * rfrac + row[iround_1][jround_1] * rratio) * cratio;
}

/*!
  \relates vpImage
 */
template <> inline unsigned char vpImage<unsigned char>::getValue(double i, double j) const
{
  if (i < 0 || j < 0 || i + 1 > height || j + 1 > width) {
    throw(vpException(vpImageException::notInTheImage, "Pixel outside of the image"));
  }
  if (height * width == 0) {
    throw vpException(vpImageException::notInitializedError, "Empty image!");
  }

  // alpha architecture is bi-endianness. The following optimization makes testImageGetValue failing
#if (defined(VISP_LITTLE_ENDIAN) || defined(VISP_BIG_ENDIAN)) && !(defined(__alpha__) || defined(_M_ALPHA))
  // Fixed-point arithmetic
  const int32_t precision = 1 << 16;
  int64_t y = static_cast<int64_t>(i * precision);
  int64_t x = static_cast<int64_t>(j * precision);

  int64_t iround = y & (~0xFFFF);
  int64_t jround = x & (~0xFFFF);

  int64_t rratio = y - iround;
  int64_t cratio = x - jround;

  int64_t rfrac = precision - rratio;
  int64_t cfrac = precision - cratio;

  int64_t x_ = x >> 16;
  int64_t y_ = y >> 16;

  if (y_ + 1 < height && x_ + 1 < width) {
    uint16_t up = vpEndian::reinterpret_cast_uchar_to_uint16_LE(bitmap + y_ * width + x_);
    uint16_t down = vpEndian::reinterpret_cast_uchar_to_uint16_LE(bitmap + (y_ + 1) * width + x_);

    return static_cast<unsigned char>((((up & 0x00FF) * rfrac + (down & 0x00FF) * rratio) * cfrac +
                                       ((up >> 8) * rfrac + (down >> 8) * rratio) * cratio) >>
                                      32);
  }
  else if (y_ + 1 < height) {
    return static_cast<unsigned char>(((row[y_][x_] * rfrac + row[y_ + 1][x_] * rratio)) >> 16);
  }
  else if (x_ + 1 < width) {
    uint16_t up = vpEndian::reinterpret_cast_uchar_to_uint16_LE(bitmap + y_ * width + x_);
    return static_cast<unsigned char>(((up & 0x00FF) * cfrac + (up >> 8) * cratio) >> 16);
  }
  else {
    return row[y_][x_];
  }
#else
  unsigned int iround = static_cast<unsigned int>(floor(i));
  unsigned int jround = static_cast<unsigned int>(floor(j));

  if (iround >= height || jround >= width) {
    vpERROR_TRACE("Pixel outside the image");
    throw(vpException(vpImageException::notInTheImage, "Pixel outside the image"));
  }

  double rratio = i - static_cast<double>(iround);
  double cratio = j - static_cast<double>(jround);

  double rfrac = 1.0 - rratio;
  double cfrac = 1.0 - cratio;

  unsigned int iround_1 = (std::min)(height - 1, iround + 1);
  unsigned int jround_1 = (std::min)(width - 1, jround + 1);

  double value =
    (static_cast<double>(row[iround][jround]) * rfrac + static_cast<double>(row[iround_1][jround]) * rratio) * cfrac +
    (static_cast<double>(row[iround][jround_1]) * rfrac + static_cast<double>(row[iround_1][jround_1]) * rratio) *
    cratio;
  return static_cast<unsigned char>(vpMath::round(value));
#endif
}

/*!
  \relates vpImage
 */
template <> inline vpRGBa vpImage<vpRGBa>::getValue(double i, double j) const
{
  if (i < 0 || j < 0 || i + 1 > height || j + 1 > width) {
    throw(vpException(vpImageException::notInTheImage, "Pixel outside of the image"));
  }
  if (height * width == 0) {
    throw vpException(vpImageException::notInitializedError, "Empty image!");
  }

  unsigned int iround = static_cast<unsigned int>(floor(i));
  unsigned int jround = static_cast<unsigned int>(floor(j));

  double rratio = i - static_cast<double>(iround);
  double cratio = j - static_cast<double>(jround);

  double rfrac = 1.0 - rratio;
  double cfrac = 1.0 - cratio;

  unsigned int iround_1 = (std::min)(height - 1, iround + 1);
  unsigned int jround_1 = (std::min)(width - 1, jround + 1);

  double valueR =
    (static_cast<double>(row[iround][jround].R) * rfrac + static_cast<double>(row[iround_1][jround].R) * rratio) *
    cfrac +
    (static_cast<double>(row[iround][jround_1].R) * rfrac + static_cast<double>(row[iround_1][jround_1].R) * rratio) *
    cratio;
  double valueG =
    (static_cast<double>(row[iround][jround].G) * rfrac + static_cast<double>(row[iround_1][jround].G) * rratio) *
    cfrac +
    (static_cast<double>(row[iround][jround_1].G) * rfrac + static_cast<double>(row[iround_1][jround_1].G) * rratio) *
    cratio;
  double valueB =
    (static_cast<double>(row[iround][jround].B) * rfrac + static_cast<double>(row[iround_1][jround].B) * rratio) *
    cfrac +
    (static_cast<double>(row[iround][jround_1].B) * rfrac + static_cast<double>(row[iround_1][jround_1].B) * rratio) *
    cratio;

  return vpRGBa(static_cast<unsigned char>(vpMath::round(valueR)), static_cast<unsigned char>(vpMath::round(valueG)),
                static_cast<unsigned char>(vpMath::round(valueB)));
}

/*!
  \relates vpImage
 */
template <> inline vpRGBf vpImage<vpRGBf>::getValue(double i, double j) const
{
  if (i < 0 || j < 0 || i + 1 > height || j + 1 > width) {
    throw(vpException(vpImageException::notInTheImage, "Pixel outside of the image"));
  }
  if (height * width == 0) {
    throw vpException(vpImageException::notInitializedError, "Empty image!");
  }

  unsigned int iround = static_cast<unsigned int>(floor(i));
  unsigned int jround = static_cast<unsigned int>(floor(j));

  double rratio = i - static_cast<double>(iround);
  double cratio = j - static_cast<double>(jround);

  double rfrac = 1.0 - rratio;
  double cfrac = 1.0 - cratio;

  unsigned int iround_1 = (std::min)(height - 1, iround + 1);
  unsigned int jround_1 = (std::min)(width - 1, jround + 1);

  double valueR =
    (static_cast<double>(row[iround][jround].R) * rfrac + static_cast<double>(row[iround_1][jround].R) * rratio) *
    cfrac +
    (static_cast<double>(row[iround][jround_1].R) * rfrac + static_cast<double>(row[iround_1][jround_1].R) * rratio) *
    cratio;
  double valueG =
    (static_cast<double>(row[iround][jround].G) * rfrac + static_cast<double>(row[iround_1][jround].G) * rratio) *
    cfrac +
    (static_cast<double>(row[iround][jround_1].G) * rfrac + static_cast<double>(row[iround_1][jround_1].G) * rratio) *
    cratio;
  double valueB =
    (static_cast<double>(row[iround][jround].B) * rfrac + static_cast<double>(row[iround_1][jround].B) * rratio) *
    cfrac +
    (static_cast<double>(row[iround][jround_1].B) * rfrac + static_cast<double>(row[iround_1][jround_1].B) * rratio) *
    cratio;

  return vpRGBf(static_cast<float>(valueR), static_cast<float>(valueG), static_cast<float>(valueB));
}

/*!
  Retrieves pixel value from an image containing values of type \e Type with
  sub-pixel accuracy.

  Gets the value of a sub-pixel with coordinates (i,j) with bilinear
  interpolation.

  See also vpImageTools::interpolate() for a similar result, but with a choice of the interpolation method.

  \param ip : Sub-pixel coordinates of a point in the image.

  \return Interpolated sub-pixel value from the four neighbours.

  \exception vpImageException::notInTheImage : If the image point \e ip is out
  of the image.
*/
template <class Type> inline Type vpImage<Type>::getValue(const vpImagePoint &ip) const
{
  return getValue(ip.get_i(), ip.get_j());
}

/*!
  \relates vpImage
 */
template <> inline double vpImage<double>::getValue(const vpImagePoint &ip) const
{
  return getValue(ip.get_i(), ip.get_j());
}

/*!
  \relates vpImage
 */
template <> inline unsigned char vpImage<unsigned char>::getValue(const vpImagePoint &ip) const
{
  return getValue(ip.get_i(), ip.get_j());
}

/*!
  \relates vpImage
 */
template <> inline vpRGBa vpImage<vpRGBa>::getValue(const vpImagePoint &ip) const
{
  return getValue(ip.get_i(), ip.get_j());
}

/**
 * Compute the sum of image intensities.
 * For vpRGBa image type, compute the sum (R+G+B) of image intensities.
 */
template <class Type> inline double vpImage<Type>::getSum() const
{
  if ((height == 0) || (width == 0))
    return 0.0;

  double res = 0.0;
  for (unsigned int i = 0; i < height * width; ++i) {
    res += static_cast<double>(bitmap[i]);
  }
  return res;
}

/**
 * \relates vpImage
 */
template <> inline double vpImage<vpRGBa>::getSum() const
{
  if ((height == 0) || (width == 0))
    return 0.0;

  double res = 0.0;
  for (unsigned int i = 0; i < height * width; ++i) {
    res += static_cast<double>(bitmap[i].R) + static_cast<double>(bitmap[i].G) + static_cast<double>(bitmap[i].B);
  }
  return res;
}

/**
 * \relates vpImage
 */
template <> inline double vpImage<vpRGBf>::getSum() const
{
  if ((height == 0) || (width == 0))
    return 0.0;

  double res = 0.0;
  for (unsigned int i = 0; i < height * width; ++i) {
    res += static_cast<double>(bitmap[i].R) + static_cast<double>(bitmap[i].G) + static_cast<double>(bitmap[i].B);
  }
  return res;
}

/*!
  Operation C = *this - B.

  \code
#include <visp3/core/vpImage.h>

int main()
{
  vpImage<unsigned char> A(288, 384);
  vpImage<unsigned char> B(288, 384);
  vpImage<unsigned char> C;

  A = 128;
  B = 120;

  A.sub(B, C); // C = A - B

  return 0;
}
  \endcode

  The result is placed in the third parameter C and not returned.
  A new image won't be allocated for every use of the function
  (Speed gain if used many times with the same result matrix size).

  \exception vpException::memoryAllocationError If the images size differ.

  \sa operator-()
*/
template <class Type> void vpImage<Type>::sub(const vpImage<Type> &B, vpImage<Type> &C) const
{

  try {
    if ((this->getHeight() != C.getHeight()) || (this->getWidth() != C.getWidth()))
      C.resize(this->getHeight(), this->getWidth());
  }
  catch (const vpException &me) {
    std::cout << me << std::endl;
    throw;
  }

  if ((this->getWidth() != B.getWidth()) || (this->getHeight() != B.getHeight())) {
    throw(vpException(vpException::memoryAllocationError, "vpImage mismatch in vpImage/vpImage subtraction"));
  }

  for (unsigned int i = 0; i < this->getWidth() * this->getHeight(); i++) {
    *(C.bitmap + i) = *(bitmap + i) - *(B.bitmap + i);
  }
}

/*!
  Operation C = A - B.

  The result is placed in the third parameter C and not returned.
  A new image won't be allocated for every use of the function
  (Speed gain if used many times with the same result matrix size).

  \exception vpException::memoryAllocationError If the images size differ.

  \sa operator-()
*/
template <class Type> void vpImage<Type>::sub(const vpImage<Type> &A, const vpImage<Type> &B, vpImage<Type> &C) const
{

  try {
    if ((A.getHeight() != C.getHeight()) || (A.getWidth() != C.getWidth()))
      C.resize(A.getHeight(), A.getWidth());
  }
  catch (const vpException &me) {
    std::cout << me << std::endl;
    throw;
  }

  if ((A.getWidth() != B.getWidth()) || (A.getHeight() != B.getHeight())) {
    throw(vpException(vpException::memoryAllocationError, "vpImage mismatch in vpImage/vpImage subtraction "));
  }

  for (unsigned int i = 0; i < A.getWidth() * A.getHeight(); i++) {
    *(C.bitmap + i) = *(A.bitmap + i) - *(B.bitmap + i);
  }
}

/*!
  \warning This generic method is not implemented. You should rather use the
  instantiated methods for unsigned char and vpRGBa images.

  \sa vpImage<unsigned char>::performLut(const unsigned char (&lut)[256], unsigned int nbThreads)
  \sa vpImage<vpRGBa>::performLut(const vpRGBa (&lut)[256], unsigned int nbThreads)

*/
template <class Type> void vpImage<Type>::performLut(const Type(&)[256], unsigned int)
{
  std::cerr << "Not implemented !" << std::endl;
}

/*!
  \relates vpImage

  Modify the intensities of a grayscale image using the look-up table passed
  in parameter.

  \param lut : Look-up table (unsigned char array of size=256) which maps each
  intensity to his new value.
  \param nbThreads : Number of threads to use for the computation.
*/
template <> inline void vpImage<unsigned char>::performLut(const unsigned char(&lut)[256], unsigned int nbThreads)
{
  unsigned int size = getWidth() * getHeight();
  unsigned char *ptrStart = (unsigned char *)bitmap;
  unsigned char *ptrEnd = ptrStart + size;
  unsigned char *ptrCurrent = ptrStart;

  bool use_single_thread = (nbThreads == 0 || nbThreads == 1);
#if !defined(VISP_HAVE_PTHREAD) && !defined(_WIN32)
  use_single_thread = true;
#endif

  if (!use_single_thread && getSize() <= nbThreads) {
    use_single_thread = true;
  }

  if (use_single_thread) {
    // Single thread

    while (ptrCurrent != ptrEnd) {
      *ptrCurrent = lut[*ptrCurrent];
      ++ptrCurrent;
    }
  }
  else {
#if defined(VISP_HAVE_PTHREAD) || (defined(_WIN32) && !defined(WINRT_8_0))
    // Multi-threads

    std::vector<vpThread *> threadpool;
    std::vector<vpImageLut_Param_t *> imageLutParams;

    unsigned int image_size = getSize();
    unsigned int step = image_size / nbThreads;
    unsigned int last_step = image_size - step * (nbThreads - 1);

    for (unsigned int index = 0; index < nbThreads; index++) {
      unsigned int start_index = index * step;
      unsigned int end_index = (index + 1) * step;

      if (index == nbThreads - 1) {
        end_index = start_index + last_step;
      }

      vpImageLut_Param_t *imageLut_param = new vpImageLut_Param_t(start_index, end_index, bitmap);
      memcpy(imageLut_param->m_lut, lut, 256 * sizeof(unsigned char));

      imageLutParams.push_back(imageLut_param);

      // Start the threads
      vpThread *imageLut_thread = new vpThread((vpThread::Fn)performLutThread, (vpThread::Args)imageLut_param);
      threadpool.push_back(imageLut_thread);
    }

    for (size_t cpt = 0; cpt < threadpool.size(); cpt++) {
      // Wait until thread ends up
      threadpool[cpt]->join();
    }

    // Delete
    for (size_t cpt = 0; cpt < threadpool.size(); cpt++) {
      delete threadpool[cpt];
    }

    for (size_t cpt = 0; cpt < imageLutParams.size(); cpt++) {
      delete imageLutParams[cpt];
    }
#endif
  }
}

/*!
  \relates vpImage

  Modify the intensities of a color image using the look-up table passed in
  parameter.

  \param lut : Look-up table (vpRGBa array of size=256) which maps each
  intensity to his new value.
  \param nbThreads : Number of threads to use for the computation.
*/
template <> inline void vpImage<vpRGBa>::performLut(const vpRGBa(&lut)[256], unsigned int nbThreads)
{
  unsigned int size = getWidth() * getHeight();
  unsigned char *ptrStart = (unsigned char *)bitmap;
  unsigned char *ptrEnd = ptrStart + size * 4;
  unsigned char *ptrCurrent = ptrStart;

  bool use_single_thread = (nbThreads == 0 || nbThreads == 1);
#if !defined(VISP_HAVE_PTHREAD) && !defined(_WIN32)
  use_single_thread = true;
#endif

  if (!use_single_thread && getSize() <= nbThreads) {
    use_single_thread = true;
  }

  if (use_single_thread) {
    // Single thread
    while (ptrCurrent != ptrEnd) {
      *ptrCurrent = lut[*ptrCurrent].R;
      ++ptrCurrent;

      *ptrCurrent = lut[*ptrCurrent].G;
      ++ptrCurrent;

      *ptrCurrent = lut[*ptrCurrent].B;
      ++ptrCurrent;

      *ptrCurrent = lut[*ptrCurrent].A;
      ++ptrCurrent;
    }
  }
  else {
#if defined(VISP_HAVE_PTHREAD) || (defined(_WIN32) && !defined(WINRT_8_0))
    // Multi-threads
    std::vector<vpThread *> threadpool;
    std::vector<vpImageLutRGBa_Param_t *> imageLutParams;

    unsigned int image_size = getSize();
    unsigned int step = image_size / nbThreads;
    unsigned int last_step = image_size - step * (nbThreads - 1);

    for (unsigned int index = 0; index < nbThreads; index++) {
      unsigned int start_index = index * step;
      unsigned int end_index = (index + 1) * step;

      if (index == nbThreads - 1) {
        end_index = start_index + last_step;
      }

      vpImageLutRGBa_Param_t *imageLut_param = new vpImageLutRGBa_Param_t(start_index, end_index, (unsigned char *)bitmap);
      memcpy(static_cast<void *>(imageLut_param->m_lut), lut, 256 * sizeof(vpRGBa));

      imageLutParams.push_back(imageLut_param);

      // Start the threads
      vpThread *imageLut_thread = new vpThread((vpThread::Fn)performLutRGBaThread, (vpThread::Args)imageLut_param);
      threadpool.push_back(imageLut_thread);
    }

    for (size_t cpt = 0; cpt < threadpool.size(); cpt++) {
      // Wait until thread ends up
      threadpool[cpt]->join();
    }

    // Delete
    for (size_t cpt = 0; cpt < threadpool.size(); cpt++) {
      delete threadpool[cpt];
    }

    for (size_t cpt = 0; cpt < imageLutParams.size(); cpt++) {
      delete imageLutParams[cpt];
    }
#endif
  }
}

template <class Type> void swap(vpImage<Type> &first, vpImage<Type> &second)
{
  using std::swap;
  swap(first.bitmap, second.bitmap);
  swap(first.display, second.display);
  swap(first.npixels, second.npixels);
  swap(first.width, second.width);
  swap(first.height, second.height);
  swap(first.row, second.row);
}

#endif<|MERGE_RESOLUTION|>--- conflicted
+++ resolved
@@ -484,11 +484,8 @@
 #if defined(VISP_HAVE_PTHREAD) || (defined(_WIN32) && !defined(WINRT_8_0))
 namespace
 {
-<<<<<<< HEAD
-struct ImageLut_Param_t
-=======
+
 struct vpImageLut_Param_t
->>>>>>> c4494245
 {
   unsigned int m_start_index;
   unsigned int m_end_index;
@@ -496,11 +493,7 @@
   unsigned char m_lut[256];
   unsigned char *m_bitmap;
 
-<<<<<<< HEAD
-  ImageLut_Param_t() : m_start_index(0), m_end_index(0), m_lut(), m_bitmap(NULL) { }
-=======
   vpImageLut_Param_t() : m_start_index(0), m_end_index(0), m_lut(), m_bitmap(NULL) { }
->>>>>>> c4494245
 
   vpImageLut_Param_t(unsigned int start_index, unsigned int end_index, unsigned char *bitmap)
     : m_start_index(start_index), m_end_index(end_index), m_lut(), m_bitmap(bitmap)
@@ -560,11 +553,7 @@
   return 0;
 }
 
-<<<<<<< HEAD
-struct ImageLutRGBa_Param_t
-=======
 struct vpImageLutRGBa_Param_t
->>>>>>> c4494245
 {
   unsigned int m_start_index;
   unsigned int m_end_index;
@@ -572,11 +561,7 @@
   vpRGBa m_lut[256];
   unsigned char *m_bitmap;
 
-<<<<<<< HEAD
-  ImageLutRGBa_Param_t() : m_start_index(0), m_end_index(0), m_lut(), m_bitmap(NULL) { }
-=======
   vpImageLutRGBa_Param_t() : m_start_index(0), m_end_index(0), m_lut(), m_bitmap(NULL) { }
->>>>>>> c4494245
 
   vpImageLutRGBa_Param_t(unsigned int start_index, unsigned int end_index, unsigned char *bitmap)
     : m_start_index(start_index), m_end_index(end_index), m_lut(), m_bitmap(bitmap)
