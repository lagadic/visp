/****************************************************************************
 *
 * This file is part of the ViSP software.
 * Copyright (C) 2005 - 2015 by Inria. All rights reserved.
 *
 * This software is free software; you can redistribute it and/or
 * modify it under the terms of the GNU General Public License
 * ("GPL") version 2 as published by the Free Software Foundation.
 * See the file LICENSE.txt at the root directory of this source
 * distribution for additional information about the GNU GPL.
 *
 * For using ViSP with software that can not be combined with the GNU
 * GPL, please contact Inria about acquiring a ViSP Professional
 * Edition License.
 *
 * See http://visp.inria.fr for more information.
 *
 * This software was developed at:
 * Inria Rennes - Bretagne Atlantique
 * Campus Universitaire de Beaulieu
 * 35042 Rennes Cedex
 * France
 *
 * If you have questions regarding the use of this file, please contact
 * Inria at visp@inria.fr
 *
 * This file is provided AS IS with NO WARRANTY OF ANY KIND, INCLUDING THE
 * WARRANTY OF DESIGN, MERCHANTABILITY AND FITNESS FOR A PARTICULAR PURPOSE.
 *
 * Description:
 * Provide some simple operation on column vectors.
 *
 * Authors:
 * Eric Marchand
 *
 *****************************************************************************/



#ifndef vpColVector_H
#define vpColVector_H

#include <visp3/core/vpArray2D.h>
#include <visp3/core/vpRowVector.h>
#include <visp3/core/vpMath.h>

class vpMatrix;
class vpRotationVector;
class vpRowVector;
class vpTranslationVector;

/*!
  \file vpColVector.h
  \brief definition of column vector class as well
  as a set of operations on these vector
*/

/*!
  \class vpColVector
  \ingroup group_core_matrices
  This class provides a data structure for a column vector that contains values of double.
  It contains also some functions to achieve a set of operations on these vectors.

  The vpColVector is derived from vpArray2D.
*/
class VISP_EXPORT vpColVector : public vpArray2D<double>
{
   friend class vpMatrix;
public:

   //! Basic constructor that creates an empty 0-size column vector.
  vpColVector() : vpArray2D<double>() {};
  //! Construct a column vector of size n. All the elements are initialized to zero.
  vpColVector(unsigned int n) : vpArray2D<double>(n,1){};
  //! Construct a column vector of size n. Each element is set to \e val.
  vpColVector(unsigned int n, double val) : vpArray2D<double>(n, 1, val){};
  //! Copy constructor that allows to construct a column vector from an other one.
  vpColVector(const vpColVector &v) : vpArray2D<double>(v) {};
  vpColVector(const vpColVector &v, unsigned int r, unsigned int nrows) ;
  //! Constructor that initialize a column vector from a 3-dim rotation vector.
  vpColVector(const vpRotationVector &v);
  //! Constructor that initialize a column vector from a 3-dim translation vector.
  vpColVector(const vpTranslationVector &t);
  vpColVector(const vpMatrix &M);
  vpColVector(const vpMatrix &M, unsigned int j);
  vpColVector(const std::vector<double> &v);
  vpColVector(const std::vector<float> &v);

  /*!
    Removes all elements from the vector (which are destroyed),
    leaving the container with a size of 0.
  */
  void clear()
  {
    if (data != NULL ) {
      free(data);
      data=NULL;
    }

    if (rowPtrs!=NULL) {
      free(rowPtrs);
      rowPtrs=NULL ;
    }
    rowNum = colNum = dsize = 0;
  }

  /*!
    Convert a column vector containing angles in degrees into radians.
    \sa rad2deg()
  */
  inline void deg2rad() {
    double d2r = M_PI/180.0;

    (*this) *= d2r;
  }

  double euclideanNorm() const;
  /*!
     Extract a sub-column vector from a column vector.
     \param r : Index of the row corresponding to the first element of the vector to extract.
     \param size : Size of the vector to extract.
     \exception vpException::fatalError If the vector to extract is not contained in the original one.

     \code
     vpColVector v1;
     for (unsigned int i=0; i<4; i++)
       v1.stack(i);
     // v1 is equal to [0 1 2 3]^T
     vpColVector v2 = v1.extract(1, 3);
     // v2 is equal to [1 2 3]^T
     \endcode
   */
  vpColVector extract(unsigned int r, unsigned int size) const
  {
    if (r >= rowNum || r+size > rowNum) {
      throw(vpException(vpException::fatalError,
                        "Cannot extract a (%dx1) column vector from a (%dx1) column vector starting at index %d",
                        size, rowNum, r));
    }

    return vpColVector(*this, r, size);
  }

  double infinityNorm() const;
  void init(const vpColVector &v, unsigned int r, unsigned int nrows);
  void insert(unsigned int i, const vpColVector &v);

  vpColVector &normalize() ;
  vpColVector &normalize(vpColVector &x) const ;

  //! Operator that allows to set a value of an element \f$v_i\f$: v[i] = x
  inline double &operator[](unsigned int n) {  return *(data + n);  }
  //! Operator that allows to get the value of an element \f$v_i\f$: x = v[i]
  inline const double &operator[](unsigned int n) const { return *(data+n);  }
  //! Copy operator.   Allow operation such as A = v
  vpColVector &operator=(const vpColVector &v);
  vpColVector &operator=(const vpTranslationVector &t);
  vpColVector &operator=(const vpMatrix &M);
  vpColVector &operator=(const std::vector<double> &v);
  vpColVector &operator=(const std::vector<float> &v);
  vpColVector &operator=(double x);

  double operator*(const vpColVector &x) const;
  vpMatrix  operator*(const vpRowVector &v) const;
  vpColVector operator*(const double x) const;
  vpColVector &operator*=(double x);

  vpColVector operator/(const double x) const;
  vpColVector &operator/=(double x);

  vpColVector operator+(const vpColVector &v) const;
  vpColVector &operator+=(vpColVector v);

  vpColVector operator-(const vpColVector &v) const;
  vpColVector &operator-=(vpColVector v);
  vpColVector operator-() const;

  vpColVector &operator<<(const vpColVector &v);
  vpColVector &operator<<(double *);

  int print(std::ostream& s, unsigned int length, char const* intro=0) const;

  /*!
    Convert a column vector containing angles in radians into degrees.
    \sa deg2rad()
  */
  inline void rad2deg() {
    double r2d = 180.0/M_PI;

    (*this) *= r2d;
  }

  void reshape(vpMatrix & M, const unsigned int &nrows, const unsigned int &ncols);
  vpMatrix reshape(const unsigned int &nrows, const unsigned int &ncols);

  /*! Modify the size of the column vector.
    \param i : Size of the vector. This value corresponds to the vector number
    of rows.
    \param flagNullify : If true, set the data to zero.
<<<<<<< HEAD
=======
    \exception vpException::fatalError When \e ncols is not equal to 1.
>>>>>>> 729308e1
   */
  void resize(const unsigned int i, const bool flagNullify = true)
  {
    vpArray2D<double>::resize(i, 1, flagNullify);
  }
  /*!
    Resize the column vector to a \e nrows-dimension vector.
    This function can only be used with \e ncols = 1.
    \param nrows : Vector number of rows. This value corresponds
    to the size of the vector.
    \param ncols : Vector number of columns. This value should be set to 1.
    \param flagNullify : If true, set the data to zero.
    \exception vpException::fatalError When \e ncols is not equal to 1.

    */
<<<<<<< HEAD
  void resize(const unsigned int nrows, const unsigned int ncols,
              const bool flagNullify = true)
=======
  void resize(const unsigned int nrows, const unsigned int ncols, const bool flagNullify)
>>>>>>> 729308e1
  {
    if (ncols != 1)
      throw(vpException(vpException::fatalError,
                        "Cannot resize a column vector to a (%dx%d) dimension vector that has more than one column",
                        nrows, ncols));
    vpArray2D::resize(nrows, ncols, flagNullify);
  };

  void stack(const double &d);
  void stack(const vpColVector &v);

  double sumSquare() const;
  vpRowVector t() const;
  vpRowVector transpose() const;
  void transpose(vpRowVector &v) const;

  /*!
     Compute and return the cross product of two 3-dimension vectors: \f$a \times b\f$.
     \param a : 3-dimension column vector.
     \param b : 3-dimension column vector.
     \return The cross product \f$a \times b\f$.

     \exception vpException::dimensionError If the vectors dimension is not equal to 3.

   */
  inline static vpColVector cross(const vpColVector &a, const vpColVector &b)
  {
    return crossProd(a,b);
  }
  static vpColVector crossProd(const vpColVector &a, const vpColVector &b)  ;

  static double dotProd(const vpColVector &a, const vpColVector &b)  ;
  static vpColVector invSort(const vpColVector &v)  ;
  static double median(const vpColVector &v) ;
  static double mean(const vpColVector &v)  ;
  // Compute the skew matrix [v]x
  static vpMatrix skew(const vpColVector &v);

  static vpColVector sort(const vpColVector &v)  ;

  static vpColVector stack(const vpColVector &A, const vpColVector &B);
  static void stack(const vpColVector &A, const vpColVector &B, vpColVector &C);

  static double stdev(const vpColVector &v, const bool useBesselCorrection=false);  

#if defined(VISP_BUILD_DEPRECATED_FUNCTIONS)
  /*!
    @name Deprecated functions
  */
  //@{
  /*!
     \deprecated Provided only for compat with previous releases.
     This function does nothing.
   */
  vp_deprecated void init() {};
  /*!
     \deprecated You should rather use extract().
   */
  vp_deprecated vpColVector rows(unsigned int first_row, unsigned int last_row) const
  {
     return vpColVector(*this, first_row-1, last_row-first_row+1);
  }
  /*!
     \deprecated You should rather use eye()
   */
  vp_deprecated void setIdentity(const double & val=1.0) ;
  /*!
     \deprecated You should rather use stack(const vpColVector &)
   */
  vp_deprecated void stackMatrices(const vpColVector &r) { stack(r); };
  /*!
     \deprecated You should rather use stack(const vpColVector &A, const vpColVector &B)
   */
  vp_deprecated static vpColVector stackMatrices(const vpColVector &A, const vpColVector &B) { return stack(A, B); };
  /*!
     \deprecated You should rather use stack(const vpColVector &A, const vpColVector &B, vpColVector &C)
   */
  vp_deprecated static void stackMatrices(const vpColVector &A, const vpColVector &B, vpColVector &C) { stack(A, B, C); };

  //@}
#endif
};

VISP_EXPORT vpColVector operator*(const double &x, const vpColVector &v) ;

#endif<|MERGE_RESOLUTION|>--- conflicted
+++ resolved
@@ -197,10 +197,7 @@
     \param i : Size of the vector. This value corresponds to the vector number
     of rows.
     \param flagNullify : If true, set the data to zero.
-<<<<<<< HEAD
-=======
     \exception vpException::fatalError When \e ncols is not equal to 1.
->>>>>>> 729308e1
    */
   void resize(const unsigned int i, const bool flagNullify = true)
   {
@@ -216,12 +213,7 @@
     \exception vpException::fatalError When \e ncols is not equal to 1.
 
     */
-<<<<<<< HEAD
-  void resize(const unsigned int nrows, const unsigned int ncols,
-              const bool flagNullify = true)
-=======
   void resize(const unsigned int nrows, const unsigned int ncols, const bool flagNullify)
->>>>>>> 729308e1
   {
     if (ncols != 1)
       throw(vpException(vpException::fatalError,
