/****************************************************************************
 *
 * ViSP, open source Visual Servoing Platform software.
 * Copyright (C) 2005 - 2019 by Inria. All rights reserved.
 *
 * This software is free software; you can redistribute it and/or modify
 * it under the terms of the GNU General Public License as published by
 * the Free Software Foundation; either version 2 of the License, or
 * (at your option) any later version.
 * See the file LICENSE.txt at the root directory of this source
 * distribution for additional information about the GNU GPL.
 *
 * For using ViSP with software that can not be combined with the GNU
 * GPL, please contact Inria about acquiring a ViSP Professional
 * Edition License.
 *
 * See http://visp.inria.fr for more information.
 *
 * This software was developed at:
 * Inria Rennes - Bretagne Atlantique
 * Campus Universitaire de Beaulieu
 * 35042 Rennes Cedex
 * France
 *
 * If you have questions regarding the use of this file, please contact
 * Inria at visp@inria.fr
 *
 * This file is provided AS IS with NO WARRANTY OF ANY KIND, INCLUDING THE
 * WARRANTY OF DESIGN, MERCHANTABILITY AND FITNESS FOR A PARTICULAR PURPOSE.
 *
 * Description:
 * Image tools.
 *
 * Authors:
 * Fabien Spindler
 *
 *****************************************************************************/

#include <visp3/core/vpImageConvert.h>
#include <visp3/core/vpImageTools.h>

#include <Simd/SimdLib.hpp>

/*!
  Change the look up table (LUT) of an image. Considering pixel gray
  level values \f$ l \f$ in the range \f$[A, B]\f$, this method allows
  to rescale these values in \f$[A^*, B^*]\f$ by linear interpolation:

  \f$
  \left\{ \begin{array}{ll}
  l \in ]-\infty, A] \mbox{, } &  l = A^* \\
  l \in  [B, \infty[ \mbox{, } &  l = B^* \\
  l \in ]A, B[ \mbox{, }       &  l = A^* + (l-A) * \frac{B^*-A^*}{B-A}
  \end{array}
  \right.
  \f$

  \param I : Image to process.
  \param A : Low gray level value of the range to consider.
  \param A_star : New gray level value \f$ A^*\f$ to attribute to pixel
  who's value was A
  \param B : Height gray level value of the range to consider.
  \param B_star : New gray level value \f$ B^*\f$ to attribute to pixel
  who's value was B
  \return The modified image.

  \exception vpImageException::incorrectInitializationError If \f$B \leq A\f$.

  As shown in the example below, this method can be used to binarize
  an image. For an unsigned char image (in the range 0-255),
  thresholding this image at level 127 can be done by:

  \code
#include <visp3/core/vpImage.h>
#include <visp3/core/vpImageTools.h>
#include <visp3/io/vpImageIo.h>

int main()
{
  vpImage<unsigned char> I;
#ifdef _WIN32
  std::string filename("C:/temp/ViSP-images/Klimt/Klimt.ppm");
#else
  std::string filename("/local/soft/ViSP/ViSP-images/Klimt/Klimt.ppm");
#endif

  // Read an image from the disk
  vpImageIo::read(I, filename);

  // Binarize image I:
  // - gray level values less than or equal to 127 are set to 0,
  // - gray level values greater than 128 are set to 255
  vpImageTools::changeLUT(I, 127, 0, 128, 255);

  vpImageIo::write(I, "Klimt.pgm"); // Write the image in a PGM P5 image file format
}
  \endcode

*/
void vpImageTools::changeLUT(vpImage<unsigned char> &I, unsigned char A, unsigned char A_star, unsigned char B,
                             unsigned char B_star)
{
  // Test if input values are valid
  if (B <= A) {
    vpERROR_TRACE("Bad gray levels");
    throw(vpImageException(vpImageException::incorrectInitializationError, "Bad gray levels"));
  }
  unsigned char v;

  double factor = (double)(B_star - A_star) / (double)(B - A);

  for (unsigned int i = 0; i < I.getHeight(); i++)
    for (unsigned int j = 0; j < I.getWidth(); j++) {
      v = I[i][j];

      if (v <= A)
        I[i][j] = A_star;
      else if (v >= B)
        I[i][j] = B_star;
      else
        I[i][j] = (unsigned char)(A_star + factor * (v - A));
    }
}

/*!
  Compute the signed difference between the two images I1 and I2 for
  visualization purpose: Idiff = I1-I2

  - pixels with a null difference are set to 128.
  - A negative difference implies a pixel value < 128
  - A positive difference implies a pixel value > 128

  \param I1 : The first image.
  \param I2 : The second image.
  \param Idiff : The result of the difference.
*/
void vpImageTools::imageDifference(const vpImage<unsigned char> &I1, const vpImage<unsigned char> &I2,
                                   vpImage<unsigned char> &Idiff)
{
  if ((I1.getHeight() != I2.getHeight()) || (I1.getWidth() != I2.getWidth())) {
    throw(vpException(vpException::dimensionError, "The two images have not the same size"));
  }

  if ((I1.getHeight() != Idiff.getHeight()) || (I1.getWidth() != Idiff.getWidth())) {
    Idiff.resize(I1.getHeight(), I1.getWidth());
  }

  for (unsigned int i = 0; i < I1.getSize(); i++) {
    int diff = I1.bitmap[i] - I2.bitmap[i] + 128;
    Idiff.bitmap[i] = static_cast<unsigned char>(vpMath::maximum(vpMath::minimum(diff, 255), 0));
  }
}

/*!
  Compute the signed difference between the two images I1 and I2 RGB
  components for visualization purpose: Idiff = I1-I2. The fourth component
  named A is not compared. It is set to 0 in the resulting difference image.

  - pixels with a null difference are set to R=128, G=128, B=128.
  - A negative difference implies a pixel R, G, B value < 128
  - A positive difference implies a pixel R, G, B value > 128

  \param I1 : The first image.
  \param I2 : The second image.
  \param Idiff : The result of the difference between RGB components.
*/
void vpImageTools::imageDifference(const vpImage<vpRGBa> &I1, const vpImage<vpRGBa> &I2, vpImage<vpRGBa> &Idiff)
{
  if ((I1.getHeight() != I2.getHeight()) || (I1.getWidth() != I2.getWidth())) {
    throw(vpException(vpException::dimensionError, "Cannot compute image difference. The two images "
                                                   "(%ux%u) and (%ux%u) have not the same size",
                      I1.getWidth(), I1.getHeight(), I2.getWidth(), I2.getHeight()));
  }

  if ((I1.getHeight() != Idiff.getHeight()) || (I1.getWidth() != Idiff.getWidth())) {
    Idiff.resize(I1.getHeight(), I1.getWidth());
  }

  for (unsigned int i = 0; i < I1.getSize(); i++) {
    int diffR = I1.bitmap[i].R - I2.bitmap[i].R + 128;
    int diffG = I1.bitmap[i].G - I2.bitmap[i].G + 128;
    int diffB = I1.bitmap[i].B - I2.bitmap[i].B + 128;
    int diffA = I1.bitmap[i].A - I2.bitmap[i].A + 128;
    Idiff.bitmap[i].R = static_cast<unsigned char>(vpMath::maximum(vpMath::minimum(diffR, 255), 0));
    Idiff.bitmap[i].G = static_cast<unsigned char>(vpMath::maximum(vpMath::minimum(diffG, 255), 0));
    Idiff.bitmap[i].B = static_cast<unsigned char>(vpMath::maximum(vpMath::minimum(diffB, 255), 0));
    Idiff.bitmap[i].A = static_cast<unsigned char>(vpMath::maximum(vpMath::minimum(diffA, 255), 0));
  }
}

/*!
  Compute the difference between the two images I1 and I2
  \warning : This is NOT for visualization
  If you want to visualize difference images during servo, please use
  vpImageTools::imageDifference(..,..,..) function.

  \param I1 : The first image.
  \param I2 : The second image.
  \param Idiff : The result of the difference.
*/
void vpImageTools::imageDifferenceAbsolute(const vpImage<unsigned char> &I1, const vpImage<unsigned char> &I2,
                                           vpImage<unsigned char> &Idiff)
{
  if ((I1.getHeight() != I2.getHeight()) || (I1.getWidth() != I2.getWidth())) {
    throw(vpException(vpException::dimensionError, "The two images do not have the same size"));
  }

  if ((I1.getHeight() != Idiff.getHeight()) || (I1.getWidth() != Idiff.getWidth())) {
    Idiff.resize(I1.getHeight(), I1.getWidth());
  }

  unsigned int n = I1.getHeight() * I1.getWidth();
  for (unsigned int b = 0; b < n; b++) {
    int diff = I1.bitmap[b] - I2.bitmap[b];
    Idiff.bitmap[b] = static_cast<unsigned char>(vpMath::abs(diff));
  }
}

/*!
  Compute the difference between the two images I1 and I2.

  \param I1 : The first image.
  \param I2 : The second image.
  \param Idiff : The result of the difference.
*/
void vpImageTools::imageDifferenceAbsolute(const vpImage<double> &I1, const vpImage<double> &I2, vpImage<double> &Idiff)
{
  if ((I1.getHeight() != I2.getHeight()) || (I1.getWidth() != I2.getWidth())) {
    throw(vpException(vpException::dimensionError, "The two images do not have the same size"));
  }

  if ((I1.getHeight() != Idiff.getHeight()) || (I1.getWidth() != Idiff.getWidth())) {
    Idiff.resize(I1.getHeight(), I1.getWidth());
  }

  unsigned int n = I1.getHeight() * I1.getWidth();
  for (unsigned int b = 0; b < n; b++) {
    Idiff.bitmap[b] = vpMath::abs(I1.bitmap[b] - I2.bitmap[b]);
  }
}

/*!
  Compute the difference between the two images I1 and I2 RGB components.
  The fourth component named A is not compared.
  It is set to 0 in the resulting difference image.

  \warning : This is NOT for visualization.
  If you want to visualize difference images during servo, please use
  vpImageTools::imageDifference(..,..,..) function.

  \param I1 : The first image.
  \param I2 : The second image.
  \param Idiff : The result of the difference between RGB components.
*/
void vpImageTools::imageDifferenceAbsolute(const vpImage<vpRGBa> &I1, const vpImage<vpRGBa> &I2, vpImage<vpRGBa> &Idiff)
{
  if ((I1.getHeight() != I2.getHeight()) || (I1.getWidth() != I2.getWidth())) {
    throw(vpException(vpException::dimensionError, "The two images do not have the same size"));
  }

  if ((I1.getHeight() != Idiff.getHeight()) || (I1.getWidth() != Idiff.getWidth())) {
    Idiff.resize(I1.getHeight(), I1.getWidth());
  }

  unsigned int n = I1.getHeight() * I1.getWidth();
  for (unsigned int b = 0; b < n; b++) {
    int diffR = I1.bitmap[b].R - I2.bitmap[b].R;
    int diffG = I1.bitmap[b].G - I2.bitmap[b].G;
    int diffB = I1.bitmap[b].B - I2.bitmap[b].B;
    // int diffA = I1.bitmap[b].A - I2.bitmap[b].A;
    Idiff.bitmap[b].R = static_cast<unsigned char>(vpMath::abs(diffR));
    Idiff.bitmap[b].G = static_cast<unsigned char>(vpMath::abs(diffG));
    Idiff.bitmap[b].B = static_cast<unsigned char>(vpMath::abs(diffB));
    // Idiff.bitmap[b].A = diffA;
    Idiff.bitmap[b].A = 0;
  }
}

/*!
  Compute the image addition: \f$ Ires = I1 + I2 \f$.

  \param I1 : The first image.
  \param I2 : The second image.
  \param Ires : \f$ Ires = I1 + I2 \f$
  \param saturate : If true, saturate the result to [0 ; 255] using
  vpMath::saturate, otherwise overflow may occur.

  \note The simd lib is used to accelerate processing on x86 and ARM architecture.

  \warning This function does not work in-place (Ires object must be different from I1 and I2).
*/
void vpImageTools::imageAdd(const vpImage<unsigned char> &I1, const vpImage<unsigned char> &I2,
                            vpImage<unsigned char> &Ires, bool saturate)
{
  if ((I1.getHeight() != I2.getHeight()) || (I1.getWidth() != I2.getWidth())) {
    throw(vpException(vpException::dimensionError, "The two images do not have the same size"));
  }

  if ((I1.getHeight() != Ires.getHeight()) || (I1.getWidth() != Ires.getWidth())) {
    Ires.resize(I1.getHeight(), I1.getWidth());
  }

  typedef Simd::View<Simd::Allocator> View;
  View img1(I1.getWidth(), I1.getHeight(), I1.getWidth(), View::Gray8, I1.bitmap);
  View img2(I2.getWidth(), I2.getHeight(), I2.getWidth(), View::Gray8, I2.bitmap);
  View imgAdd(Ires.getWidth(), Ires.getHeight(), Ires.getWidth(), View::Gray8, Ires.bitmap);

  Simd::OperationBinary8u(img1, img2, imgAdd, saturate ? SimdOperationBinary8uSaturatedAddition : SimdOperationBinary8uAddition);
}

/*!
  Compute the image addition: \f$ Ires = I1 - I2 \f$.

  \param I1 : The first image.
  \param I2 : The second image.
  \param Ires : \f$ Ires = I1 - I2 \f$
  \param saturate : If true, saturate the result to [0 ; 255] using
  vpMath::saturate, otherwise overflow may occur.

  \note The simd lib is used to accelerate processing on x86 and ARM architecture.

  \warning This function does not work in-place (Ires object must be different from I1 and I2).
*/
void vpImageTools::imageSubtract(const vpImage<unsigned char> &I1, const vpImage<unsigned char> &I2,
                                 vpImage<unsigned char> &Ires, bool saturate)
{
  if ((I1.getHeight() != I2.getHeight()) || (I1.getWidth() != I2.getWidth())) {
    throw(vpException(vpException::dimensionError, "The two images do not have the same size"));
  }

  if ((I1.getHeight() != Ires.getHeight()) || (I1.getWidth() != Ires.getWidth())) {
    Ires.resize(I1.getHeight(), I1.getWidth());
  }

  typedef Simd::View<Simd::Allocator> View;
  View img1(I1.getWidth(), I1.getHeight(), I1.getWidth(), View::Gray8, I1.bitmap);
  View img2(I2.getWidth(), I2.getHeight(), I2.getWidth(), View::Gray8, I2.bitmap);
  View imgAdd(Ires.getWidth(), Ires.getHeight(), Ires.getWidth(), View::Gray8, Ires.bitmap);

  Simd::OperationBinary8u(img1, img2, imgAdd, saturate ? SimdOperationBinary8uSaturatedSubtraction : SimdOperationBinary8uSubtraction);
}

/*!
  Compute the undistortion transformation map.

  \param cam : Camera intrinsic parameters with distortion coefficients.
  \param width : Image width.
  \param height : Image height.
  \param mapU : 2D array that contains at each coordinate the u-coordinate in the distorted image.
  \param mapV : 2D array that contains at each coordinate the v-coordinate in the distorted image.
  \param mapDu : 2D array that contains at each coordinate the \f$ \Delta u \f$ for the interpolation.
  \param mapDv : 2D array that contains at each coordinate the \f$ \Delta v \f$ for the interpolation.
*/
void vpImageTools::initUndistortMap(const vpCameraParameters &cam, unsigned int width, unsigned int height,
                                    vpArray2D<int> &mapU, vpArray2D<int> &mapV,
                                    vpArray2D<float> &mapDu, vpArray2D<float> &mapDv)
{
  mapU.resize(height, width, false, false);
  mapV.resize(height, width, false, false);
  mapDu.resize(height, width, false, false);
  mapDv.resize(height, width, false, false);

  vpCameraParameters::vpCameraParametersProjType projModel = cam.get_projModel();
  bool is_KannalaBrandt = (projModel==vpCameraParameters::ProjWithKannalaBrandtDistortion); // Check the projection model used

  float u0 = static_cast<float>(cam.get_u0());
  float v0 = static_cast<float>(cam.get_v0());
  float px = static_cast<float>(cam.get_px());
  float py = static_cast<float>(cam.get_py());
  float kud;
  std::vector<double> dist_coefs;

  if(!is_KannalaBrandt)
    kud = static_cast<float>(cam.get_kud());

  else
    dist_coefs = cam.getKannalaBrandtDistortionCoefficients();

  if (!is_KannalaBrandt && std::fabs(static_cast<double>(kud)) <= std::numeric_limits<double>::epsilon()) {
    // There is no need to undistort the image (Perpective projection)
    for (unsigned int i = 0; i < height; i++) {
      for (unsigned int j = 0; j < width; j++) {
        mapU[i][j] = static_cast<int>(j);
        mapV[i][j] = static_cast<int>(i);
        mapDu[i][j] = 0;
        mapDv[i][j] = 0;
      }
    }

    return;
  }

  float invpx, invpy;
  float kud_px2 = 0., kud_py2 = 0., deltau_px, deltav_py;
  float fr1, fr2;
  float deltav, deltau;
  float u_float, v_float;
  int u_round, v_round;
  double r, scale;
  double theta, theta_d;
  double theta2, theta4, theta6, theta8;

  invpx = 1.0f / px;
  invpy = 1.0f / py;

  if(!is_KannalaBrandt)
  {
    kud_px2 = kud * invpx * invpx;
    kud_py2 = kud * invpy * invpy;
  }

  for (unsigned int v = 0; v < height; v++) {
    deltav = v - v0;

    if(!is_KannalaBrandt)
      fr1 = 1.0f + kud_py2 * deltav * deltav;
    else
      deltav_py = deltav * invpy;

    for (unsigned int u = 0; u < width; u++) {
      // computation of u,v : corresponding pixel coordinates in I.
      deltau = u - u0;
      if(!is_KannalaBrandt)
      {
        fr2 = fr1 + kud_px2 * deltau * deltau;

        u_float = deltau * fr2 + u0;
        v_float = deltav * fr2 + v0;
      }

      else
      {
        deltau_px = deltau * invpx;
        r = sqrt(vpMath::sqr(deltau_px) + vpMath::sqr(deltav_py));
        theta = atan(r);

        theta2 = vpMath::sqr(theta);
        theta4 = vpMath::sqr(theta2);
        theta6 = theta2 * theta4;
        theta8 = vpMath::sqr(theta4);

        theta_d = theta * (1 + dist_coefs[0]*theta2 + dist_coefs[1]*theta4 +
                           dist_coefs[2]*theta6 + dist_coefs[3]*theta8);

        //scale = (r == 0) ? 1.0 : theta_d / r;
        scale = (std::fabs(r) < std::numeric_limits<double>::epsilon()) ? 1.0 : theta_d / r;
        u_float = static_cast<float>(deltau*scale + u0);
        v_float = static_cast<float>(deltav*scale + v0);
      }

      u_round = static_cast<int>(u_float);
      v_round = static_cast<int>(v_float);

      mapU[v][u] = u_round;
      mapV[v][u] = v_round;

      mapDu[v][u] = u_float - u_round;
      mapDv[v][u] = v_float - v_round;
    }
  }
}

/*!
  Compute a correlation between 2 images.

  \param I1 : The first image.
  \param I2 : The second image.
*/
<<<<<<< HEAD
double vpImageTools::normalizedCorrelation(const vpImage<double> &I1, const vpImage<double> &I2)
=======
double vpImageTools::normalizedCorrelation(const vpImage<double> &I1, const vpImage<double> &I2,
#if VISP_HAVE_SSE2
                                           bool useOptimized)
#else
                                           const bool)
#endif
>>>>>>> ebd32d81
{
  if ((I1.getHeight() != I2.getHeight()) || (I1.getWidth() != I2.getWidth())) {
    throw vpException(vpException::dimensionError, "Error: in vpImageTools::normalizedCorrelation(): "
                                                   "image dimension mismatch between I1=%ux%u and I2=%ux%u",
                      I1.getHeight(), I1.getWidth(), I2.getHeight(), I2.getWidth());
  }

  const double a = I1.getMeanValue();
  const double b = I2.getMeanValue();

  double ab = 0.0;
  double a2 = 0.0;
  double b2 = 0.0;

  for (unsigned int cpt = 0; cpt < I1.getSize(); cpt++) {
    ab += (I1.bitmap[cpt] - a) * (I2.bitmap[cpt] - b);
    a2 += vpMath::sqr(I1.bitmap[cpt] - a);
    b2 += vpMath::sqr(I2.bitmap[cpt] - b);
  }

  return ab / sqrt(a2 * b2);
}

/*!
  Compute the column-wise mean intensities.

  \param I : The image.
  \param V : The result vector.
*/
void vpImageTools::columnMean(const vpImage<double> &I, vpRowVector &V)
{
  unsigned int height = I.getHeight(), width = I.getWidth();
  V.resize(width); // resize and nullify

  for (unsigned int i = 0; i < height; ++i)
    for (unsigned int j = 0; j < width; ++j)
      V[j] += I[i][j];
  for (unsigned int j = 0; j < width; ++j)
    V[j] /= height;
}

/*!
  Normalize the image intensities.
  \param I : The image to normalize.
*/
void vpImageTools::normalize(vpImage<double> &I)
{
  double s = I.getSum();
  for (unsigned int i = 0; i < I.getHeight(); ++i)
    for (unsigned int j = 0; j < I.getWidth(); ++j)
      I(i, j, I(i, j) / s);
}

/*!
  Get the interpolated value at a given location.
  \param I : The image to perform intepolation in.
  \param point : The image point.
  \param method : The interpolation method (only interpolation with vpImageTools::INTERPOLATION_NEAREST and
  vpImageTools::INTERPOLATION_LINEAR are implemented).
*/
double vpImageTools::interpolate(const vpImage<unsigned char> &I, const vpImagePoint &point,
                                 const vpImageInterpolationType &method)
{
  switch (method) {
  case INTERPOLATION_NEAREST:
    return I(vpMath::round(point.get_i()), vpMath::round(point.get_j()));
  case INTERPOLATION_LINEAR: {
    int x1 = (int)floor(point.get_i());
    int x2 = (int)ceil(point.get_i());
    int y1 = (int)floor(point.get_j());
    int y2 = (int)ceil(point.get_j());
    double v1, v2;
    if (x1 == x2) {
      v1 = I(x1, y1);
      v2 = I(x1, y2);
    } else {
      v1 = (x2 - point.get_i()) * I(x1, y1) + (point.get_i() - x1) * I(x2, y1);
      v2 = (x2 - point.get_i()) * I(x1, y2) + (point.get_i() - x1) * I(x2, y2);
    }
    if (y1 == y2)
      return v1;
    return (y2 - point.get_j()) * v1 + (point.get_j() - y1) * v2;
  }
  case INTERPOLATION_CUBIC: {
    throw vpException(vpException::notImplementedError,
                      "vpImageTools::interpolate(): bi-cubic interpolation is not implemented.");
  }
  default: {
    throw vpException(vpException::notImplementedError, "vpImageTools::interpolate(): invalid interpolation type");
  }
  }
}

/*!
  Extract a rectangular region from an image.
  \param Src : The source image.
  \param Dst : The resulting image.
  \param r : The rectangle area.
*/
void vpImageTools::extract(const vpImage<unsigned char> &Src, vpImage<unsigned char> &Dst, const vpRectOriented &r)
{
  unsigned int x_d = vpMath::round(r.getHeight());
  unsigned int y_d = vpMath::round(r.getWidth());
  double x1 = r.getTopLeft().get_i();
  double y1 = r.getTopLeft().get_j();
  double t = r.getOrientation();
  Dst.resize(x_d, y_d);
  for (unsigned int x = 0; x < x_d; ++x) {
    for (unsigned int y = 0; y < y_d; ++y) {
      Dst(x, y,
          (unsigned char)interpolate(Src, vpImagePoint(x1 + x * cos(t) + y * sin(t), y1 - x * sin(t) + y * cos(t)),
                                     vpImageTools::INTERPOLATION_LINEAR));
    }
  }
}

/*!
  Extract a rectangular region from an image.
  \param Src : The source image.
  \param Dst : The resulting image.
  \param r : The rectangle area.
*/
void vpImageTools::extract(const vpImage<unsigned char> &Src, vpImage<double> &Dst, const vpRectOriented &r)
{
  unsigned int x_d = vpMath::round(r.getHeight());
  unsigned int y_d = vpMath::round(r.getWidth());
  double x1 = r.getTopLeft().get_i();
  double y1 = r.getTopLeft().get_j();
  double t = r.getOrientation();
  Dst.resize(x_d, y_d);
  for (unsigned int x = 0; x < x_d; ++x) {
    for (unsigned int y = 0; y < y_d; ++y) {
      Dst(x, y, interpolate(Src, vpImagePoint(x1 + x * cos(t) + y * sin(t), y1 - x * sin(t) + y * cos(t)),
                            vpImageTools::INTERPOLATION_LINEAR));
    }
  }
}

<<<<<<< HEAD
=======
/*!
  Match a template image into another image using zero-mean normalized cross-correlation:

  \f$\frac{\sum_{u^{'},v^{'}} (I(u+u^{'},v+v^{'})-\bar{I}_{u^{'},v^{'}})
(T(u^{'},v^{'})-\bar{T}_{u^{'},v^{'}})}{\sqrt{\sum_{u^{'},v^{'}}
(I(u+u^{'},v+v^{'})-\bar{I}_{u^{'},v^{'}})^2
\sum_{u^{'},v^{'}}(T(u^{'},v^{'})-\bar{T}_{u^{'},v^{'}})^2}}\f$
  \param I : Input image.
  \param I_tpl : Template image.
  \param I_score : Output template matching score.
  \param step_u : Step in u-direction to speed-up the computation.
  \param step_v : Step in v-direction to speed-up the computation.
  \param useOptimized : Use optimized version (SSE, OpenMP, integral images, ...) if true and available.
*/
void vpImageTools::templateMatching(const vpImage<unsigned char> &I, const vpImage<unsigned char> &I_tpl,
                                    vpImage<double> &I_score, unsigned int step_u, unsigned int step_v,
                                    bool useOptimized)
{
  if (I.getSize() == 0) {
    std::cerr << "Error, input image is empty." << std::endl;
    return;
  }

  if (I_tpl.getSize() == 0) {
    std::cerr << "Error, template image is empty." << std::endl;
    return;
  }

  if (I_tpl.getHeight() > I.getHeight() || I_tpl.getWidth() > I.getWidth()) {
    std::cerr << "Error, template image is bigger than input image." << std::endl;
    return;
  }

  vpImage<double> I_double, I_tpl_double;
  vpImageConvert::convert(I, I_double);
  vpImageConvert::convert(I_tpl, I_tpl_double);

  unsigned int height_tpl = I_tpl.getHeight(), width_tpl = I_tpl.getWidth();
  I_score.resize(I.getHeight() - height_tpl, I.getWidth() - width_tpl, 0.0);

  if (useOptimized) {
    vpImage<double> II, IIsq;
    integralImage(I, II, IIsq);

    vpImage<double> II_tpl, IIsq_tpl;
    integralImage(I_tpl, II_tpl, IIsq_tpl);

    // zero-mean template image
    const double sum2 = (II_tpl[height_tpl][width_tpl] + II_tpl[0][0] - II_tpl[0][width_tpl] - II_tpl[height_tpl][0]);
    const double mean2 = sum2 / I_tpl.getSize();
    for (unsigned int cpt = 0; cpt < I_tpl_double.getSize(); cpt++) {
      I_tpl_double.bitmap[cpt] -= mean2;
    }

#if defined _OPENMP && _OPENMP >= 200711 // OpenMP 3.1
#pragma omp parallel for schedule(dynamic)
    for (unsigned int i = 0; i < I.getHeight() - height_tpl; i += step_v) {
      for (unsigned int j = 0; j < I.getWidth() - width_tpl; j += step_u) {
        I_score[i][j] = normalizedCorrelation(I_double, I_tpl_double, II, IIsq, II_tpl, IIsq_tpl, i, j);
      }
    }
#else
    // error C3016: 'i': index variable in OpenMP 'for' statement must have signed integral type
    int end = (int)((I.getHeight() - height_tpl) / step_v) + 1;
    std::vector<unsigned int> vec_step_v((size_t)end);
    for (unsigned int cpt = 0, idx = 0; cpt < I.getHeight() - height_tpl; cpt += step_v, idx++) {
      vec_step_v[(size_t)idx] = cpt;
    }
#if defined _OPENMP // only to disable warning: ignoring #pragma omp parallel [-Wunknown-pragmas]
#pragma omp parallel for schedule(dynamic)
#endif
    for (int cpt = 0; cpt < end; cpt++) {
      for (unsigned int j = 0; j < I.getWidth() - width_tpl; j += step_u) {
        I_score[vec_step_v[cpt]][j] =
            normalizedCorrelation(I_double, I_tpl_double, II, IIsq, II_tpl, IIsq_tpl, vec_step_v[cpt], j);
      }
    }
#endif
  } else {
    vpImage<double> I_cur;

    for (unsigned int i = 0; i < I.getHeight() - height_tpl; i += step_v) {
      for (unsigned int j = 0; j < I.getWidth() - width_tpl; j += step_u) {
        vpRect roi(vpImagePoint(i, j), vpImagePoint(i + height_tpl - 1, j + width_tpl - 1));
        vpImageTools::crop(I_double, roi, I_cur);

        I_score[i][j] = vpImageTools::normalizedCorrelation(I_cur, I_tpl_double, useOptimized);
      }
    }
  }
}

>>>>>>> ebd32d81
// Reference:
// http://blog.demofox.org/2015/08/15/resizing-images-with-bicubic-interpolation/
// t is a value that goes from 0 to 1 to interpolate in a C1 continuous way
// across uniformly sampled data points. when t is 0, this will return B.
// When t is 1, this will return C. In between values will return an
// interpolation between B and C. A and B are used to calculate the slopes at
// the edges.
float vpImageTools::cubicHermite(const float A, const float B, const float C, const float D, const float t)
{
  float a = (-A + 3.0f * B - 3.0f * C + D) / 2.0f;
  float b = A + 2.0f * C - (5.0f * B + D) / 2.0f;
  float c = (-A + C) / 2.0f;
  float d = B;

  return a * t * t * t + b * t * t + c * t + d;
}

int vpImageTools::coordCast(double x)
{
  return x < 0 ? -1 : static_cast<int>(x);
}

double vpImageTools::lerp(double A, double B, double t) {
  return A * (1.0 - t) + B * t;
}

float vpImageTools::lerp(float A, float B, float t) {
  return A * (1.0f - t) + B * t;
}

int64_t vpImageTools::lerp2(int64_t A, int64_t B, int64_t t, int64_t t_1) {
  return A * t_1 + B * t;
}

<<<<<<< HEAD
=======
double vpImageTools::normalizedCorrelation(const vpImage<double> &I1, const vpImage<double> &I2,
                                           const vpImage<double> &II, const vpImage<double> &IIsq,
                                           const vpImage<double> &II_tpl, const vpImage<double> &IIsq_tpl,
                                           unsigned int i0, unsigned int j0)
{
  double ab = 0.0;
#if VISP_HAVE_SSE2
  bool use_sse_version = true;
  if (vpCPUFeatures::checkSSE2() && I2.getWidth() >= 2) {
    const double *ptr_I1 = I1.bitmap;
    const double *ptr_I2 = I2.bitmap;

    __m128d v_ab = _mm_setzero_pd();

    for (unsigned int i = 0; i < I2.getHeight(); i++) {
      unsigned int j = 0;
      ptr_I1 = &I1.bitmap[(i0 + i) * I1.getWidth() + j0];

      for (; j <= I2.getWidth() - 2; j += 2, ptr_I1 += 2, ptr_I2 += 2) {
        const __m128d v1 = _mm_loadu_pd(ptr_I1);
        const __m128d v2 = _mm_loadu_pd(ptr_I2);
        v_ab = _mm_add_pd(v_ab, _mm_mul_pd(v1, v2));
      }

      for (; j < I2.getWidth(); j++) {
        ab += (I1[i0 + i][j0 + j]) * I2[i][j];
      }
    }

    double v_res_ab[2];
    _mm_storeu_pd(v_res_ab, v_ab);

    ab += v_res_ab[0] + v_res_ab[1];
  } else {
    use_sse_version = false;
  }
#else
  bool use_sse_version = false;
#endif

  if (!use_sse_version) {
    for (unsigned int i = 0; i < I2.getHeight(); i++) {
      for (unsigned int j = 0; j < I2.getWidth(); j++) {
        ab += (I1[i0 + i][j0 + j]) * I2[i][j];
      }
    }
  }

  unsigned int height_tpl = I2.getHeight(), width_tpl = I2.getWidth();
  const double sum1 =
      (II[i0 + height_tpl][j0 + width_tpl] + II[i0][j0] - II[i0][j0 + width_tpl] - II[i0 + height_tpl][j0]);
  const double sum2 = (II_tpl[height_tpl][width_tpl] + II_tpl[0][0] - II_tpl[0][width_tpl] - II_tpl[height_tpl][0]);

  double a2 = ((IIsq[i0 + I2.getHeight()][j0 + I2.getWidth()] + IIsq[i0][j0] - IIsq[i0][j0 + I2.getWidth()] -
                IIsq[i0 + I2.getHeight()][j0]) -
               (1.0 / I2.getSize()) * vpMath::sqr(sum1));

  double b2 = ((IIsq_tpl[I2.getHeight()][I2.getWidth()] + IIsq_tpl[0][0] - IIsq_tpl[0][I2.getWidth()] -
                IIsq_tpl[I2.getHeight()][0]) -
               (1.0 / I2.getSize()) * vpMath::sqr(sum2));
  return ab / sqrt(a2 * b2);
}

>>>>>>> ebd32d81
/*!
  Apply the transformation map to the image.

  \param I : Input grayscale image.
  \param mapU : Map that contains at each destination coordinate the u-coordinate in the source image.
  \param mapV : Map that contains at each destination coordinate the v-coordinate in the source image.
  \param mapDu : Map that contains at each destination coordinate the \f$ \Delta u \f$ for the interpolation.
  \param mapDv : Map that contains at each destination coordinate the \f$ \Delta v \f$ for the interpolation.
  \param Iundist : Output transformed grayscale image.
*/
void vpImageTools::remap(const vpImage<unsigned char> &I, const vpArray2D<int> &mapU, const vpArray2D<int> &mapV,
                         const vpArray2D<float> &mapDu, const vpArray2D<float> &mapDv, vpImage<unsigned char> &Iundist)
{
  Iundist.resize(I.getHeight(), I.getWidth());

#if defined _OPENMP // only to disable warning: ignoring #pragma omp parallel [-Wunknown-pragmas]
#pragma omp parallel for schedule(dynamic)
#endif
  for (int i_ = 0; i_ < static_cast<int>(I.getHeight()); i_++) {
    const unsigned int i = static_cast<unsigned int>(i_);
    for (unsigned int j = 0; j < I.getWidth(); j++) {

      int u_round = mapU[i][j];
      int v_round = mapV[i][j];

      float du = mapDu[i][j];
      float dv = mapDv[i][j];

      if (0 <= u_round && 0 <= v_round && u_round < static_cast<int>(I.getWidth()) - 1
          && v_round < static_cast<int>(I.getHeight()) - 1) {
        // process interpolation
        float col0 = lerp(I[v_round][u_round], I[v_round][u_round + 1], du);
        float col1 = lerp(I[v_round + 1][u_round], I[v_round + 1][u_round + 1], du);
        float value = lerp(col0, col1, dv);

        Iundist[i][j] = static_cast<unsigned char>(value);
      } else {
        Iundist[i][j] = 0;
      }
    }
  }
}

/*!
  Apply the transformation map to the image.

  \param I : Input color image.
  \param mapU : Map that contains at each destination coordinate the u-coordinate in the source image.
  \param mapV : Map that contains at each destination coordinate the v-coordinate in the source image.
  \param mapDu : Map that contains at each destination coordinate the \f$ \Delta u \f$ for the interpolation.
  \param mapDv : Map that contains at each destination coordinate the \f$ \Delta v \f$ for the interpolation.
  \param Iundist : Output transformed color image.
*/
void vpImageTools::remap(const vpImage<vpRGBa> &I, const vpArray2D<int> &mapU, const vpArray2D<int> &mapV,
                         const vpArray2D<float> &mapDu, const vpArray2D<float> &mapDv, vpImage<vpRGBa> &Iundist)
{
  Iundist.resize(I.getHeight(), I.getWidth());

#if defined _OPENMP // only to disable warning: ignoring #pragma omp parallel [-Wunknown-pragmas]
#pragma omp parallel for schedule(dynamic)
#endif
    for (int i_ = 0; i_ < static_cast<int>(I.getHeight()); i_++) {
      const unsigned int i = static_cast<unsigned int>(i_);
      for (unsigned int j = 0; j < I.getWidth(); j++) {

        int u_round = mapU[i][j];
        int v_round = mapV[i][j];

        float du = mapDu[i][j];
        float dv = mapDv[i][j];

        if (0 <= u_round && 0 <= v_round && u_round < static_cast<int>(I.getWidth()) - 1
            && v_round < static_cast<int>(I.getHeight()) - 1) {
          // process interpolation
          float col0 = lerp(I[v_round][u_round].R, I[v_round][u_round + 1].R, du);
          float col1 = lerp(I[v_round + 1][u_round].R, I[v_round + 1][u_round + 1].R, du);
          float value = lerp(col0, col1, dv);

          Iundist[i][j].R = static_cast<unsigned char>(value);

          col0 = lerp(I[v_round][u_round].G, I[v_round][u_round + 1].G, du);
          col1 = lerp(I[v_round + 1][u_round].G, I[v_round + 1][u_round + 1].G, du);
          value = lerp(col0, col1, dv);

          Iundist[i][j].G = static_cast<unsigned char>(value);

          col0 = lerp(I[v_round][u_round].B, I[v_round][u_round + 1].B, du);
          col1 = lerp(I[v_round + 1][u_round].B, I[v_round + 1][u_round + 1].B, du);
          value = lerp(col0, col1, dv);

          Iundist[i][j].B = static_cast<unsigned char>(value);
        } else {
          Iundist[i][j] = 0;
        }
      }
    }
}

void vpImageTools::resizeSimdlib(const vpImage<vpRGBa> &Isrc, unsigned int resizeWidth,
                                 unsigned int resizeHeight, vpImage<vpRGBa> &Idst,
                                 int method)
{
  Idst.resize(resizeHeight, resizeWidth);

  typedef Simd::View<Simd::Allocator> View;
  View src(Isrc.getWidth(), Isrc.getHeight(), Isrc.getWidth() * sizeof(vpRGBa), View::Bgra32, Isrc.bitmap);
  View dst(Idst.getWidth(), Idst.getHeight(), Idst.getWidth() * sizeof(vpRGBa), View::Bgra32, Idst.bitmap);

  Simd::Resize(src, dst, method == INTERPOLATION_LINEAR ? SimdResizeMethodBilinear : SimdResizeMethodArea);
}

void vpImageTools::resizeSimdlib(const vpImage<unsigned char> &Isrc, unsigned int resizeWidth,
                                 unsigned int resizeHeight, vpImage<unsigned char> &Idst,
                                 int method)
{
  Idst.resize(resizeHeight, resizeWidth);

  typedef Simd::View<Simd::Allocator> View;
  View src(Isrc.getWidth(), Isrc.getHeight(), Isrc.getWidth(), View::Gray8, Isrc.bitmap);
  View dst(Idst.getWidth(), Idst.getHeight(), Idst.getWidth(), View::Gray8, Idst.bitmap);

  Simd::Resize(src, dst, method == INTERPOLATION_LINEAR ? SimdResizeMethodBilinear : SimdResizeMethodArea);
}

bool vpImageTools::checkFixedPoint(unsigned int x, unsigned int y, const vpMatrix &T, bool affine)
{
  double a0 = T[0][0];  double a1 = T[0][1];  double a2 = T[0][2];
  double a3 = T[1][0];  double a4 = T[1][1];  double a5 = T[1][2];
  double a6 = affine ? 0.0 : T[2][0];
  double a7 = affine ? 0.0 : T[2][1];
  double a8 = affine ? 1.0 : T[2][2];

  double w  = a6 * x + a7 * y + a8;
  double x2 = (a0 * x + a1 * y + a2) / w;
  double y2 = (a3 * x + a4 * y + a5) / w;

  const double limit = 1 << 15;
  return (vpMath::abs(x2) < limit) && (vpMath::abs(y2) < limit);
}<|MERGE_RESOLUTION|>--- conflicted
+++ resolved
@@ -36,10 +36,25 @@
  *
  *****************************************************************************/
 
+#include <visp3/core/vpCPUFeatures.h>
 #include <visp3/core/vpImageConvert.h>
 #include <visp3/core/vpImageTools.h>
 
 #include <Simd/SimdLib.hpp>
+
+#if defined __SSE2__ || defined _M_X64 || (defined _M_IX86_FP && _M_IX86_FP >= 2)
+#include <emmintrin.h>
+#define VISP_HAVE_SSE2 1
+
+#if defined __SSE3__ || (defined _MSC_VER && _MSC_VER >= 1500)
+#include <pmmintrin.h>
+#define VISP_HAVE_SSE3 1
+#endif
+#if defined __SSSE3__ || (defined _MSC_VER && _MSC_VER >= 1500)
+#include <tmmintrin.h>
+#define VISP_HAVE_SSSE3 1
+#endif
+#endif
 
 /*!
   Change the look up table (LUT) of an image. Considering pixel gray
@@ -145,7 +160,48 @@
     Idiff.resize(I1.getHeight(), I1.getWidth());
   }
 
-  for (unsigned int i = 0; i < I1.getSize(); i++) {
+  bool checkSSSE3 = vpCPUFeatures::checkSSSE3();
+#if !VISP_HAVE_SSSE3
+  checkSSSE3 = false;
+#endif
+
+  unsigned int i = 0;
+  if (checkSSSE3) {
+#if VISP_HAVE_SSSE3
+    if (I1.getSize() >= 16) {
+      const __m128i mask1 = _mm_set_epi8(-1, 14, -1, 12, -1, 10, -1, 8, -1, 6, -1, 4, -1, 2, -1, 0);
+      const __m128i mask2 = _mm_set_epi8(-1, 15, -1, 13, -1, 11, -1, 9, -1, 7, -1, 5, -1, 3, -1, 1);
+
+      const __m128i mask_out2 = _mm_set_epi8(14, -1, 12, -1, 10, -1, 8, -1, 6, -1, 4, -1, 2, -1, 0, -1);
+
+      for (; i <= I1.getSize()-16; i+= 16) {
+        const __m128i vdata1 = _mm_loadu_si128(reinterpret_cast<const __m128i *>(I1.bitmap + i));
+        const __m128i vdata2 = _mm_loadu_si128(reinterpret_cast<const __m128i *>(I2.bitmap + i));
+
+        __m128i vdata1_reorg = _mm_shuffle_epi8(vdata1, mask1);
+        __m128i vdata2_reorg = _mm_shuffle_epi8(vdata2, mask1);
+
+        const __m128i vshift = _mm_set1_epi16(128);
+        __m128i vdata_diff = _mm_add_epi16(_mm_sub_epi16(vdata1_reorg, vdata2_reorg), vshift);
+
+        const __m128i v255 = _mm_set1_epi16(255);
+        const __m128i vzero = _mm_setzero_si128();
+        const __m128i vdata_diff_min_max1 = _mm_max_epi16(_mm_min_epi16(vdata_diff, v255), vzero);
+
+        vdata1_reorg = _mm_shuffle_epi8(vdata1, mask2);
+        vdata2_reorg = _mm_shuffle_epi8(vdata2, mask2);
+
+        vdata_diff = _mm_add_epi16(_mm_sub_epi16(vdata1_reorg, vdata2_reorg), vshift);
+        const __m128i vdata_diff_min_max2 = _mm_max_epi16(_mm_min_epi16(vdata_diff, v255), vzero);
+
+        _mm_storeu_si128(reinterpret_cast<__m128i *>(Idiff.bitmap + i), _mm_or_si128(_mm_shuffle_epi8(vdata_diff_min_max1, mask1),
+                                                                                     _mm_shuffle_epi8(vdata_diff_min_max2, mask_out2)));
+      }
+    }
+#endif
+  }
+
+  for (; i < I1.getSize(); i++) {
     int diff = I1.bitmap[i] - I2.bitmap[i] + 128;
     Idiff.bitmap[i] = static_cast<unsigned char>(vpMath::maximum(vpMath::minimum(diff, 255), 0));
   }
@@ -176,7 +232,48 @@
     Idiff.resize(I1.getHeight(), I1.getWidth());
   }
 
-  for (unsigned int i = 0; i < I1.getSize(); i++) {
+  bool checkSSSE3 = vpCPUFeatures::checkSSSE3();
+#if !VISP_HAVE_SSSE3
+  checkSSSE3 = false;
+#endif
+
+  unsigned int i = 0;
+  if (checkSSSE3) {
+#if VISP_HAVE_SSSE3
+    if (I1.getSize() >= 4) {
+      const __m128i mask1 = _mm_set_epi8(-1, 14, -1, 12, -1, 10, -1, 8, -1, 6, -1, 4, -1, 2, -1, 0);
+      const __m128i mask2 = _mm_set_epi8(-1, 15, -1, 13, -1, 11, -1, 9, -1, 7, -1, 5, -1, 3, -1, 1);
+
+      const __m128i mask_out2 = _mm_set_epi8(14, -1, 12, -1, 10, -1, 8, -1, 6, -1, 4, -1, 2, -1, 0, -1);
+
+      for (; i <= I1.getSize()-4; i+= 4) {
+        const __m128i vdata1 = _mm_loadu_si128(reinterpret_cast<const __m128i *>(I1.bitmap + i));
+        const __m128i vdata2 = _mm_loadu_si128(reinterpret_cast<const __m128i *>(I2.bitmap + i));
+
+        __m128i vdata1_reorg = _mm_shuffle_epi8(vdata1, mask1);
+        __m128i vdata2_reorg = _mm_shuffle_epi8(vdata2, mask1);
+
+        const __m128i vshift = _mm_set1_epi16(128);
+        __m128i vdata_diff = _mm_add_epi16(_mm_sub_epi16(vdata1_reorg, vdata2_reorg), vshift);
+
+        const __m128i v255 = _mm_set1_epi16(255);
+        const __m128i vzero = _mm_setzero_si128();
+        const __m128i vdata_diff_min_max1 = _mm_max_epi16(_mm_min_epi16(vdata_diff, v255), vzero);
+
+        vdata1_reorg = _mm_shuffle_epi8(vdata1, mask2);
+        vdata2_reorg = _mm_shuffle_epi8(vdata2, mask2);
+
+        vdata_diff = _mm_add_epi16(_mm_sub_epi16(vdata1_reorg, vdata2_reorg), vshift);
+        const __m128i vdata_diff_min_max2 = _mm_max_epi16(_mm_min_epi16(vdata_diff, v255), vzero);
+
+        _mm_storeu_si128(reinterpret_cast<__m128i *>(Idiff.bitmap + i), _mm_or_si128(_mm_shuffle_epi8(vdata_diff_min_max1, mask1),
+                                                                                     _mm_shuffle_epi8(vdata_diff_min_max2, mask_out2)));
+      }
+    }
+#endif
+  }
+
+  for (; i < I1.getSize(); i++) {
     int diffR = I1.bitmap[i].R - I2.bitmap[i].R + 128;
     int diffG = I1.bitmap[i].G - I2.bitmap[i].G + 128;
     int diffB = I1.bitmap[i].B - I2.bitmap[i].B + 128;
@@ -461,21 +558,47 @@
 }
 
 /*!
+  Compute the integral images:
+
+  \f$ II(u,v)=\sum_{u^{'}\leq u, v^{'}\leq v}I(u,v) \f$
+
+  \f$ IIsq(u,v)=\sum_{u^{'}\leq u, v^{'}\leq v}I(u,v)^2 \f$.
+
+  \param I : Input image.
+  \param II : Integral image II.
+  \param IIsq : Integral image IIsq.
+*/
+void vpImageTools::integralImage(const vpImage<unsigned char> &I, vpImage<double> &II, vpImage<double> &IIsq)
+{
+  if (I.getSize() == 0) {
+    std::cerr << "Error, input image is empty." << std::endl;
+    return;
+  }
+
+  II.resize(I.getHeight() + 1, I.getWidth() + 1, 0.0);
+  IIsq.resize(I.getHeight() + 1, I.getWidth() + 1, 0.0);
+
+  for (unsigned int i = 1; i < II.getHeight(); i++) {
+    for (unsigned int j = 1; j < II.getWidth(); j++) {
+      II[i][j] = I[i - 1][j - 1] + II[i - 1][j] + II[i][j - 1] - II[i - 1][j - 1];
+      IIsq[i][j] = vpMath::sqr(I[i - 1][j - 1]) + IIsq[i - 1][j] + IIsq[i][j - 1] - IIsq[i - 1][j - 1];
+    }
+  }
+}
+
+/*!
   Compute a correlation between 2 images.
 
   \param I1 : The first image.
   \param I2 : The second image.
-*/
-<<<<<<< HEAD
-double vpImageTools::normalizedCorrelation(const vpImage<double> &I1, const vpImage<double> &I2)
-=======
+  \param useOptimized : Use SSE if true and available.
+*/
 double vpImageTools::normalizedCorrelation(const vpImage<double> &I1, const vpImage<double> &I2,
 #if VISP_HAVE_SSE2
                                            bool useOptimized)
 #else
                                            const bool)
 #endif
->>>>>>> ebd32d81
 {
   if ((I1.getHeight() != I2.getHeight()) || (I1.getWidth() != I2.getWidth())) {
     throw vpException(vpException::dimensionError, "Error: in vpImageTools::normalizedCorrelation(): "
@@ -490,7 +613,41 @@
   double a2 = 0.0;
   double b2 = 0.0;
 
-  for (unsigned int cpt = 0; cpt < I1.getSize(); cpt++) {
+  unsigned int cpt = 0;
+
+#if VISP_HAVE_SSE2
+  if (vpCPUFeatures::checkSSE2() && I1.getSize() >= 2 && useOptimized) {
+    const double *ptr_I1 = I1.bitmap;
+    const double *ptr_I2 = I2.bitmap;
+
+    const __m128d v_mean_a = _mm_set1_pd(a);
+    const __m128d v_mean_b = _mm_set1_pd(b);
+    __m128d v_ab = _mm_setzero_pd();
+    __m128d v_a2 = _mm_setzero_pd();
+    __m128d v_b2 = _mm_setzero_pd();
+
+    for (; cpt <= I1.getSize() - 2; cpt += 2, ptr_I1 += 2, ptr_I2 += 2) {
+      const __m128d v1 = _mm_loadu_pd(ptr_I1);
+      const __m128d v2 = _mm_loadu_pd(ptr_I2);
+      const __m128d norm_a = _mm_sub_pd(v1, v_mean_a);
+      const __m128d norm_b = _mm_sub_pd(v2, v_mean_b);
+      v_ab = _mm_add_pd(v_ab, _mm_mul_pd(norm_a, norm_b));
+      v_a2 = _mm_add_pd(v_a2, _mm_mul_pd(norm_a, norm_a));
+      v_b2 = _mm_add_pd(v_b2, _mm_mul_pd(norm_b, norm_b));
+    }
+
+    double v_res_ab[2], v_res_a2[2], v_res_b2[2];
+    _mm_storeu_pd(v_res_ab, v_ab);
+    _mm_storeu_pd(v_res_a2, v_a2);
+    _mm_storeu_pd(v_res_b2, v_b2);
+
+    ab = v_res_ab[0] + v_res_ab[1];
+    a2 = v_res_a2[0] + v_res_a2[1];
+    b2 = v_res_b2[0] + v_res_b2[1];
+  }
+#endif
+
+  for (; cpt < I1.getSize(); cpt++) {
     ab += (I1.bitmap[cpt] - a) * (I2.bitmap[cpt] - b);
     a2 += vpMath::sqr(I1.bitmap[cpt] - a);
     b2 += vpMath::sqr(I2.bitmap[cpt] - b);
@@ -614,8 +771,6 @@
   }
 }
 
-<<<<<<< HEAD
-=======
 /*!
   Match a template image into another image using zero-mean normalized cross-correlation:
 
@@ -708,7 +863,6 @@
   }
 }
 
->>>>>>> ebd32d81
 // Reference:
 // http://blog.demofox.org/2015/08/15/resizing-images-with-bicubic-interpolation/
 // t is a value that goes from 0 to 1 to interpolate in a C1 continuous way
@@ -743,8 +897,6 @@
   return A * t_1 + B * t;
 }
 
-<<<<<<< HEAD
-=======
 double vpImageTools::normalizedCorrelation(const vpImage<double> &I1, const vpImage<double> &I2,
                                            const vpImage<double> &II, const vpImage<double> &IIsq,
                                            const vpImage<double> &II_tpl, const vpImage<double> &IIsq_tpl,
@@ -808,7 +960,6 @@
   return ab / sqrt(a2 * b2);
 }
 
->>>>>>> ebd32d81
 /*!
   Apply the transformation map to the image.
 
@@ -867,6 +1018,66 @@
 {
   Iundist.resize(I.getHeight(), I.getWidth());
 
+  bool checkSSE2 = vpCPUFeatures::checkSSE2();
+#if !VISP_HAVE_SSE2
+  checkSSE2 = false;
+#endif
+
+  if (checkSSE2) {
+#if defined VISP_HAVE_SSE2
+#if defined _OPENMP // only to disable warning: ignoring #pragma omp parallel [-Wunknown-pragmas]
+#pragma omp parallel for schedule(dynamic)
+#endif
+    for (int i_ = 0; i_ < static_cast<int>(I.getHeight()); i_++) {
+      const unsigned int i = static_cast<unsigned int>(i_);
+      for (unsigned int j = 0; j < I.getWidth(); j++) {
+
+        int u_round = mapU[i][j];
+        int v_round = mapV[i][j];
+
+        const __m128 vdu = _mm_set1_ps(mapDu[i][j]);
+        const __m128 vdv = _mm_set1_ps(mapDv[i][j]);
+
+        if (0 <= u_round && 0 <= v_round && u_round < static_cast<int>(I.getWidth()) - 1
+            && v_round < static_cast<int>(I.getHeight()) - 1) {
+  #define VLERP(va, vb, vt) _mm_add_ps(va, _mm_mul_ps(_mm_sub_ps(vb, va), vt));
+
+          // process interpolation
+          const __m128 vdata1 =
+              _mm_set_ps(static_cast<float>(I[v_round][u_round].A), static_cast<float>(I[v_round][u_round].B),
+                         static_cast<float>(I[v_round][u_round].G), static_cast<float>(I[v_round][u_round].R));
+
+          const __m128 vdata2 =
+              _mm_set_ps(static_cast<float>(I[v_round][u_round + 1].A), static_cast<float>(I[v_round][u_round + 1].B),
+                         static_cast<float>(I[v_round][u_round + 1].G), static_cast<float>(I[v_round][u_round + 1].R));
+
+          const __m128 vdata3 =
+              _mm_set_ps(static_cast<float>(I[v_round + 1][u_round].A), static_cast<float>(I[v_round + 1][u_round].B),
+                         static_cast<float>(I[v_round + 1][u_round].G), static_cast<float>(I[v_round + 1][u_round].R));
+
+          const __m128 vdata4 = _mm_set_ps(
+              static_cast<float>(I[v_round + 1][u_round + 1].A), static_cast<float>(I[v_round + 1][u_round + 1].B),
+              static_cast<float>(I[v_round + 1][u_round + 1].G), static_cast<float>(I[v_round + 1][u_round + 1].R));
+
+          const __m128 vcol0 = VLERP(vdata1, vdata2, vdu);
+          const __m128 vcol1 = VLERP(vdata3, vdata4, vdu);
+          const __m128 vvalue = VLERP(vcol0, vcol1, vdv);
+
+  #undef VLERP
+
+          float values[4];
+          _mm_storeu_ps(values, vvalue);
+          Iundist[i][j].R = static_cast<unsigned char>(values[0]);
+          Iundist[i][j].G = static_cast<unsigned char>(values[1]);
+          Iundist[i][j].B = static_cast<unsigned char>(values[2]);
+          Iundist[i][j].A = static_cast<unsigned char>(values[3]);
+        } else {
+          Iundist[i][j] = 0;
+        }
+      }
+    }
+#endif
+  } else {
 #if defined _OPENMP // only to disable warning: ignoring #pragma omp parallel [-Wunknown-pragmas]
 #pragma omp parallel for schedule(dynamic)
 #endif
@@ -900,11 +1111,18 @@
           value = lerp(col0, col1, dv);
 
           Iundist[i][j].B = static_cast<unsigned char>(value);
+
+          col0 = lerp(I[v_round][u_round].A, I[v_round][u_round + 1].A, du);
+          col1 = lerp(I[v_round + 1][u_round].A, I[v_round + 1][u_round + 1].A, du);
+          value = lerp(col0, col1, dv);
+
+          Iundist[i][j].A = static_cast<unsigned char>(value);
         } else {
           Iundist[i][j] = 0;
         }
       }
     }
+  }
 }
 
 void vpImageTools::resizeSimdlib(const vpImage<vpRGBa> &Isrc, unsigned int resizeWidth,
