--- conflicted
+++ resolved
@@ -134,11 +134,7 @@
  * \return A smart pointer pointing to a vpDisplay specialization
  * if a GUI library is available or nullptr otherwise.
  */
-<<<<<<< HEAD
 inline std::shared_ptr<vpDisplay> createDisplay()
-=======
-std::shared_ptr<vpDisplay> createDisplay()
->>>>>>> 07c8be1d
 {
 #if defined(VISP_HAVE_DISPLAY)
 #ifdef VISP_HAVE_X11
