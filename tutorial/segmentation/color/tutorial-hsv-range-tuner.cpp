--- conflicted
+++ resolved
@@ -187,12 +187,8 @@
 
   cv::namedWindow(window_detection_name);
 
-<<<<<<< HEAD
-  vpArray2D<int> hsv_values(hsv_values_trackbar, hsv_values_trackbar.size()), hsv_values_prev;
-=======
   vpArray2D<int> hsv_values(hsv_values_trackbar, hsv_values_trackbar.size(), 1);
   vpArray2D<int> hsv_values_prev;
->>>>>>> 9eb65ea6
   if (vpArray2D<int>::loadYAML(opt_hsv_filename, hsv_values)) {
     std::cout << "Load hsv values from " << opt_hsv_filename << " previous tuning " << std::endl;
     std::cout << hsv_values.t() << std::endl;
@@ -292,11 +288,7 @@
         vpIoTools::makeDirectory(parent);
       }
 
-<<<<<<< HEAD
-      vpArray2D<int> hsv_values_new(hsv_values_trackbar, hsv_values_trackbar.size());
-=======
       vpArray2D<int> hsv_values_new(hsv_values_trackbar, hsv_values_trackbar.size(), 1);
->>>>>>> 9eb65ea6
       if (hsv_values_new != hsv_values_prev) {
         if (vpIoTools::checkFilename(opt_hsv_filename)) {
           std::string hsv_filename_backup(opt_hsv_filename + std::string(".previous"));
