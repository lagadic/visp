//! \example mbot-apriltag-ibvs.cpp
#include <visp3/core/vpConfig.h>
#include <visp3/core/vpMomentAreaNormalized.h>
#include <visp3/core/vpMomentBasic.h>
#include <visp3/core/vpMomentCentered.h>
#include <visp3/core/vpMomentDatabase.h>
#include <visp3/core/vpMomentGravityCenter.h>
#include <visp3/core/vpMomentGravityCenterNormalized.h>
#include <visp3/core/vpMomentObject.h>
#include <visp3/core/vpPixelMeterConversion.h>
#include <visp3/core/vpPoint.h>
#include <visp3/core/vpSerial.h>
#include <visp3/core/vpXmlParserCamera.h>
#include <visp3/detection/vpDetectorAprilTag.h>
#include <visp3/gui/vpDisplayFactory.h>
#include <visp3/io/vpImageIo.h>
#include <visp3/robot/vpUnicycle.h>
#include <visp3/sensor/vpV4l2Grabber.h>
#include <visp3/visual_features/vpFeatureMomentAreaNormalized.h>
#include <visp3/visual_features/vpFeatureMomentGravityCenterNormalized.h>
#include <visp3/vs/vpServo.h>

int main(int argc, const char** argv) {
#if defined(VISP_HAVE_APRILTAG) && defined(VISP_HAVE_V4L2)
#ifdef ENABLE_VISP_NAMESPACE
  using namespace VISP_NAMESPACE_NAME;
#endif

  int device = 0;
  vpDetectorAprilTag::vpAprilTagFamily tagFamily = vpDetectorAprilTag::TAG_36h11;
  double tagSize = 0.065;
  float quad_decimate = 4.0;
  int nThreads = 2;
  std::string intrinsic_file = "";
  std::string camera_name = "";
  bool display_on = false;
  bool serial_off = false;
#if defined(VISP_HAVE_DISPLAY)
  bool display_tag = false;
  bool save_image = false; // Only possible if display_on = true
#endif

  for (int i = 1; i < argc; i++) {
    if (std::string(argv[i]) == "--tag-size" && i + 1 < argc) {
      tagSize = std::atof(argv[i + 1]);
      }
    else if (std::string(argv[i]) == "--input" && i + 1 < argc) {
      device = std::atoi(argv[i + 1]);
      }
    else if (std::string(argv[i]) == "--quad-decimate" && i + 1 < argc) {
      quad_decimate = (float)atof(argv[i + 1]);
      }
    else if (std::string(argv[i]) == "--nthreads" && i + 1 < argc) {
      nThreads = std::atoi(argv[i + 1]);
      }
    else if (std::string(argv[i]) == "--intrinsic" && i + 1 < argc) {
      intrinsic_file = std::string(argv[i + 1]);
      }
    else if (std::string(argv[i]) == "--camera-name" && i + 1 < argc) {
      camera_name = std::string(argv[i + 1]);
      }
#if defined(VISP_HAVE_DISPLAY)
    else if (std::string(argv[i]) == "--display-tag") {
      display_tag = true;
      }
    else if (std::string(argv[i]) == "--display-on") {
      display_on = true;
      }
    else if (std::string(argv[i]) == "--save-image") {
      save_image = true;
      }
#endif
    else if (std::string(argv[i]) == "--serial-off") {
      serial_off = true;
      }
    else if (std::string(argv[i]) == "--tag-family" && i + 1 < argc) {
      tagFamily = (vpDetectorAprilTag::vpAprilTagFamily)std::atoi(argv[i + 1]);
      }
    else if (std::string(argv[i]) == "--help" || std::string(argv[i]) == "-h") {
      std::cout << "Usage: " << argv[0]
        << " [--input <camera input>] [--tag-size <tag_size in m>]"
        " [--quad-decimate <quad_decimate>] [--nthreads <nb>]"
        " [--intrinsic <intrinsic file>] [--camera-name <camera name>]"
        " [--tag-family <family> (0: TAG_36h11, 1: TAG_36h10, 2: : TAG_25h9, 3: TAG_16h5)]"
        " [--display-tag]";
#if defined(VISP_HAVE_DISPLAY)
      std::cout << " [--display-on] [--save-image]";
#endif
      std::cout << " [--serial-off] [--help]" << std::endl;
      return EXIT_SUCCESS;
      }
    }

  // Me Auriga led ring
  // if serial com ok: led 1 green
  // if exception: led 1 red
  // if tag detected: led 2 green, else led 2 red
  // if motor left: led 3 blue
  // if motor right: led 4 blue

  vpSerial* serial = nullptr;
  if (!serial_off) {
    serial = new vpSerial("/dev/ttyAMA0", 115200);

    serial->write("LED_RING=0,0,0,0\n");  // Switch off all led
    serial->write("LED_RING=1,0,10,0\n"); // Switch on led 1 to green: serial ok
    }

  try {
    vpImage<unsigned char> I;

    vpV4l2Grabber g;
    std::ostringstream device_name;
    device_name << "/dev/video" << device;
    g.setDevice(device_name.str());
    g.setScale(1);
    g.acquire(I);

    vpDisplay* d = nullptr;
    vpImage<vpRGBa> O;
#ifdef VISP_HAVE_DISPLAY
    if (display_on) {
<<<<<<< HEAD
      d = vpDisplayFactory::displayFactory(I);
      }
=======
      d = vpDisplayFactory::allocateDisplay(I);
    }
>>>>>>> 7be927fa
#endif

    vpCameraParameters cam;
    cam.initPersProjWithoutDistortion(615.1674805, 615.1675415, I.getWidth() / 2., I.getHeight() / 2.);

#if defined(VISP_HAVE_PUGIXML)
    vpXmlParserCamera parser;
    if (!intrinsic_file.empty() && !camera_name.empty()) {
      parser.parse(cam, intrinsic_file, camera_name, vpCameraParameters::perspectiveProjWithoutDistortion);
      }
#endif

    std::cout << "cam:\n" << cam << std::endl;
    std::cout << "tagFamily: " << tagFamily << std::endl;
    std::cout << "tagSize: " << tagSize << std::endl;

    vpDetectorAprilTag detector(tagFamily);

    detector.setAprilTagQuadDecimate(quad_decimate);
    detector.setAprilTagNbThreads(nThreads);
#ifdef VISP_HAVE_DISPLAY
    detector.setDisplayTag(display_tag);
#endif

    vpServo task;
    vpAdaptiveGain lambda;
    if (display_on) {
      lambda.initStandard(2.5, 0.4, 30); // lambda(0)=2.5, lambda(oo)=0.4 and lambda'(0)=30
      }
    else {
      lambda.initStandard(4, 0.4, 30); // lambda(0)=4, lambda(oo)=0.4 and lambda'(0)=30
      }

    vpUnicycle robot;
    task.setServo(vpServo::EYEINHAND_L_cVe_eJe);
    task.setInteractionMatrixType(vpServo::CURRENT);
    task.setLambda(lambda);
    vpRotationMatrix cRe;
    cRe[0][0] = 0;
    cRe[0][1] = -1;
    cRe[0][2] = 0;
    cRe[1][0] = 0;
    cRe[1][1] = 0;
    cRe[1][2] = -1;
    cRe[2][0] = 1;
    cRe[2][1] = 0;
    cRe[2][2] = 0;

    vpHomogeneousMatrix cMe(vpTranslationVector(), cRe);
    vpVelocityTwistMatrix cVe(cMe);
    task.set_cVe(cVe);

    vpMatrix eJe(6, 2, 0);
    eJe[0][0] = eJe[5][1] = 1.0;

    std::cout << "eJe: \n" << eJe << std::endl;

    // Desired distance to the target
    double Z_d = 0.4;

    // Define the desired polygon corresponding the the AprilTag CLOCKWISE
    double X[4] = { tagSize / 2., tagSize / 2., -tagSize / 2., -tagSize / 2. };
    double Y[4] = { tagSize / 2., -tagSize / 2., -tagSize / 2., tagSize / 2. };
    std::vector<vpPoint> vec_P, vec_P_d;

    for (int i = 0; i < 4; i++) {
      vpPoint P_d(X[i], Y[i], 0);
      vpHomogeneousMatrix cdMo(0, 0, Z_d, 0, 0, 0);
      P_d.track(cdMo); //
      vec_P_d.push_back(P_d);
      }

    vpMomentObject m_obj(3), m_obj_d(3);
    vpMomentDatabase mdb, mdb_d;
    vpMomentBasic mb_d; // Here only to get the desired area m00
    vpMomentGravityCenter mg, mg_d;
    vpMomentCentered mc, mc_d;
    vpMomentAreaNormalized man(0, Z_d),
      man_d(0, Z_d); // Declare normalized area. Desired area parameter will be updated below with m00
    vpMomentGravityCenterNormalized mgn, mgn_d; // Declare normalized gravity center

    // Desired moments
    m_obj_d.setType(vpMomentObject::DENSE_POLYGON); // Consider the AprilTag as a polygon
    m_obj_d.fromVector(vec_P_d);                    // Initialize the object with the points coordinates

    mb_d.linkTo(mdb_d);       // Add basic moments to database
    mg_d.linkTo(mdb_d);       // Add gravity center to database
    mc_d.linkTo(mdb_d);       // Add centered moments to database
    man_d.linkTo(mdb_d);      // Add area normalized to database
    mgn_d.linkTo(mdb_d);      // Add gravity center normalized to database
    mdb_d.updateAll(m_obj_d); // All of the moments must be updated, not just an_d
    mg_d.compute();           // Compute gravity center moment
    mc_d.compute();           // Compute centered moments AFTER gravity center

    double area = 0;
    if (m_obj_d.getType() == vpMomentObject::DISCRETE)
      area = mb_d.get(2, 0) + mb_d.get(0, 2);
    else
      area = mb_d.get(0, 0);
    // Update an moment with the desired area
    man_d.setDesiredArea(area);

    man_d.compute(); // Compute area normalized moment AFTER centered moments
    mgn_d.compute(); // Compute gravity center normalized moment AFTER area normalized moment

    // Desired plane
    double A = 0.0;
    double B = 0.0;
    double C = 1.0 / Z_d;

    // Construct area normalized features
    vpFeatureMomentGravityCenterNormalized s_mgn(mdb, A, B, C), s_mgn_d(mdb_d, A, B, C);
    vpFeatureMomentAreaNormalized s_man(mdb, A, B, C), s_man_d(mdb_d, A, B, C);

    // Add the features
    task.addFeature(s_mgn, s_mgn_d, vpFeatureMomentGravityCenterNormalized::selectXn());
    task.addFeature(s_man, s_man_d);

    // Update desired gravity center normalized feature
    s_mgn_d.update(A, B, C);
    s_mgn_d.compute_interaction();
    // Update desired area normalized feature
    s_man_d.update(A, B, C);
    s_man_d.compute_interaction();

    std::vector<double> time_vec;
    for (;;) {
      g.acquire(I);

#ifdef VISP_HAVE_DISPLAY
      vpDisplay::display(I);
#endif

      double t = vpTime::measureTimeMs();
      std::vector<vpHomogeneousMatrix> cMo_vec;
      detector.detect(I, tagSize, cam, cMo_vec);
      t = vpTime::measureTimeMs() - t;
      time_vec.push_back(t);

      {
      std::stringstream ss;
      ss << "Detection time: " << t << " ms";
#ifdef VISP_HAVE_DISPLAY
      vpDisplay::displayText(I, 40, 20, ss.str(), vpColor::red);
#endif
      }

      if (detector.getNbObjects() == 1) {
        if (!serial_off) {
          serial->write("LED_RING=2,0,10,0\n"); // Switch on led 2 to green: tag detected
          }

        // Update current points used to compute the moments
        std::vector<vpImagePoint> vec_ip = detector.getPolygon(0);
        vec_P.clear();
        for (size_t i = 0; i < vec_ip.size(); i++) { // size = 4
          double x = 0, y = 0;
          vpPixelMeterConversion::convertPoint(cam, vec_ip[i], x, y);
          vpPoint P;
          P.set_x(x);
          P.set_y(y);
          vec_P.push_back(P);
          }

#ifdef VISP_HAVE_DISPLAY
        // Display visual features
        vpDisplay::displayPolygon(I, vec_ip, vpColor::green, 3); // Current polygon used to compure an moment
        vpDisplay::displayCross(I, detector.getCog(0), 15, vpColor::green,
                                3); // Current polygon used to compure an moment
        vpDisplay::displayLine(I, 0, cam.get_u0(), I.getHeight() - 1, cam.get_u0(), vpColor::red,
                               3); // Vertical line as desired x position
#endif

        // Current moments
        m_obj.setType(vpMomentObject::DENSE_POLYGON); // Consider the AprilTag as a polygon
        m_obj.fromVector(vec_P);                      // Initialize the object with the points coordinates

        mg.linkTo(mdb);       // Add gravity center to database
        mc.linkTo(mdb);       // Add centered moments to database
        man.linkTo(mdb);      // Add area normalized to database
        mgn.linkTo(mdb);      // Add gravity center normalized to database
        mdb.updateAll(m_obj); // All of the moments must be updated, not just an_d
        mg.compute();         // Compute gravity center moment
        mc.compute();         // Compute centered moments AFTER gravity center
        man.setDesiredArea(
          area);     // Since desired area was init at 0, because unknow at construction, need to be updated here
        man.compute(); // Compute area normalized moment AFTER centered moment
        mgn.compute(); // Compute gravity center normalized moment AFTER area normalized moment

        s_mgn.update(A, B, C);
        s_mgn.compute_interaction();
        s_man.update(A, B, C);
        s_man.compute_interaction();

        task.set_cVe(cVe);
        task.set_eJe(eJe);

        // Compute the control law. Velocities are computed in the mobile robot reference frame
        vpColVector v = task.computeControlLaw();

        std::cout << "Send velocity to the mbot: " << v[0] << " m/s " << vpMath::deg(v[1]) << " deg/s" << std::endl;

        task.print();
        double radius = 0.0325;
        double L = 0.0725;
        double motor_left = (-v[0] - L * v[1]) / radius;
        double motor_right = (v[0] - L * v[1]) / radius;
        std::cout << "motor left vel: " << motor_left << " motor right vel: " << motor_right << std::endl;
        if (!serial_off) {
          //          serial->write("LED_RING=3,0,0,10\n"); // Switch on led 3 to blue: motor left servoed
          //          serial->write("LED_RING=4,0,0,10\n"); // Switch on led 4 to blue: motor right servoed
          }
        std::stringstream ss;
        double rpm_left = motor_left * 30. / M_PI;
        double rpm_right = motor_right * 30. / M_PI;
        ss << "MOTOR_RPM=" << vpMath::round(rpm_left) << "," << vpMath::round(rpm_right) << "\n";
        std::cout << "Send: " << ss.str() << std::endl;
        if (!serial_off) {
          serial->write(ss.str());
          }
        }
      else {
        // stop the robot
        if (!serial_off) {
          serial->write("LED_RING=2,10,0,0\n"); // Switch on led 2 to red: tag not detected
          //          serial->write("LED_RING=3,0,0,0\n");  // Switch on led 3 to blue: motor left not servoed
          //          serial->write("LED_RING=4,0,0,0\n");  // Switch on led 4 to blue: motor right not servoed
          serial->write("MOTOR_RPM=0,-0\n"); // Stop the robot
          }
        }

#ifdef VISP_HAVE_DISPLAY
      vpDisplay::displayText(I, 20, 20, "Click to quit.", vpColor::red);
      vpDisplay::flush(I);

      if (display_on && save_image) {
        vpDisplay::getImage(I, O);
        vpImageIo::write(O, "image.png");
        }
      if (vpDisplay::getClick(I, false)) {
        break;
        }
#endif
      }


    if (!serial_off) {
      serial->write("LED_RING=0,0,0,0\n"); // Switch off all led
      }

    std::cout << "Benchmark computation time" << std::endl;
    std::cout << "Mean / Median / Std: " << vpMath::getMean(time_vec) << " ms"
      << " ; " << vpMath::getMedian(time_vec) << " ms"
      << " ; " << vpMath::getStdev(time_vec) << " ms" << std::endl;

    if (display_on) {
      delete d;
      }
    if (!serial_off) {
      delete serial;
      }
    }
  catch (const vpException& e) {
    std::cerr << "Catch an exception: " << e.getMessage() << std::endl;
    if (!serial_off) {
      serial->write("LED_RING=1,10,0,0\n"); // Switch on led 1 to red
      }
    }

  return EXIT_SUCCESS;
#else
  (void)argc;
  (void)argv;
#ifndef VISP_HAVE_APRILTAG
  std::cout << "ViSP is not build with Apriltag support" << std::endl;
#endif
#ifndef VISP_HAVE_V4L2
  std::cout << "ViSP is not build with v4l2 support" << std::endl;
#endif
  std::cout << "Install missing 3rd parties, configure and build ViSP to run this tutorial" << std::endl;
  return EXIT_SUCCESS;
#endif
  }<|MERGE_RESOLUTION|>--- conflicted
+++ resolved
@@ -20,7 +20,8 @@
 #include <visp3/visual_features/vpFeatureMomentGravityCenterNormalized.h>
 #include <visp3/vs/vpServo.h>
 
-int main(int argc, const char** argv) {
+int main(int argc, const char **argv)
+{
 #if defined(VISP_HAVE_APRILTAG) && defined(VISP_HAVE_V4L2)
 #ifdef ENABLE_VISP_NAMESPACE
   using namespace VISP_NAMESPACE_NAME;
@@ -43,39 +44,39 @@
   for (int i = 1; i < argc; i++) {
     if (std::string(argv[i]) == "--tag-size" && i + 1 < argc) {
       tagSize = std::atof(argv[i + 1]);
-      }
+    }
     else if (std::string(argv[i]) == "--input" && i + 1 < argc) {
       device = std::atoi(argv[i + 1]);
-      }
+    }
     else if (std::string(argv[i]) == "--quad-decimate" && i + 1 < argc) {
       quad_decimate = (float)atof(argv[i + 1]);
-      }
+    }
     else if (std::string(argv[i]) == "--nthreads" && i + 1 < argc) {
       nThreads = std::atoi(argv[i + 1]);
-      }
+    }
     else if (std::string(argv[i]) == "--intrinsic" && i + 1 < argc) {
       intrinsic_file = std::string(argv[i + 1]);
-      }
+    }
     else if (std::string(argv[i]) == "--camera-name" && i + 1 < argc) {
       camera_name = std::string(argv[i + 1]);
-      }
+    }
 #if defined(VISP_HAVE_DISPLAY)
     else if (std::string(argv[i]) == "--display-tag") {
       display_tag = true;
-      }
+    }
     else if (std::string(argv[i]) == "--display-on") {
       display_on = true;
-      }
+    }
     else if (std::string(argv[i]) == "--save-image") {
       save_image = true;
-      }
+    }
 #endif
     else if (std::string(argv[i]) == "--serial-off") {
       serial_off = true;
-      }
+    }
     else if (std::string(argv[i]) == "--tag-family" && i + 1 < argc) {
       tagFamily = (vpDetectorAprilTag::vpAprilTagFamily)std::atoi(argv[i + 1]);
-      }
+    }
     else if (std::string(argv[i]) == "--help" || std::string(argv[i]) == "-h") {
       std::cout << "Usage: " << argv[0]
         << " [--input <camera input>] [--tag-size <tag_size in m>]"
@@ -88,23 +89,23 @@
 #endif
       std::cout << " [--serial-off] [--help]" << std::endl;
       return EXIT_SUCCESS;
-      }
-    }
-
-  // Me Auriga led ring
-  // if serial com ok: led 1 green
-  // if exception: led 1 red
-  // if tag detected: led 2 green, else led 2 red
-  // if motor left: led 3 blue
-  // if motor right: led 4 blue
-
-  vpSerial* serial = nullptr;
+    }
+  }
+
+// Me Auriga led ring
+// if serial com ok: led 1 green
+// if exception: led 1 red
+// if tag detected: led 2 green, else led 2 red
+// if motor left: led 3 blue
+// if motor right: led 4 blue
+
+  vpSerial *serial = nullptr;
   if (!serial_off) {
     serial = new vpSerial("/dev/ttyAMA0", 115200);
 
     serial->write("LED_RING=0,0,0,0\n");  // Switch off all led
     serial->write("LED_RING=1,0,10,0\n"); // Switch on led 1 to green: serial ok
-    }
+  }
 
   try {
     vpImage<unsigned char> I;
@@ -116,17 +117,12 @@
     g.setScale(1);
     g.acquire(I);
 
-    vpDisplay* d = nullptr;
+    vpDisplay *d = nullptr;
     vpImage<vpRGBa> O;
 #ifdef VISP_HAVE_DISPLAY
     if (display_on) {
-<<<<<<< HEAD
-      d = vpDisplayFactory::displayFactory(I);
-      }
-=======
       d = vpDisplayFactory::allocateDisplay(I);
     }
->>>>>>> 7be927fa
 #endif
 
     vpCameraParameters cam;
@@ -136,7 +132,7 @@
     vpXmlParserCamera parser;
     if (!intrinsic_file.empty() && !camera_name.empty()) {
       parser.parse(cam, intrinsic_file, camera_name, vpCameraParameters::perspectiveProjWithoutDistortion);
-      }
+    }
 #endif
 
     std::cout << "cam:\n" << cam << std::endl;
@@ -155,10 +151,10 @@
     vpAdaptiveGain lambda;
     if (display_on) {
       lambda.initStandard(2.5, 0.4, 30); // lambda(0)=2.5, lambda(oo)=0.4 and lambda'(0)=30
-      }
+    }
     else {
       lambda.initStandard(4, 0.4, 30); // lambda(0)=4, lambda(oo)=0.4 and lambda'(0)=30
-      }
+    }
 
     vpUnicycle robot;
     task.setServo(vpServo::EYEINHAND_L_cVe_eJe);
@@ -197,7 +193,7 @@
       vpHomogeneousMatrix cdMo(0, 0, Z_d, 0, 0, 0);
       P_d.track(cdMo); //
       vec_P_d.push_back(P_d);
-      }
+    }
 
     vpMomentObject m_obj(3), m_obj_d(3);
     vpMomentDatabase mdb, mdb_d;
@@ -267,19 +263,19 @@
       time_vec.push_back(t);
 
       {
-      std::stringstream ss;
-      ss << "Detection time: " << t << " ms";
-#ifdef VISP_HAVE_DISPLAY
-      vpDisplay::displayText(I, 40, 20, ss.str(), vpColor::red);
+        std::stringstream ss;
+        ss << "Detection time: " << t << " ms";
+#ifdef VISP_HAVE_DISPLAY
+        vpDisplay::displayText(I, 40, 20, ss.str(), vpColor::red);
 #endif
       }
 
       if (detector.getNbObjects() == 1) {
         if (!serial_off) {
           serial->write("LED_RING=2,0,10,0\n"); // Switch on led 2 to green: tag detected
-          }
-
-        // Update current points used to compute the moments
+        }
+
+      // Update current points used to compute the moments
         std::vector<vpImagePoint> vec_ip = detector.getPolygon(0);
         vec_P.clear();
         for (size_t i = 0; i < vec_ip.size(); i++) { // size = 4
@@ -289,7 +285,7 @@
           P.set_x(x);
           P.set_y(y);
           vec_P.push_back(P);
-          }
+        }
 
 #ifdef VISP_HAVE_DISPLAY
         // Display visual features
@@ -338,7 +334,7 @@
         if (!serial_off) {
           //          serial->write("LED_RING=3,0,0,10\n"); // Switch on led 3 to blue: motor left servoed
           //          serial->write("LED_RING=4,0,0,10\n"); // Switch on led 4 to blue: motor right servoed
-          }
+        }
         std::stringstream ss;
         double rpm_left = motor_left * 30. / M_PI;
         double rpm_right = motor_right * 30. / M_PI;
@@ -346,8 +342,8 @@
         std::cout << "Send: " << ss.str() << std::endl;
         if (!serial_off) {
           serial->write(ss.str());
-          }
         }
+      }
       else {
         // stop the robot
         if (!serial_off) {
@@ -355,8 +351,8 @@
           //          serial->write("LED_RING=3,0,0,0\n");  // Switch on led 3 to blue: motor left not servoed
           //          serial->write("LED_RING=4,0,0,0\n");  // Switch on led 4 to blue: motor right not servoed
           serial->write("MOTOR_RPM=0,-0\n"); // Stop the robot
-          }
         }
+      }
 
 #ifdef VISP_HAVE_DISPLAY
       vpDisplay::displayText(I, 20, 20, "Click to quit.", vpColor::red);
@@ -365,17 +361,17 @@
       if (display_on && save_image) {
         vpDisplay::getImage(I, O);
         vpImageIo::write(O, "image.png");
-        }
+      }
       if (vpDisplay::getClick(I, false)) {
         break;
-        }
-#endif
       }
+#endif
+    }
 
 
     if (!serial_off) {
       serial->write("LED_RING=0,0,0,0\n"); // Switch off all led
-      }
+    }
 
     std::cout << "Benchmark computation time" << std::endl;
     std::cout << "Mean / Median / Std: " << vpMath::getMean(time_vec) << " ms"
@@ -384,17 +380,17 @@
 
     if (display_on) {
       delete d;
-      }
+    }
     if (!serial_off) {
       delete serial;
-      }
-    }
-  catch (const vpException& e) {
+    }
+  }
+  catch (const vpException &e) {
     std::cerr << "Catch an exception: " << e.getMessage() << std::endl;
     if (!serial_off) {
       serial->write("LED_RING=1,10,0,0\n"); // Switch on led 1 to red
-      }
-    }
+    }
+  }
 
   return EXIT_SUCCESS;
 #else
@@ -409,4 +405,4 @@
   std::cout << "Install missing 3rd parties, configure and build ViSP to run this tutorial" << std::endl;
   return EXIT_SUCCESS;
 #endif
-  }+}