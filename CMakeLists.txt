--- conflicted
+++ resolved
@@ -506,12 +506,8 @@
 endif()
 VP_OPTION(USE_FRANKA      Franka      QUIET "Include libfranka SDK support for Franka Emika robots" "" ON IF NOT WINRT AND NOT IOS)
 # Note: libfranka needs c++14 option to build, but to use the library c++11 is enough.
-<<<<<<< HEAD
 # That's why, setting USE_CXX_STANDARD=11 (which is the default) allows to use libfranka.
-VP_OPTION(USE_JACOSDK     JacoSDK     ""    "Include Kinova Jaco SDK support"  "" ON IF NOT WINRT AND NOT IOS)
-=======
-# That's why, setting USE_CXX11=ON (which is the default) allows to use libfranka.
->>>>>>> 50cba3bf
+VP_OPTION(USE_JACOSDK     JacoSDK     ""    "Include Kinova Jaco SDK support"  "" ON IF NOT WINRT AND NOT IOS).
 VP_OPTION(USE_DC1394      DC1394      ""    "Include dc1394 support"           "" ON IF UNIX AND NOT WINRT AND NOT IOS)
 VP_OPTION(USE_V4L2        V4L2        ""    "Include v4l2 support"             "" ON IF UNIX AND NOT WINRT AND NOT IOS)
 VP_OPTION(USE_FLYCAPTURE  FlyCapture  ""    "Include FlyCapture SDK support for PointGrey cameras" "" ON IF NOT WINRT AND NOT IOS)
@@ -623,7 +619,7 @@
 VP_OPTION(WITH_PUGIXML    ""           ""    "Build pugixml as built-in library"   "" ON)
 VP_OPTION(WITH_QBDEVICE   ""           ""    "Build qbdevice-api as built-in library" "" ON IF USE_CXX11 AND (NOT WINRT) AND (NOT IOS))
 
-<<<<<<< HEAD
+
 # Use stb_image as built-in library only when OpenCV, libjpeg and libpng not available
 if(NOT USE_OPENCV AND (NOT USE_PNG OR NOT USE_JPEG))
   set(WITH_STBIMAGE ON)
@@ -636,9 +632,7 @@
 # ----------------------------------------------------------------------------
 # Check for specific functions. Should be after cxx standard detection in VISPDetectCXXStandard.cmake and potential modification depending on pcl, realsense2, libfranka
 # ----------------------------------------------------------------------------
-=======
 # Find IsNaN (should be after USE_CXX11)
->>>>>>> 50cba3bf
 VP_CHECK_PACKAGE(IsNaN)
 # Find IsInf (should be after USE_CXX11)
 VP_CHECK_PACKAGE(IsInf)
@@ -1434,11 +1428,8 @@
 status("    Use Franka:"             USE_FRANKA       THEN "yes (ver ${Franka_VERSION})" ELSE "no")
 status("    Use Viper650:"           USE_VIPER650     THEN "yes" ELSE "no")
 status("    Use Viper850:"           USE_VIPER850     THEN "yes" ELSE "no")
-<<<<<<< HEAD
 status("    Use Jaco SDK:"           USE_JACOSDK      THEN "yes" ELSE "no")
-=======
 status("    Use JACO2:"               USE_JACO2     THEN "yes" ELSE "no")
->>>>>>> 50cba3bf
 status("    Use aria (Pioneer):"     USE_ARIA         THEN "yes" ELSE "no")
 status("    Use PTU46:"              USE_PTU46        THEN "yes" ELSE "no")
 status("    Use Biclops PTU:"        USE_BICLOPS      THEN "yes" ELSE "no")
