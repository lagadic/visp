#############################################################################
#
# ViSP, open source Visual Servoing Platform software.
# Copyright (C) 2005 - 2019 by Inria. All rights reserved.
#
# This software is free software; you can redistribute it and/or modify
# it under the terms of the GNU General Public License as published by
# the Free Software Foundation; either version 2 of the License, or
# (at your option) any later version.
# See the file LICENSE.txt at the root directory of this source
# distribution for additional information about the GNU GPL.
#
# For using ViSP with software that can not be combined with the GNU
# GPL, please contact Inria about acquiring a ViSP Professional
# Edition License.
#
# See http://visp.inria.fr for more information.
#
# This software was developed at:
# Inria Rennes - Bretagne Atlantique
# Campus Universitaire de Beaulieu
# 35042 Rennes Cedex
# France
#
# If you have questions regarding the use of this file, please contact
# Inria at visp@inria.fr
#
# This file is provided AS IS with NO WARRANTY OF ANY KIND, INCLUDING THE
# WARRANTY OF DESIGN, MERCHANTABILITY AND FITNESS FOR A PARTICULAR PURPOSE.
#
# Description:
# ViSP overall configuration file. Detect third party libraries (X11, GTK, ...)
#
# Authors:
# Fabien Spindler
#
#############################################################################

# Detect crosscompiling; need to be before project(VISP) to work
if(NOT CMAKE_TOOLCHAIN_FILE)
  # Modify default install prefix
  if(WIN32)
    set(CMAKE_INSTALL_PREFIX "${CMAKE_BINARY_DIR}/install" CACHE PATH "Installation Directory")
  endif()
else(NOT CMAKE_TOOLCHAIN_FILE)
  #Android: set output folder to ${CMAKE_BINARY_DIR}
  set(LIBRARY_OUTPUT_PATH_ROOT ${CMAKE_BINARY_DIR} CACHE PATH "root for library output, set this to change where android libs are compiled to" )
  # Crosscompiling
  set(CMAKE_INSTALL_PREFIX "${CMAKE_BINARY_DIR}/install" CACHE PATH "Installation Directory")
endif()

if(CMAKE_SYSTEM_NAME MATCHES WindowsPhone OR CMAKE_SYSTEM_NAME MATCHES WindowsStore)
  set(WINRT TRUE)
endif(CMAKE_SYSTEM_NAME MATCHES WindowsPhone OR CMAKE_SYSTEM_NAME MATCHES WindowsStore)

if(WINRT)
  add_definitions(-DWINRT)

  if(CMAKE_SYSTEM_NAME MATCHES WindowsPhone)
    set(WINRT_PHONE TRUE)
    add_definitions(-DWINRT_PHONE)
  elseif(CMAKE_SYSTEM_NAME MATCHES WindowsStore)
    set(WINRT_STORE TRUE)
    add_definitions(-DWINRT_STORE)
  endif()

  if(CMAKE_SYSTEM_VERSION MATCHES 10 OR CMAKE_SYSTEM_VERSION MATCHES 10.0)
    set(WINRT_10 TRUE)
    add_definitions(-DWINRT_10)
  elseif(CMAKE_SYSTEM_VERSION MATCHES 8.1)
    set(WINRT_8_1 TRUE)
    add_definitions(-DWINRT_8_1)
  elseif(CMAKE_SYSTEM_VERSION MATCHES 8.0)
    set(WINRT_8_0 TRUE)
    add_definitions(-DWINRT_8_0)
  endif()
endif()

# By default set release configuration
if(NOT CMAKE_BUILD_TYPE)
  set(CMAKE_BUILD_TYPE "Release" CACHE STRING "Choose the type of build, options are: None Debug Release RelWithDebInfo MinSizeRel." FORCE)
endif()

cmake_minimum_required(VERSION 2.8.12.2) # needs to be before project() for policy CMP0025

# Detect if the toolchain is for Aldebaran naoqi
if(CMAKE_TOOLCHAIN_FILE AND I_AM_A_ROBOT)
  include(platforms/naoqi/cmake/extra.cmake)
endif()

if(POLICY CMP0020)
  cmake_policy(SET CMP0020 NEW) # For UsTK: Qt5
endif()
if(POLICY CMP0022)
  cmake_policy(SET CMP0022 NEW) # Due to sensor ATIDAQ_LIBRARIES
endif()
if(POLICY CMP0025)
  cmake_policy(SET CMP0025 NEW) # To set compiler id for Apple Clang to AppleClang instead of Clang. Required to detect OpenMP support on MacOS
endif()
if(POLICY CMP0053)
  cmake_policy(SET CMP0053 NEW) # For UsTK: VTK and Qt5
endif()
if(POLICY CMP0054)
  cmake_policy(SET CMP0054 NEW) # To turn off a warning in native FindOpenMP with cmake 3.9.2
endif()
if(POLICY CMP0072)
  cmake_policy(SET CMP0072 NEW) # To use legacy GL library with FindOpenGL and cmake 3.12.0
endif()
if(POLICY CMP0075)
  cmake_policy(SET CMP0075 NEW) # For check_include_file and cmake 3.12.0
endif()

project(VISP C CXX)

list(APPEND CMAKE_MODULE_PATH "${PROJECT_SOURCE_DIR}/cmake")

include(cmake/VISPUtils.cmake)

if (CMAKE_VERSION VERSION_LESS 3.0.0)
  vp_clear_vars(VISPModules_TARGETS)
endif()

#-----------------------------------------------------------------------------
# VISP version number.  An even minor number corresponds to releases.
set(VISP_VERSION_MAJOR "3")
set(VISP_VERSION_MINOR "3")
set(VISP_VERSION_PATCH "1")
set(VISP_VERSION "${VISP_VERSION_MAJOR}.${VISP_VERSION_MINOR}.${VISP_VERSION_PATCH}")
# Package revision number
set(VISP_REVISION "1")

find_file(GNU_INSTALL_DIRS_FROM_CMAKE NAMES GNUInstallDirs.cmake PATHS ${CMAKE_ROOT}/Modules)
mark_as_advanced(GNU_INSTALL_DIRS_FROM_CMAKE)
if(GNU_INSTALL_DIRS_FROM_CMAKE)
  include(${CMAKE_ROOT}/Modules/GNUInstallDirs.cmake)
else()
  include(cmake/GNUInstallDirs.cmake)
endif()

#----------------------------------------------------------------------
# Platform specific
#----------------------------------------------------------------------
include(cmake/VISPDetectPlatform.cmake)

# where to install the library and headers
if(ANDROID)
  # Where to build modules
  set(LIBRARY_OUTPUT_PATH                 "${VISP_BINARY_DIR}/lib/${ANDROID_NDK_ABI_NAME}")
  # Where to build internal 3rdparties
  vp_update(VISP_3P_LIBRARY_OUTPUT_PATH   "${VISP_BINARY_DIR}/3rdparty/lib/${ANDROID_NDK_ABI_NAME}")

  vp_update(VISP_INSTALL_BINARIES_PREFIX "sdk/native/")
  # set binary path
  vp_update(VISP_BIN_INSTALL_PATH         "sdk/native/bin/${ANDROID_NDK_ABI_NAME}")

  # set samples path
  vp_update(VISP_SAMPLES_BIN_INSTALL_PATH "sdk/native/samples/${ANDROID_NDK_ABI_NAME}")

  vp_update(VISP_LIB_INSTALL_PATH         "sdk/native/libs/${ANDROID_NDK_ABI_NAME}")
  vp_update(VISP_LIB_ARCHIVE_INSTALL_PATH "sdk/native/staticlibs/${ANDROID_NDK_ABI_NAME}")
  vp_update(VISP_3P_LIB_INSTALL_PATH      "sdk/native/3rdparty/libs/${ANDROID_NDK_ABI_NAME}")
  vp_update(VISP_CONFIG_INSTALL_PATH      "sdk/native/jni")
  vp_update(VISP_INC_INSTALL_PATH         "sdk/native/jni/include")
  vp_update(VISP_SAMPLES_SRC_INSTALL_PATH "samples/native")
  vp_update(VISP_INSTALL_DATAROOTDIR      "sdk/etc")

elseif(WIN32 AND CMAKE_HOST_SYSTEM_NAME MATCHES Windows)
  # Where to build modules
  set(LIBRARY_OUTPUT_PATH         "${VISP_BINARY_DIR}/lib")
  # Where to build internal 3rdparties
  vp_update(VISP_3P_LIBRARY_OUTPUT_PATH "${VISP_BINARY_DIR}/3rdparty/lib${LIB_SUFFIX}")

  if(DEFINED VISP_RUNTIME AND DEFINED VISP_ARCH)
    vp_update(VISP_INSTALL_BINARIES_PREFIX "${VISP_ARCH}/${VISP_RUNTIME}/")
  else()
    message(STATUS "Can't detect runtime and/or arch")
    vp_update(VISP_INSTALL_BINARIES_PREFIX "")
  endif()

  if(VISP_STATIC)
    vp_update(VISP_LIB_INSTALL_PATH "${VISP_INSTALL_BINARIES_PREFIX}staticlib${LIB_SUFFIX}")
  else()
    vp_update(VISP_LIB_INSTALL_PATH "${VISP_INSTALL_BINARIES_PREFIX}lib${LIB_SUFFIX}")
  endif()
  vp_update(VISP_3P_LIB_INSTALL_PATH      "${VISP_INSTALL_BINARIES_PREFIX}staticlib${LIB_SUFFIX}")
  vp_update(VISP_SAMPLES_SRC_INSTALL_PATH samples/native)
  vp_update(VISP_JAR_INSTALL_PATH         java)
  vp_update(VISP_INC_INSTALL_PATH         "${CMAKE_INSTALL_INCLUDEDIR}")
  vp_update(VISP_BIN_INSTALL_PATH         "${VISP_INSTALL_BINARIES_PREFIX}bin")
  vp_update(VISP_INSTALL_DATAROOTDIR       "")
  # where to install the data (share for linux)
  # set(VISP_INSTALL_DATAROOTDIR "${CMAKE_INSTALL_DATAROOTDIR}/visp-${VISP_VERSION}")
  vp_update(VISP_CONFIG_INSTALL_PATH      ".")

else() # UNIX
  # Where to build modules
  set(LIBRARY_OUTPUT_PATH         "${VISP_BINARY_DIR}/lib")
  # Where to build internal 3rdparties
  vp_update(VISP_3P_LIBRARY_OUTPUT_PATH "${VISP_BINARY_DIR}/3rdparty/lib${LIB_SUFFIX}")

  vp_update(VISP_INSTALL_BINARIES_PREFIX "")

  #----------------------------------------------------------------------
  # Multi-arch option that should be enable for debian packaging
  #----------------------------------------------------------------------
  VP_OPTION(ENABLE_MULTIARCH  "" "" "Enable multi-arch support"  "" OFF IF (NOT APPLE))

  # The location where includes and libraries will be installed
  if(ENABLE_MULTIARCH)
    # The 2 following lines should be used to enable multi-arch support.
    vp_update(VISP_INC_INSTALL_PATH       "${CMAKE_INSTALL_INCLUDEDIR}/${CMAKE_LIBRARY_ARCHITECTURE}")
    vp_update(VISP_LIB_INSTALL_PATH       "${CMAKE_INSTALL_LIBDIR}/${CMAKE_LIBRARY_ARCHITECTURE}")
  else()
    # catkin doesn't support multi-arch; use rather the next 2 lines
    vp_update(VISP_INC_INSTALL_PATH       "${CMAKE_INSTALL_INCLUDEDIR}")
    vp_update(VISP_LIB_INSTALL_PATH       "${CMAKE_INSTALL_LIBDIR}")
  endif()
  vp_update(VISP_BIN_INSTALL_PATH         "${CMAKE_INSTALL_BINDIR}")
  vp_update(VISP_INSTALL_DATAROOTDIR      "${CMAKE_INSTALL_DATAROOTDIR}/visp-${VISP_VERSION}")
  vp_update(VISP_3P_LIB_INSTALL_PATH      "${VISP_LIB_INSTALL_PATH}/visp/3rdparty")
  vp_update(VISP_SAMPLES_SRC_INSTALL_PATH "${VISP_INSTALL_DATAROOTDIR}/samples")
  vp_update(VISP_JAR_INSTALL_PATH         "${VISP_INSTALL_DATAROOTDIR}/java")
  vp_update(VISP_CONFIG_INSTALL_PATH      "${VISP_LIB_INSTALL_PATH}/cmake/visp")
endif()

# the include directory we depend on for the build
set(VISP_INCLUDE_DIR ${VISP_BINARY_DIR}/${VISP_INC_INSTALL_PATH})
set(VISP_DOC_DIR "${VISP_BINARY_DIR}/doc")

# The location where includes and libraries will be build
set(BINARY_OUTPUT_PATH ${VISP_BINARY_DIR}/${VISP_BIN_INSTALL_PATH})

if(WIN32)
  # Postfix of .lib and .dll
  set(VISP_DEBUG_POSTFIX "d")
  set(VISP_DLLVERSION "${VISP_VERSION_MAJOR}${VISP_VERSION_MINOR}${VISP_VERSION_PATCH}")
else()
  set(VISP_DEBUG_POSTFIX "")
  set(VISP_DLLVERSION "")
endif()

# --- Python Support ---
if(NOT IOS)
  include(cmake/VISPDetectPython.cmake)
endif()

include_directories(${VISP_INCLUDE_DIR})

#----------------------------------------------------------------------
# x86 SIMD optimization
#----------------------------------------------------------------------
VP_OPTION(ENABLE_SSE2  "" "" "Enable SSE2 instructions"  "" ON IF ((MSVC OR CMAKE_COMPILER_IS_GNUCXX) AND (X86 OR X86_64)) )
VP_OPTION(ENABLE_SSE3  "" "" "Enable SSE3 instructions"  "" ON IF ((MSVC OR CMAKE_COMPILER_IS_GNUCXX) AND (X86 OR X86_64)) )
VP_OPTION(ENABLE_SSSE3 "" "" "Enable SSSE3 instructions" "" ON IF ((MSVC OR CMAKE_COMPILER_IS_GNUCXX) AND (X86_64)) ) # X86 disabled since it produces an issue on Debian i386
if(X86_64)
  VP_OPTION(ENABLE_AVX   "" "" "Enable AVX instructions"   "" OFF) # should be explicitely enabled, used in matrix transpose code
endif()

#----------------------------------------------------------------------
# BLAS / LAPACK
#----------------------------------------------------------------------
if(NOT WINRT AND NOT IOS)
  include(cmake/ChooseBlas.cmake)
endif()

# ----------------------------------------------------------------------------
# Handle always full RPATH
# http://www.cmake.org/Wiki/CMake_RPATH_handling
# ----------------------------------------------------------------------------

# avoid CMP0042 warning
if(APPLE)
  set(CMAKE_MACOSX_RPATH ON)
endif()

# use, i.e. don't skip the full RPATH for the build tree
set(CMAKE_SKIP_BUILD_RPATH  FALSE)

# when building, don't use the install RPATH already
# (but later on when installing)
set(CMAKE_BUILD_WITH_INSTALL_RPATH FALSE)

set(CMAKE_INSTALL_RPATH "${CMAKE_INSTALL_PREFIX}/${VISP_LIB_INSTALL_PATH}")

# add the automatically determined parts of the RPATH
# which point to directories outside the build tree to the install RPATH
set(CMAKE_INSTALL_RPATH_USE_LINK_PATH TRUE)

# the RPATH to be used when installing, but only if it's not a system directory
list(FIND CMAKE_PLATFORM_IMPLICIT_LINK_DIRECTORIES "${CMAKE_INSTALL_PREFIX}/${VISP_LIB_INSTALL_PATH}" isSystemDir)
if("${isSystemDir}" STREQUAL "-1")
  set(CMAKE_INSTALL_RPATH "${CMAKE_INSTALL_PREFIX}/${VISP_LIB_INSTALL_PATH}")
endif("${isSystemDir}" STREQUAL "-1")

if(ANDROID)
  vp_update(VISP_JNI_INSTALL_PATH "${VISP_LIB_INSTALL_PATH}")
elseif(INSTALL_CREATE_DISTRIB)
  vp_update(VISP_JNI_INSTALL_PATH "${VISP_JAR_INSTALL_PATH}/${VISP_ARCH}")
else()
  vp_update(VISP_JNI_INSTALL_PATH "${VISP_JAR_INSTALL_PATH}")
endif()
vp_update(VISP_JNI_BIN_INSTALL_PATH "${VISP_JNI_INSTALL_PATH}")

if(NOT VISP_LIB_ARCHIVE_INSTALL_PATH)
  set(VISP_LIB_ARCHIVE_INSTALL_PATH ${VISP_LIB_INSTALL_PATH})
endif()

# ----------------------------------------------------------------------------
#  Path for additional contrib modules
# ----------------------------------------------------------------------------
set(VISP_CONTRIB_MODULES_PATH "" CACHE PATH "Where to look for additional contrib ViSP modules")

# Get the OS
set(OS ${CMAKE_SYSTEM_NAME})

set(OGRE_DIR $ENV{OGRE_DIR})
if(NOT OGRE_DIR) # For compat with previous ViSP versions
  set(OGRE_DIR $ENV{OGRE_HOME})
endif()
if(OGRE_DIR)
  # replace \ with / especially for windows
  STRING(REGEX REPLACE "\\\\" "/" OGRE_DIR ${OGRE_DIR})
endif()

# add the path to detect Ogre3D
if(WIN32)
  list(APPEND CMAKE_MODULE_PATH "${OGRE_DIR}/cmake")
  list(APPEND CMAKE_MODULE_PATH "${OGRE_DIR}/CMake")
endif(WIN32)

if(UNIX)
  list(APPEND CMAKE_MODULE_PATH "${OGRE_DIR}/cmake")
  list(APPEND CMAKE_MODULE_PATH "${OGRE_DIR}/CMake")
  list(APPEND CMAKE_MODULE_PATH "/usr/local/lib/OGRE/cmake")
  list(APPEND CMAKE_MODULE_PATH "/usr/lib/OGRE/cmake")
  list(APPEND CMAKE_MODULE_PATH "/usr/local/lib64/OGRE/cmake")
  list(APPEND CMAKE_MODULE_PATH "/usr/lib64/OGRE/cmake")
  list(APPEND CMAKE_MODULE_PATH "/usr/share/OGRE/cmake/modules")
endif(UNIX)

# ----------------------------------------------------------------------------
# Check for system libs
# ----------------------------------------------------------------------------
include(CheckLibraryExists)

if(UNIX)
  # try to found -lm requested on some platforms to link with X11
  find_library(M_LIBRARY NAMES m)
  mark_as_advanced(M_LIBRARY)
  if(M_LIBRARY)
    list(APPEND VISP_LINKER_LIBS ${M_LIBRARY})
  endif()
  # try to found -lsocket -lnsl requested for vpNetwork and vpSickLDMRS
  find_library(SOCKET_LIBRARY NAMES socket)
  find_library(NSL_LIBRARY NAMES nsl)
  mark_as_advanced(SOCKET_LIBRARY NSL_LIBRARY)
  if (SOCKET_LIBRARY)
    list(APPEND VISP_LINKER_LIBS ${SOCKET_LIBRARY})
  endif()
  if (NSL_LIBRARY)
    list(APPEND VISP_LINKER_LIBS ${NSL_LIBRARY})
  endif()
endif()

if(WIN32)
  # winmm.lib for timeGetTime() under windows
  check_library_exists("winmm.lib" getch "" HAVE_LIBWINMM) # for timeGetTime()
  if(HAVE_LIBWINMM)
    list(APPEND VISP_LINKER_LIBS "winmm.lib")
  endif()
endif()

# Add library ws2_32.a or ws2_32.lib for vpNetwork class
if(WIN32 AND NOT CYGWIN)
  if(MINGW)
    set(WS2_32_LIBRARY "ws2_32.a")
    check_library_exists(${WS2_32_LIBRARY} getch "" HAVE_LIBWS2_32) # for inet_ntoa() and socket functionalities
    if(HAVE_LIBWS2_32)
      list(APPEND VISP_LINKER_LIBS ${WS2_32_LIBRARY})
    else()
      find_library(HAVE_LIBWS2_32 ${WS2_32_LIBRARY}
        "$ENV{MINGW_DIR}/lib"
        "$ENV{MINGW_DIR}/mingw/lib"
        C:/mingw/mingw/lib)
      if(HAVE_LIBWS2_32)
        list(APPEND VISP_LINKER_LIBS "${WS2_32_LIBRARY}")
      endif()
    endif()
  elseif(WINRT)
    # Since check_library_exists() and find_library() does't work to detect ws2_32.lib we add the lib that is part of Windows SDK
    set(WS2_32_LIBRARY "ws2_32.lib")
    list(APPEND VISP_LINKER_LIBS  ${WS2_32_LIBRARY})
  else() # pure WIN32
    set(WS2_32_LIBRARY "ws2_32.lib")
    #check_library_exists("ws2_32.lib" getch "" HAVE_LIBWS2_32) # for inet_ntoa() and socket functionalities
    check_library_exists(${WS2_32_LIBRARY} getch "" HAVE_LIBWS2_32) # for inet_ntoa() and socket functionalities
    if(HAVE_LIBWS2_32)
      list(APPEND VISP_LINKER_LIBS ${WS2_32_LIBRARY})
    endif()
  endif()
  mark_as_advanced(HAVE_LIBWS2_32)
endif()

# Should be before USE_CXX11
VP_CHECK_FUNCTION_EXISTS(inet_ntop "${VISP_LINKER_LIBS}")

#--------------------------------------------------------------------
# Option management
#--------------------------------------------------------------------

# Choose static or shared libraries.
VP_OPTION(BUILD_SHARED_LIBS  "" "" "Build ViSP shared libraries (.dll/.so) instead of static ones (.lib/.a)" "" NOT (ANDROID OR APPLE_FRAMEWORK))
# Build examples as an option.
VP_OPTION(BUILD_EXAMPLES  "" "" "Build ViSP examples" "" ON)
# Build examples as an option.
VP_OPTION(BUILD_TESTS  "" "" "Build ViSP tests" "" ON)
VP_OPTION(BUILD_COVERAGE "" "" "Enables test coverage" "" OFF IF (BUILD_TESTS AND CMAKE_COMPILER_IS_GNUCXX AND CMAKE_BUILD_TYPE MATCHES "Debug"))

# Build java as an option
VP_OPTION(BUILD_JAVA  "" "" "Enable Java support" "" (ANDROID OR NOT CMAKE_CROSSCOMPILING)  IF (ANDROID OR (NOT APPLE_FRAMEWORK AND NOT WINRT)) )
VP_OPTION(BUILD_FAT_JAVA_LIB  "" "" "Create Java wrapper exporting all functions of ViSP library (requires static build of ViSP modules)" "" ANDROID IF NOT BUILD_SHARED_LIBS)
VP_OPTION(BUILD_ANDROID_SERVICE   "" "" "Build ViSP Manager for Google Play"          "" OFF IF ANDROID )
VP_OPTION(BUILD_ANDROID_PROJECTS  "" "" "Build Android projects providing .apk files" "" ON  IF ANDROID )
VP_OPTION(BUILD_ANDROID_EXAMPLES  "" "" "Build examples for Android platform"         "" ON  IF ANDROID )
VP_OPTION(INSTALL_ANDROID_EXAMPLES "" "" "Install Android examples"  ""                  OFF IF ANDROID )

# Build demos as an option.
VP_OPTION(BUILD_DEMOS  "" "" "Build ViSP demos" "" ON)
# Build tutorials as an option.
VP_OPTION(BUILD_TUTORIALS  "" "" "Build ViSP tutorials" "" ON)
# Build apps as an option.
vp_check_subdirectories(VISP_CONTRIB_MODULES_PATH apps APPS_FOUND)
if(APPS_FOUND)
  VP_OPTION(BUILD_APPS  "" "" "Build ViSP apps" "" ON)
endif()
# Build deprecated functions as an option.
VP_OPTION(BUILD_DEPRECATED_FUNCTIONS  "" "" "Build deprecated functionalities" "" ON)
VP_OPTION(ACTIVATE_WARNING_3PARTY_MUTE  "" "" "Add flags to disable warning due to known 3rd parties" "" ON)
# Debug and trace cflags
set(ENABLE_DEBUG_LEVEL 0 CACHE STRING "Set a debug level value between 0 and 9")

if(ENABLE_DEBUG_LEVEL)
  if(ENABLE_DEBUG_LEVEL MATCHES "^([0-9]+)?$")
    set(VP_DEBUG_MODE ${CMAKE_MATCH_1})
    set(VP_DEBUG TRUE)
    set(VP_TRACE TRUE)
  else()
    set(VP_DEBUG_MODE 0)
  endif()
else()
  set(VP_DEBUG_MODE 0)
endif()

VP_OPTION(BUILD_WITH_STATIC_CRT  "" "" "Enables use of staticaly linked CRT for staticaly linked ViSP" "" ON IF MSVC)

# ----------------------------------------------------------------------------
# Build options
# ----------------------------------------------------------------------------
VP_OPTION(ENABLE_SOLUTION_FOLDERS "" "" "Solution folder in Visual Studio or in other IDEs" "" (MSVC_IDE OR CMAKE_GENERATOR MATCHES Xcode))
# Note that it is better to set ENABLE_MOMENTS_COMBINE_MATRICES to OFF
VP_OPTION(ENABLE_MOMENTS_COMBINE_MATRICES  "" "" "Use linear combination of matrices instead of linear combination of moments to compute interaction matrices." "" OFF)
VP_OPTION(ENABLE_TEST_WITHOUT_DISPLAY      "" "" "Don't use display feature when testing" "" ON)
VP_OPTION(ENABLE_FULL_DOC      "" "" "Build doc with internal classes that are by default not part of the doc" "" OFF)

if(ENABLE_SOLUTION_FOLDERS)
  set_property(GLOBAL PROPERTY USE_FOLDERS ON)
  set_property(GLOBAL PROPERTY PREDEFINED_TARGETS_FOLDER "CMakeTargets")
endif()

if(ENABLE_TEST_WITHOUT_DISPLAY)
  set(OPTION_TO_DESACTIVE_DISPLAY "-d")
endif()

# Check for Inria's robot drivers
VP_CHECK_PACKAGE(RAW1394)
VP_CHECK_PACKAGE(RT)
VP_CHECK_PACKAGE(CALINUX)
VP_CHECK_PACKAGE(IRISA)
# check for linux/parport.h
VP_CHECK_PACKAGE(PARPORT)
# OpenGL
VP_CHECK_PACKAGE(OpenGL)
# for pioneer
VP_CHECK_PACKAGE(RT)
VP_CHECK_PACKAGE(DL)
# for Afma6 calibration data
VP_CHECK_PACKAGE(Afma6_data)
if(AFMA6_DATA_FOUND)
  set(VISP_AFMA6_DATA_PATH ${AFMA6_DATA_PATH})
else()
  set(VISP_AFMA6_DATA_PATH "")
endif()
# for Viper850 calibration data
VP_CHECK_PACKAGE(Viper850_data)
if(VIPER850_DATA_FOUND)
  set(VISP_VIPER850_DATA_PATH ${VIPER850_DATA_PATH})
else()
  set(VISP_VIPER850_DATA_PATH "")
endif()
# for Viper650 calibration data
VP_CHECK_PACKAGE(Viper650_data)
if(VIPER650_DATA_FOUND)
  set(VISP_VIPER650_DATA_PATH ${VIPER650_DATA_PATH})
else()
  set(VISP_VIPER650_DATA_PATH "")
endif()

find_host_program(XRANDR xrandr)

VP_CHECK_PACKAGE(C99)

VP_OPTION(USE_AFMA4       ""          ""    "Include Afma4 robot support"      "" ON IF (RAW1394_FOUND AND RT_FOUND AND CALINUX_FOUND AND IRISA_FOUND AND NOT WINRT AND NOT IOS))
VP_OPTION(USE_AFMA6       ""          ""    "Include Afma6 robot support"      "" ON IF (RAW1394_FOUND AND RT_FOUND AND CALINUX_FOUND AND IRISA_FOUND AND NOT WINRT AND NOT IOS))
VP_OPTION(USE_VIPER650    ""          ""    "Include Viper s650 robot support" "" ON IF (RAW1394_FOUND AND RT_FOUND AND CALINUX_FOUND AND IRISA_FOUND AND NOT WINRT AND NOT IOS))
VP_OPTION(USE_VIPER850    ""          ""    "Include Viper s850 robot support" "" ON IF (RAW1394_FOUND AND RT_FOUND AND CALINUX_FOUND AND IRISA_FOUND AND NOT WINRT AND NOT IOS))
VP_OPTION(USE_VIRTUOSE    Virtuose    ""    "Include Virtuose SDK support for Haption devices" "" ON IF NOT WINRT AND NOT IOS)
VP_OPTION(USE_ARSDK       ARSDK       QUIET "Include Parrot ARSDK support"     "" ON IF NOT WINRT AND NOT IOS)
if(USE_ARSDK)
  VP_OPTION(USE_FFMPEG    FFMPEG       ""    "Include ffmpeg support for Parrot Bebop2"  "" ON)
endif()
VP_OPTION(USE_FRANKA      Franka      QUIET "Include libfranka SDK support for Franka Emika robots" "" ON IF NOT WINRT AND NOT IOS)
# Note: libfranka needs c++14 option to build, but to use the library c++11 is enough.
# That's why, setting USE_CXX_STANDARD=11 (which is the default) allows to use libfranka.
VP_OPTION(USE_JACOSDK     JacoSDK     ""    "Include Kinova Jaco SDK support"  "" ON IF NOT WINRT AND NOT IOS).
VP_OPTION(USE_DC1394      DC1394      ""    "Include dc1394 support"           "" ON IF UNIX AND NOT WINRT AND NOT IOS)
VP_OPTION(USE_V4L2        V4L2        ""    "Include v4l2 support"             "" ON IF UNIX AND NOT WINRT AND NOT IOS)
VP_OPTION(USE_FLYCAPTURE  FlyCapture  ""    "Include FlyCapture SDK support for PointGrey cameras" "" ON IF NOT WINRT AND NOT IOS)
VP_OPTION(USE_PYLON       Pylon       ""    "Include Pylon SDK support for Basler cameras" "" ON IF NOT WINRT AND NOT IOS)
VP_OPTION(USE_JACO2       JACO2       ""    "Include JACO2 SDK support for KINOVA JACO 2 ROBOT SDK" "" ON IF NOT WINRT AND NOT IOS)
VP_OPTION(USE_COMEDI      Comedi      ""    "Include comedi (linux control and measurement device interface) support" "" ON IF NOT WINRT AND NOT IOS)
VP_OPTION(USE_FTIITSDK    FTIITSDK    ""    "Include IIT force-torque SDK support" "" ON IF NOT WINRT AND NOT IOS)
VP_OPTION(USE_BICLOPS     BICLOPS     ""    "Include biclops support"          "" ON IF NOT WINRT AND NOT IOS)
VP_OPTION(USE_PTU46       PTU46       ""    "Include ptu-46 support"           "" ON IF UNIX AND NOT WINRT AND NOT IOS)
VP_OPTION(USE_FLIRPTUSDK  FlirPtuSDK  ""    "Include Flir PTU SDK support"     "" ON IF NOT WINRT AND NOT IOS)
VP_OPTION(USE_CMU1394     CMU1394     ""    "Include cmu1494 support"          "" ON IF WIN32 AND NOT WINRT AND NOT IOS)
VP_OPTION(USE_GDI         GDI         ""    "Include gdi support"              "" ON IF WIN32 AND NOT WINRT AND NOT IOS)
#VP_OPTION(USE_DIRECT3D    DIRECT3D    ""    "Include d3d support"             "" ON IF WIN32 AND NOT WINRT AND NOT IOS)
VP_OPTION(USE_DIRECTSHOW  DIRECTSHOW  ""    "Include dshow support"            "" ON IF WIN32 AND NOT WINRT AND NOT IOS)

VP_OPTION(USE_OPENMP      OpenMP      ""    "Include openmp support"           "" ON)
VP_OPTION(USE_EIGEN3      Eigen3      QUIET "Include eigen3 support"           "" ON IF NOT WINRT AND NOT IOS)
VP_OPTION(USE_COIN3D      "Coin3D;MyCoin3D" "" "Include coin3d support"        "" ON IF OPENGL_FOUND AND NOT WINRT AND NOT IOS)
VP_OPTION(USE_YARP        YARP        QUIET "Include yarp support"             "YARP_DIR" ON IF NOT WINRT AND NOT IOS)
VP_OPTION(USE_OGRE        OGRE        QUIET "Include Ogre support"             "OGRE_DIR" ON IF NOT WINRT AND NOT IOS)
VP_OPTION(USE_OIS         OIS         QUIET "Include Ogre/ois support"         "OIS_DIR"  ON IF USE_OGRE AND NOT WINRT AND NOT IOS)
VP_OPTION(USE_LIBFREENECT LIBFREENECT ""    "Include libfreenect support"      "" ON IF NOT WINRT AND NOT IOS)
VP_OPTION(USE_LIBUSB_1    LIBUSB_1    ""    "Include libusb-1 support"         "" ON IF NOT WINRT AND NOT IOS)
VP_OPTION(USE_REALSENSE   RealSense   ""    "Include RealSense SDK support"    "" ON IF NOT WINRT AND NOT IOS)
VP_OPTION(USE_REALSENSE2  RealSense2  ""    "Include RealSense2 SDK support"   "" ON IF NOT WINRT AND NOT IOS)
VP_OPTION(USE_CXX11       CXX11       ""    "Enable c++11 support"             "" ON)
# if C++11 option is OFF, force 3rd parties that required cxx11 to OFF
if(NOT USE_CXX11 AND CXX11_FOUND)
  if(USE_REALSENSE)
     message(WARNING "librealsense 3rd party was detected and needs cxx11 compiler flag that is turned off. Thus we disable librealsense usage turning USE_REALSENSE=OFF.")
     unset(USE_REALSENSE)
     set(USE_REALSENSE OFF CACHE BOOL "Include RealSense SDK support" FORCE)
  endif()
  if(USE_REALSENSE2)
     message(WARNING "librealsense2 3rd party was detected and needs cxx11 compiler flag that is turned off. Thus we disable librealsense2 usage turning USE_REALSENSE2=OFF.")
     unset(USE_REALSENSE2)
     set(USE_REALSENSE2 OFF CACHE BOOL "Include RealSense2 SDK support" FORCE)
  endif()
  if(USE_FRANKA)
     message(WARNING "libfranka 3rd party was detected and needs cxx11 compiler flag that is turned off. Thus we disable libfranka usage turning USE_FRANKA=OFF.")
     unset(USE_FRANKA)
     set(USE_FRANKA OFF CACHE BOOL "Include libfranka SDK support for Franka Emika robots" FORCE)
  endif()
  # Downgrade to cxx98 to completely disable cxx11
  if(CXX11_STANDARD_FOUND)
    unset(CMAKE_CXX_STANDARD)
  endif()
endif()

VP_OPTION(USE_SOWIN       SOWIN       ""    "Include Coin/SoWin support"   "" OFF IF (WIN32 AND USE_COIN3D) AND NOT WINRT AND NOT IOS)
# Check for SoQt 1.6.0 linked to Qt5 or older version with SOQT
VP_OPTION(USE_SOQT        "SoQt;SOQT" QUIET "Include Coin/SoQt support"    "" OFF IF USE_COIN3D AND NOT WINRT AND NOT IOS)
if(SOQT_FOUND) # SoQt < 1.6.0 that depends on Qt4 was found. We need an explicit Qt4 search
  VP_OPTION(USE_QT        Qt          ""    "Include Coin/SoQt/Qt support" "" ON  IF USE_SOQT AND NOT WINRT AND NOT IOS)
endif()
VP_OPTION(USE_SOXT        SOXT        ""    "Include Coin/SoXt support"    "" OFF IF USE_COIN3D AND NOT WINRT AND NOT IOS)
if (ANDROID)
  VP_OPTION(USE_PTHREAD     Threads     ""    "Include pthread support"      "" ON)
else()
  VP_OPTION(USE_PTHREAD     PTHREAD     ""    "Include pthread support"      "" ON)
endif()
# We need threads with cxx11
if(USE_CXX11 AND NOT USE_PTHREAD)
  if(Threads_FOUND OR PTHREAD_FOUND)
    message(WARNING "We need threads. Turn USE_PTHREAD=ON.")
    unset(USE_PTHREAD)
    set(USE_PTHREAD ON CACHE BOOL "Include pthread support" FORCE)
  endif()
endif()
VP_OPTION(USE_XML2        XML2        ""    "Include xml support"          "" ON IF NOT WINRT)
if(CMAKE_TOOLCHAIN_FILE)
  # Find opencv2.framework for ios and naoqi
  VP_OPTION(USE_OPENCV      "MyOpenCV" QUIET "Include OpenCV support" "OpenCV_DIR;OpenCV_FOUND;OPENCV_FOUND" ON)
else()
  VP_OPTION(USE_OPENCV      "OpenCV;MyOpenCV" QUIET "Include OpenCV support" "OpenCV_DIR;OpenCV_FOUND;OPENCV_FOUND" ON)
endif()
VP_OPTION(USE_ZLIB        "ZLIB;MyZLIB" ""  "Include zlib support"         "" ON IF NOT WINRT AND NOT IOS)
VP_OPTION(USE_X11         X11         ""    "Include X11 support"          "" ON IF NOT WINRT AND NOT IOS)
# The native FindGTK2.cmake doesn't consider libgobject-2.0 that is
# requested by ViSP. That's why we use our FindMyGTK2.cmake
VP_OPTION(USE_GTK2        MyGTK2       ""    "Include gtk2 support"         "" OFF IF NOT WINRT AND NOT IOS)
VP_OPTION(USE_JPEG       "JPEG;MyJPEG" ""    "Include jpeg support"         "" ON IF NOT IOS)
VP_OPTION(USE_PNG        "PNG;MyPNG"   ""    "Include png support"          "" ON IF NOT IOS)
# To control Pioneer mobile robots, under UNIX we need Aria, pthread, rt and dl 3rd party libraries
VP_OPTION(USE_ARIA        ARIA         ""    "Include aria support"         "" ON IF NOT WINRT AND NOT IOS)
#VP_OPTION(USE_RT          RT           ""    "Include rt support"           "" ON)
#VP_OPTION(USE_DL          DL           ""    "Include dl support"           "" ON)
# bar codes
VP_OPTION(USE_ZBAR        ZBAR         ""    "Include zbar support"         "" ON IF NOT WINRT AND NOT IOS)
VP_OPTION(USE_DMTX        DMTX         ""    "Include dmtx support"         "" ON IF NOT WINRT AND NOT IOS)
VP_OPTION(USE_PCL         PCL          QUIET "Include Point Cloud Library support" "" ON IF NOT WINRT AND NOT IOS)
<<<<<<< HEAD
=======

# ----------------------------------------------------------------------------
# Handle cxx standard depending on specific 3rd parties. Should be before module parsing and VISP3rdParty.cmake include
# ----------------------------------------------------------------------------
# if c++ standard is not at leat c++11, force 3rd parties that require at least c++11 to OFF
if(VISP_CXX_STANDARD LESS VISP_CXX_STANDARD_11)
  if(USE_REALSENSE)
     message(WARNING "librealsense 3rd party was detected and needs at least c++11 standard compiler flag while you have set c++${USE_CXX_STANDARD}. Thus we disable librealsense usage turning USE_REALSENSE=OFF.")
     unset(USE_REALSENSE)
     set(USE_REALSENSE OFF CACHE BOOL "Include RealSense SDK support" FORCE)
  endif()
  if(USE_REALSENSE2)
     message(WARNING "librealsense2 3rd party was detected and needs at least c++11 standard compiler flag while you have set c++${USE_CXX_STANDARD}. Thus we disable librealsense2 usage turning USE_REALSENSE2=OFF.")
     unset(USE_REALSENSE2)
     set(USE_REALSENSE2 OFF CACHE BOOL "Include RealSense2 SDK support" FORCE)
  endif()
  if(USE_FRANKA)
     message(WARNING "libfranka 3rd party was detected and needs at least c++11 c++11 standard compiler flag while you have set c++${USE_CXX_STANDARD}. Thus we disable libfranka usage turning USE_FRANKA=OFF.")
     unset(USE_FRANKA)
     set(USE_FRANKA OFF CACHE BOOL "Include libfranka SDK support for Franka Emika robots" FORCE)
  endif()
  if((OpenCV_VERSION VERSION_GREATER 4.0.0) OR (OpenCV_VERSION VERSION_EQUAL 4.0.0))
    # if c++ standard is not at least 11: disable opencv 4.x usage
    message(WARNING "OpenCV ${OpenCV_VERSION} 3rd party was detected and needs c++11 or higher compiler flag while you have set c++${USE_CXX_STANDARD}. Thus we disable OpenCV usage turning USE_OPENCV=OFF")
    unset(USE_OPENCV)
    set(USE_OPENCV OFF CACHE BOOL "Include OpenCV support" FORCE)
  endif()
  # Downgrade to cxx98 to completely disable cxx11
  unset(CMAKE_CXX_STANDARD)
endif()

# Upgrade c++ standard to 14 for pcl 1.9.1.99 that enables by default c++ 14 standard
if(USE_PCL)
  if(PCL_VERSION VERSION_GREATER 1.9.1)
    # pcl > 1.9.1 requires c++14
    # if c++14 option is OFF, force to c++14
    if((VISP_CXX_STANDARD LESS VISP_CXX_STANDARD_14) AND CXX14_STANDARD_FOUND)
      message(WARNING "pcl ${PCL_VERSION} 3rd party was detected and needs c++14 compiler flags that is turned off. Thus to enable pcl usage we turn USE_CXX_STANDARD=14.")
      set(USE_CXX_STANDARD "14" CACHE STRING "cxx standard" FORCE) # Update cmake-gui option
      unset(CMAKE_CXX_STANDARD)
      set(CMAKE_CXX_STANDARD 14)
      set(VISP_CXX_STANDARD ${VISP_CXX_STANDARD_14}) # for vpConfig.h
    endif()
  endif()
endif()

# Upgrade c++ standard to 14 for IIT force-torque SDK that needs at least c++ 14 standard
if(USE_FTIITSDK)
  if((VISP_CXX_STANDARD LESS VISP_CXX_STANDARD_14) AND CXX14_STANDARD_FOUND)
    message(WARNING "IIT force-torque SDK 3rd party was detected and needs c++14 compiler flags that is turned off. Thus to enable IIT SDK usage we turn USE_CXX_STANDARD=14.")
    set(USE_CXX_STANDARD "14" CACHE STRING "cxx standard" FORCE) # Update cmake-gui option
    unset(CMAKE_CXX_STANDARD)
    set(CMAKE_CXX_STANDARD 14)
    set(VISP_CXX_STANDARD ${VISP_CXX_STANDARD_14}) # for vpConfig.h
  endif()
endif()

# ----------------------------------------------------------------------------
# Build-in 3rd parties. Should be after c++ standard potential modification
# ----------------------------------------------------------------------------
>>>>>>> ad4e8b13
VP_OPTION(WITH_PTHREAD    ""           ""    "Build pthread as built-in library"   "" ON IF (NOT USE_PTHREAD) AND (WIN32 OR MINGW) AND (NOT WINRT_8_1) AND (NOT WINRT_8_0))
# Since C99 is not supported by MSVC 2010 or prior, we disable apriltag if MSVC < 2012
VP_OPTION(WITH_APRILTAG   ""           ""    "Build AprilTag as built-in library"  "" ON IF (USE_PTHREAD OR WITH_PTHREAD) AND (NOT WINRT_8_1) AND (NOT WINRT_8_0) AND (NOT MSVC_VERSION LESS 1700))
VP_OPTION(WITH_ATIDAQ     ""           ""    "Build atidaq-c as built-in library"  "" ON IF USE_COMEDI AND NOT WINRT)
VP_OPTION(WITH_CLIPPER    ""           ""    "Build clipper as built-in library"   "" ON IF USE_OPENCV)
VP_OPTION(WITH_LAPACK     ""           ""    "Build lapack as built-in library"    "" ON IF NOT USE_LAPACK)
VP_OPTION(WITH_PUGIXML    ""           ""    "Build pugixml as built-in library"   "" ON)
<<<<<<< HEAD
VP_OPTION(WITH_QBDEVICE   ""           ""    "Build qbdevice-api as built-in library" "" ON IF USE_CXX11 AND (NOT WINRT) AND (NOT IOS))

=======
VP_OPTION(WITH_QBDEVICE   ""           ""    "Build qbdevice-api as built-in library" "" ON IF (VISP_CXX_STANDARD GREATER VISP_CXX_STANDARD_98) AND (NOT WINRT) AND (NOT IOS))
VP_OPTION(WITH_TAKKTILE2  ""           ""    "Build Right Hand takktile2 driver as built-in library"   "" ON IF (VISP_CXX_STANDARD GREATER VISP_CXX_STANDARD_98) AND (NOT WIN32) AND (NOT WINRT) AND (NOT IOS))
>>>>>>> ad4e8b13

# Use stb_image as built-in library only when OpenCV, libjpeg and libpng not available
if(NOT USE_OPENCV AND (NOT USE_PNG OR NOT USE_JPEG))
  set(WITH_STBIMAGE ON)
else()
  set(WITH_STBIMAGE OFF)
endif()

VP_OPTION(WITH_CATCH2   ""           ""    "Use catch2" "" ON IF (VISP_CXX_STANDARD GREATER VISP_CXX_STANDARD_98))

# ----------------------------------------------------------------------------
# Check for specific functions. Should be after cxx standard detection in VISPDetectCXXStandard.cmake and potential modification depending on pcl, realsense2, libfranka
# ----------------------------------------------------------------------------
# Find IsNaN (should be after USE_CXX11)
VP_CHECK_PACKAGE(IsNaN)
# Find IsInf (should be after USE_CXX11)
VP_CHECK_PACKAGE(IsInf)
# Find Round (should be after USE_CXX11)
VP_CHECK_PACKAGE(Round)
# Find Erfc
VP_CHECK_PACKAGE(Erfc)
# Find Strtof
VP_CHECK_PACKAGE(Strtof)
# Find Log1p
VP_CHECK_PACKAGE(Log1p)

#----------------------------------------------------------------------
# For Dart server and tests
# We use CDash set through CTestConfig.cmake file
# Dashboards are sent to https://cdash-ci.inria.fr/index.php?project=ViSP
#----------------------------------------------------------------------
if(BUILD_TESTS)
  enable_testing()
  mark_as_advanced(DART_ROOT)
  mark_as_advanced(BUILD_TESTING)
endif()

#----------------------------------------------------------------------
# Try to find doxygen for documentation generation
# Use "make visp_doc" target to generate the documentation
#----------------------------------------------------------------------
find_package(Doxygen)
if(DOXYGEN_FOUND)
  set(VISP_HAVE_DOXYGEN "yes")        # for header vpConfig.h
  ## we need latex for doxygen because of the formulas
  find_package(LATEX)
  if(NOT LATEX_COMPILER)
    message(STATUS "latex command LATEX_COMPILER not found but usually required. You will probably get warnings and user interaction on doxy run.")
  endif()
  if(NOT MAKEINDEX_COMPILER)
    message(STATUS "makeindex command MAKEINDEX_COMPILER not found but usually required.")
  endif()
  if(NOT DVIPS_CONVERTER)
    message(STATUS "dvips command DVIPS_CONVERTER not found but usually required.")
  endif()

  # set vars used in doxygen config file
  # - DOXYGEN_STRIP_FROM_INC_PATH corresponding to STRIP_FROM_INC_PATH in the doxy file
  set(DOXYGEN_STRIP_FROM_INC_PATH "")
  foreach(m ${VISP_MODULES_BUILD} ${VISP_MODULES_DISABLED_USER} ${VISP_MODULES_DISABLED_AUTO} ${VISP_MODULES_DISABLED_FORCE})
    if(m MATCHES "^visp_")
      set(DOXYGEN_STRIP_FROM_INC_PATH "${DOXYGEN_STRIP_FROM_INC_PATH} \\ \n\t\t\t \"${VISP_MODULE_${m}_LOCATION}/include\"")
    endif()
  endforeach()
  # - DOXYGEN_IMAGE_PATH corresponding to IMAGE_PATH in the doxy file
  set(DOXYGEN_IMAGE_PATH "\"${VISP_SOURCE_DIR}/doc/image\"")
  if(VISP_CONTRIB_MODULES_PATH)
    foreach(contrib ${VISP_CONTRIB_MODULES_PATH})
      set(image_path_ "${VISP_CONTRIB_MODULES_PATH}/doc/image")
      if(EXISTS ${image_path_})
        set(DOXYGEN_IMAGE_PATH "${DOXYGEN_IMAGE_PATH} \\ \n\t\t\t \"${image_path_}\"")
      endif()
    endforeach()
  endif()
  # - DOXYGEN_CITE_BIB_FILES corresponding to CITE_BIB_FILES in the doxy file
  set(DOXYGEN_CITE_BIB_FILES "\"${VISP_SOURCE_DIR}/doc/biblio/references.bib\"")
  if(VISP_CONTRIB_MODULES_PATH)
    set(cite_bib_file_ "${VISP_CONTRIB_MODULES_PATH}/doc/biblio/references.bib")
    if(EXISTS ${cite_bib_file_})
      set(DOXYGEN_CITE_BIB_FILES "${DOXYGEN_CITE_BIB_FILES} \\ \n\t\t\t \"${cite_bib_file_}\"")
    endif()
  endif()
  # - DOXYGEN_SHOULD_SKIP_THIS var
  if (ENABLE_FULL_DOC)
    set(DOXYGEN_SHOULD_SKIP_THIS "")
  else()
    set(DOXYGEN_SHOULD_SKIP_THIS "DOXYGEN_SHOULD_SKIP_THIS")
  endif()
  # - DOXYGEN_USE_MATHJAX corresponding to USE_MATHJAX in the doxy file
  VP_OPTION(USE_MATHJAX  "" "" "Use MathJax to generate latex formula" "" OFF)
  if (USE_MATHJAX)
    set(DOXYGEN_USE_MATHJAX "YES")
  else()
    set(DOXYGEN_USE_MATHJAX "NO")
  endif()

  configure_file(${VISP_SOURCE_DIR}/doc/config-doxygen.in
    ${VISP_DOC_DIR}/config-doxygen
    @ONLY )

  # set vars used in mainpage.doc.in
  # - VISP_MAINPAGE_EXTENSION
  set(VISP_MAINPAGE_EXTENSION "")
  if(VISP_CONTRIB_MODULES_PATH)
    foreach(contrib ${VISP_CONTRIB_MODULES_PATH})
      set(mainpage_ext_file_ "${contrib}/doc/mainpage_extension.doc")
      if(EXISTS ${mainpage_ext_file_})
        file(READ ${mainpage_ext_file_} mainpage_ext_content_)
        set(VISP_MAINPAGE_EXTENSION "${VISP_MAINPAGE_EXTENSION}\n${mainpage_ext_content_}")
      endif()
    endforeach()
  endif()

  configure_file(${VISP_SOURCE_DIR}/doc/mainpage.doc.in
    ${VISP_DOC_DIR}/mainpage.doc
    @ONLY )
else()
  set(VISP_HAVE_DOXYGEN "no")        # for header vpConfig.h
endif()

# ----------------------------------------------------------------------------
# Extra ViSP targets: uninstall, etc.
# ----------------------------------------------------------------------------
include(cmake/VISPExtraTargets.cmake)

# Ogre plugins and resources
include(cmake/OgreTools.cmake)
if(USE_OGRE)
  vp_set_ogre_media()
endif()

#----------------------------------------------------------------------
# Add definitions
#----------------------------------------------------------------------
# With Visual Studio 2005, Microsoft deprecates the standard C library, for
# example fopen() and sprintf(), to non-portable functions fopen_s() and
# sprintf_s(). These functions are considered by Microsoft more secure. This is
# a worthwhile exercise ! The use of these deprecated functions causes a lot of
# warnings. To suppress it, we add the _CRT_SECURE_NO_DEPRECATE preprocessor
# definition
if(WIN32 AND MSVC)
  add_definitions("-D_CRT_SECURE_NO_DEPRECATE")
endif()

#----------------------------------------------------------------------
# Use statically or dynamically linked CRT?
# Default: dynamic
#----------------------------------------------------------------------
if(MSVC)
   include(cmake/VISPCRTLinkage.cmake)
endif(MSVC)

#----------------------------------------------------------------------
# Create and install visp-config.1.gz man page
#----------------------------------------------------------------------
if(UNIX AND NOT ANDROID)
  find_host_program(GZIP gzip)
  if(GZIP)
    file(MAKE_DIRECTORY ${VISP_BINARY_DIR}/doc/man/man1)
    add_custom_command(
      OUTPUT ${VISP_BINARY_DIR}/doc/man/man1/visp-config.1.gz
      COMMAND ${GZIP} -9 -c ${CMAKE_CURRENT_SOURCE_DIR}/doc/man/man1/visp-config.1 > ${VISP_BINARY_DIR}/doc/man/man1/visp-config.1.gz
      DEPENDS ${CMAKE_CURRENT_SOURCE_DIR}/doc/man/man1/visp-config.1
    )
    add_custom_target(man ALL
      DEPENDS ${VISP_BINARY_DIR}/doc/man/man1/visp-config.1.gz
    )
    install(FILES
      ${VISP_BINARY_DIR}/doc/man/man1/visp-config.1.gz
      DESTINATION ${CMAKE_INSTALL_DATAROOTDIR}/man/man1
      PERMISSIONS OWNER_READ GROUP_READ WORLD_READ OWNER_WRITE
      COMPONENT dev
    )
  endif()
endif()

#----------------------------------------------------------------------
# Add 3rd-party libraries
#----------------------------------------------------------------------
include(cmake/VISP3rdParty.cmake)

# --- Java Support ---
if(BUILD_JAVA)
  if(ANDROID)
    include(cmake/android/ViSPDetectAndroidSDK.cmake)
  else()
    include(cmake/VISPDetectApacheAnt.cmake)
    find_package(JNI)
  endif()
endif()

if(ANDROID AND ANDROID_EXECUTABLE AND ANT_EXECUTABLE AND (ANT_VERSION VERSION_GREATER 1.7) AND (ANDROID_TOOLS_Pkg_Revision GREATER 13))
  SET(CAN_BUILD_ANDROID_PROJECTS TRUE)
else()
  SET(CAN_BUILD_ANDROID_PROJECTS FALSE)
endif()

#-----------------------------------------------------------------------------
# Add extra compilation flags
#-----------------------------------------------------------------------------
include(cmake/AddExtraCompilationFlags.cmake) # should be called after FindOpenMP

#----------------------------------------------------------------------
# Modules
#----------------------------------------------------------------------
include(cmake/VISPModule.cmake)

# process subdirectories
add_subdirectory(modules)

#-------------------------------------------------------------------------------
# specific things that need to be updated in vpConfig.h
#-------------------------------------------------------------------------------
VP_SET(VISP_HAVE_OPENMP      TRUE IF USE_OPENMP)
VP_SET(VISP_HAVE_OPENCV      TRUE IF (BUILD_MODULE_visp_core AND USE_OPENCV))
VP_SET(VISP_HAVE_X11         TRUE IF (BUILD_MODULE_visp_core AND USE_X11))
VP_SET(VISP_HAVE_GTK         TRUE IF (BUILD_MODULE_visp_core AND USE_GTK2))
VP_SET(VISP_HAVE_GDI         TRUE IF (BUILD_MODULE_visp_core AND USE_GDI))
VP_SET(VISP_HAVE_D3D9        TRUE IF (BUILD_MODULE_visp_core AND USE_DIRECT3D))
VP_SET(VISP_HAVE_JPEG        TRUE IF (BUILD_MODULE_visp_core AND USE_JPEG))
VP_SET(VISP_HAVE_PNG         TRUE IF (BUILD_MODULE_visp_core AND USE_PNG))
VP_SET(VISP_HAVE_YARP        TRUE IF (BUILD_MODULE_visp_core AND USE_YARP))
VP_SET(VISP_HAVE_EIGEN3      TRUE IF (BUILD_MODULE_visp_core AND USE_EIGEN3))
VP_SET(VISP_HAVE_MKL         TRUE IF (BUILD_MODULE_visp_core AND USE_MKL))
VP_SET(VISP_HAVE_NETLIB      TRUE IF (BUILD_MODULE_visp_core AND USE_NETLIB))
VP_SET(VISP_HAVE_OPENBLAS    TRUE IF (BUILD_MODULE_visp_core AND USE_OPENBLAS))
VP_SET(VISP_HAVE_ATLAS       TRUE IF (BUILD_MODULE_visp_core AND USE_ATLAS))
VP_SET(VISP_HAVE_GSL         TRUE IF (BUILD_MODULE_visp_core AND USE_GSL))
VP_SET(VISP_HAVE_LAPACK      TRUE IF (BUILD_MODULE_visp_core AND (USE_LAPACK OR WITH_LAPACK)))
VP_SET(VISP_HAVE_LAPACK_ATLAS    TRUE IF (BUILD_MODULE_visp_core AND USE_ATLAS))
VP_SET(VISP_HAVE_LAPACK_BUILT_IN TRUE IF (BUILD_MODULE_visp_core AND WITH_LAPACK))
VP_SET(VISP_HAVE_LAPACK_GSL      TRUE IF (BUILD_MODULE_visp_core AND USE_GSL))
VP_SET(VISP_HAVE_LAPACK_MKL      TRUE IF (BUILD_MODULE_visp_core AND USE_MKL))
VP_SET(VISP_HAVE_LAPACK_NETLIB   TRUE IF (BUILD_MODULE_visp_core AND USE_NETLIB))
VP_SET(VISP_HAVE_LAPACK_OPENBLAS TRUE IF (BUILD_MODULE_visp_core AND USE_OPENBLAS))
VP_SET(VISP_HAVE_PTHREAD     TRUE IF (BUILD_MODULE_visp_core AND USE_PTHREAD))
VP_SET(VISP_HAVE_XML2        TRUE IF (BUILD_MODULE_visp_core AND USE_XML2))
VP_SET(VISP_HAVE_PCL         TRUE IF (BUILD_MODULE_visp_core AND USE_PCL))

VP_SET(VISP_HAVE_OGRE        TRUE IF (BUILD_MODULE_visp_ar AND USE_OGRE))
VP_SET(VISP_HAVE_OIS         TRUE IF (BUILD_MODULE_visp_ar AND USE_OIS))
VP_SET(VISP_HAVE_COIN3D      TRUE IF (BUILD_MODULE_visp_ar AND USE_COIN3D))
VP_SET(VISP_HAVE_SOWIN       TRUE IF (BUILD_MODULE_visp_ar AND USE_SOWIN))
VP_SET(VISP_HAVE_SOXT        TRUE IF (BUILD_MODULE_visp_ar AND USE_SOXT))
VP_SET(VISP_HAVE_SOQT        TRUE IF (BUILD_MODULE_visp_ar AND USE_SOQT))
VP_SET(VISP_HAVE_QT          TRUE IF (BUILD_MODULE_visp_ar AND USE_QT))

VP_SET(VISP_HAVE_ZBAR        TRUE IF (BUILD_MODULE_visp_detection AND USE_ZBAR))
VP_SET(VISP_HAVE_DMTX        TRUE IF (BUILD_MODULE_visp_detection AND USE_DMTX))

VP_SET(VISP_HAVE_AFMA4       TRUE IF (BUILD_MODULE_visp_robot AND USE_AFMA4))
VP_SET(VISP_HAVE_AFMA6       TRUE IF (BUILD_MODULE_visp_robot AND USE_AFMA6))
VP_SET(VISP_HAVE_VIPER650    TRUE IF (BUILD_MODULE_visp_robot AND USE_VIPER650))
VP_SET(VISP_HAVE_VIPER850    TRUE IF (BUILD_MODULE_visp_robot AND USE_VIPER850))
VP_SET(VISP_HAVE_JACO2         TRUE IF (BUILD_MODULE_visp_robot AND USE_JACO2))
VP_SET(VISP_HAVE_FRANKA      TRUE IF (BUILD_MODULE_visp_robot AND USE_FRANKA))
VP_SET(VISP_HAVE_JACOSDK     TRUE IF (BUILD_MODULE_visp_robot AND USE_JACOSDK))
VP_SET(VISP_HAVE_BICLOPS     TRUE IF (BUILD_MODULE_visp_robot AND USE_BICLOPS))
VP_SET(VISP_HAVE_PTU46       TRUE IF (BUILD_MODULE_visp_robot AND USE_PTU46))
VP_SET(VISP_HAVE_FLIR_PTU_SDK TRUE IF (BUILD_MODULE_visp_robot AND USE_FLIRPTUSDK))
VP_SET(VISP_HAVE_ARSDK       TRUE IF (BUILD_MODULE_visp_robot AND USE_ARSDK))
VP_SET(VISP_HAVE_FFMPEG      TRUE IF (BUILD_MODULE_visp_robot AND USE_FFMPEG))
#VP_SET(VISP_HAVE_PIONEER     TRUE IF (BUILD_MODULE_visp_robot AND USE_ARIA))
if(BUILD_MODULE_visp_robot AND USE_ARIA)
  if(UNIX AND USE_PTHREAD AND RT_FOUND AND DL_FOUND)
    set(VISP_HAVE_PIONEER TRUE)
  elseif(NOT UNIX)
    set(VISP_HAVE_PIONEER TRUE)
  endif()
endif()
#VP_SET(VISP_HAVE_VIRTUOSE    TRUE IF (BUILD_MODULE_visp_robot AND USE_VIRTUOSE))
if(BUILD_MODULE_visp_robot AND USE_VIRTUOSE)
  if(UNIX AND USE_PTHREAD AND RT_FOUND AND DL_FOUND)
    set(VISP_HAVE_VIRTUOSE TRUE)
  elseif(NOT UNIX)
    set(VISP_HAVE_VIRTUOSE TRUE)
  endif()
endif()
VP_SET(VISP_HAVE_COIN3D      TRUE IF (BUILD_MODULE_visp_robot AND USE_COIN3D))

VP_SET(VISP_HAVE_V4L2        TRUE IF (BUILD_MODULE_visp_sensor AND USE_V4L2))
VP_SET(VISP_HAVE_DC1394      TRUE IF (BUILD_MODULE_visp_sensor AND USE_DC1394))
VP_SET(VISP_HAVE_CMU1394     TRUE IF (BUILD_MODULE_visp_sensor AND USE_CMU1394))
VP_SET(VISP_HAVE_DIRECTSHOW  TRUE IF (BUILD_MODULE_visp_sensor AND USE_DIRECTSHOW))
VP_SET(VISP_HAVE_LIBFREENECT TRUE IF (BUILD_MODULE_visp_sensor AND USE_LIBFREENECT))
VP_SET(VISP_HAVE_LIBUSB_1    TRUE IF (BUILD_MODULE_visp_sensor AND USE_LIBUSB_1))
VP_SET(VISP_HAVE_REALSENSE   TRUE IF (BUILD_MODULE_visp_sensor AND USE_REALSENSE))
VP_SET(VISP_HAVE_REALSENSE2  TRUE IF (BUILD_MODULE_visp_sensor AND USE_REALSENSE2))
VP_SET(VISP_HAVE_FLYCAPTURE  TRUE IF (BUILD_MODULE_visp_sensor AND USE_FLYCAPTURE))
VP_SET(VISP_HAVE_PYLON  TRUE IF (BUILD_MODULE_visp_sensor AND USE_PYLON))
VP_SET(VISP_HAVE_COMEDI      TRUE IF (BUILD_MODULE_visp_sensor AND USE_COMEDI))
VP_SET(VISP_HAVE_ATIDAQ      TRUE IF (BUILD_MODULE_visp_sensor AND WITH_ATIDAQ))
VP_SET(VISP_HAVE_FT_IIT_SDK  TRUE IF (BUILD_MODULE_visp_sensor AND USE_FTIITSDK))
VP_SET(VISP_HAVE_CLIPPER     TRUE IF (BUILD_MODULE_visp_mbt AND BUILD_MODULE_visp_klt AND WITH_CLIPPER))
VP_SET(VISP_HAVE_APRILTAG    TRUE IF (BUILD_MODULE_visp_detection AND WITH_APRILTAG))
VP_SET(VISP_HAVE_PUGIXML     TRUE IF (BUILD_MODULE_visp_core AND WITH_PUGIXML))
VP_SET(VISP_DISABLE_APRILTAG_BIG_FAMILY TRUE IF (CMAKE_BUILD_TYPE MATCHES "RelWithDebInfo" AND CMAKE_COMPILER_IS_GNUCC AND CMAKE_CXX_COMPILER_VERSION VERSION_LESS 5.5))
VP_SET(VISP_HAVE_QBDEVICE    TRUE IF (BUILD_MODULE_visp_robot AND WITH_QBDEVICE))
VP_SET(VISP_HAVE_TAKKTILE2   TRUE IF (BUILD_MODULE_visp_robot AND WITH_TAKKTILE2))
VP_SET(VISP_HAVE_CATCH2      TRUE IF (BUILD_MODULE_visp_core AND WITH_CATCH2))

VP_SET(VISP_BUILD_SHARED_LIBS TRUE IF BUILD_SHARED_LIBS) # for header vpConfig.h
VP_SET(VISP_HAVE_DC1394_CAMERA_ENUMERATE TRUE IF (USE_DC1394 AND DC1394_CAMERA_ENUMERATE_FOUND)) # for header vpConfig.h
VP_SET(VISP_HAVE_DC1394_FIND_CAMERAS     TRUE IF (USE_DC1394 AND DC1394_FIND_CAMERAS_FOUND)) # for header vpConfig.h
VP_SET(VISP_HAVE_D3D9     TRUE IF USE_DIRECT3D) # for header vpConfig.h
VP_SET(VISP_HAVE_GTK      TRUE IF USE_GTK2) # for header vpConfig.h
VP_SET(VISP_HAVE_XRANDR   TRUE IF XRANDR) # for header vpConfig.h

# Check if libfreenect dependencies (ie libusb-1.0 and libpthread) are available
if(USE_LIBFREENECT AND USE_LIBUSB_1 AND USE_PTHREAD)
  if(LIBFREENECT_FOUND AND LIBUSB_1_FOUND AND PTHREAD_FOUND)
    set(VISP_HAVE_LIBFREENECT_AND_DEPENDENCIES TRUE)

    # The material is found. Check if libfreenect is an old version
    include(CheckCXXSourceCompiles)
    set(CMAKE_REQUIRED_LIBRARIES ${LIBFREENECT_LIBRARIES} ${PTHREAD_LIBRARIES} ${LIBUSB_1_LIBRARIES})
    set(CMAKE_REQUIRED_INCLUDES ${LIBFREENECT_INCLUDE_DIRS} ${PTHREAD_INCLUDE_DIRS} ${LIBUSB_1_INCLUDE_DIRS})
    CHECK_CXX_SOURCE_COMPILES("
      #include <libfreenect.hpp>

      class vpMyKinect : public Freenect::FreenectDevice
      {
      };

      int main()
      {
        Freenect::Freenect<vpMyKinect> freenect;
      }
      " LIBFREENECT_IS_OLD_VERSION)
    #MESSAGE("LIBFREENECT_IS_OLD_VERSION: ${LIBFREENECT_IS_OLD_VERSION}")
    if(LIBFREENECT_IS_OLD_VERSION)
      set(VISP_HAVE_LIBFREENECT_OLD TRUE)  # for header vpConfig.h
    else()
      set(VISP_HAVE_LIBFREENECT_OLD FALSE) # for header vpConfig.h
    endif()
  endif()
endif()

# check OpenCV nonfree modules and version
if(USE_OPENCV)
  set(VISP_HAVE_OPENCV_VERSION "(${OpenCV_VERSION_MAJOR}<<16 | ${OpenCV_VERSION_MINOR}<<8 | ${OpenCV_VERSION_PATCH})") # for vpConfig.h
  if(OpenCV_VERSION)
    if(OpenCV_VERSION VERSION_LESS "2.4.0")
      message(STATUS "opencv nonfree module found")
      set(VISP_HAVE_OPENCV_NONFREE TRUE)  # for header vpConfig.h
    elseif(OPENCV_NONFREE_FOUND) # OpenCV < 3.0.0
      message(STATUS "opencv xfeatures2d module found")
      set(VISP_HAVE_OPENCV_NONFREE TRUE)  # for header vpConfig.h
    elseif(OPENCV_XFEATURES2D_FOUND) # OpenCV >= 3.0.0
      set(VISP_HAVE_OPENCV_XFEATURES2D TRUE)  # for header vpConfig.h
    else()
      message(STATUS "opencv nonfree or xfeature2d module not found")
    endif()
  else()
    message(STATUS "opencv nonfree not found")
    set(VISP_HAVE_OPENCV_VERSION "(0)") # for vpConfig.h
  endif()
  if(OPENCV_DNN_FOUND)
    set(VISP_HAVE_OPENCV_DNN TRUE)  # for header vpConfig.h
  endif()
  if(OPENCV_OBJDETECT_FOUND)
    set(VISP_HAVE_OPENCV_OBJDETECT TRUE)  # for header vpConfig.h
  endif()
endif()

# coin and gui
if(USE_SOWIN OR USE_SOXT OR (USE_SOQT AND SoQt_FOUND) OR (USE_SOQT AND USE_QT))
  set(VISP_HAVE_COIN3D_AND_GUI TRUE)         # for header vpConfig.h
endif()

# PCL and 3rd party advanced vars
if(USE_PCL)
  include(cmake/PCLTools.cmake)
endif()

# check libfranka and set version
if(USE_FRANKA)
  set(VISP_HAVE_FRANKA_VERSION "(${Franka_VERSION_MAJOR}<<16 | ${Franka_VERSION_MINOR}<<8 | ${Franka_VERSION_PATCH})") # for vpConfig.h
endif()

# Find isnan macro (C-style)
VP_SET(VISP_HAVE_FUNC_ISNAN TRUE IF HAVE_FUNC_ISNAN) # for header vpConfig.h
# Find std::isnan function (cmath)
VP_SET(VISP_HAVE_FUNC_STD_ISNAN TRUE IF HAVE_FUNC_STD_ISNAN) # for header vpConfig.h
# Find _isnan function for MSVC
VP_SET(VISP_HAVE_FUNC__ISNAN TRUE IF HAVE_FUNC__ISNAN) # for header vpConfig.h
# Find isinf macro (C-style)
VP_SET(VISP_HAVE_FUNC_ISINF TRUE IF HAVE_FUNC_ISINF) # for header vpConfig.h
# Find std::isinf function (cmath)
VP_SET(VISP_HAVE_FUNC_STD_ISINF TRUE IF HAVE_FUNC_STD_ISINF) # for header vpConfig.h
# Find _finite function for MSVC
VP_SET(VISP_HAVE_FUNC__FINITE TRUE IF HAVE_FUNC__FINITE) # for header vpConfig.h
# Find round function (math.h)
VP_SET(VISP_HAVE_FUNC_ROUND TRUE IF HAVE_FUNC_ROUND) # for header vpConfig.h
# Find std::round function (cmath)
VP_SET(VISP_HAVE_FUNC_STD_ROUND TRUE IF HAVE_FUNC_STD_ROUND) # for header vpConfig.h
# Find erfc function (math.h)
VP_SET(VISP_HAVE_FUNC_ERFC TRUE IF HAVE_FUNC_ERFC) # for header vpConfig.h
# Find std::erfc function (cmath)
VP_SET(VISP_HAVE_FUNC_STD_ERFC TRUE IF HAVE_FUNC_STD_ERFC) # for header vpConfig.h
# Find strtof function (stdlib.h)
VP_SET(VISP_HAVE_FUNC_STRTOF TRUE IF HAVE_FUNC_STRTOF) # for header vpConfig.h
# Find log1p function (math.h)
VP_SET(VISP_HAVE_FUNC_LOG1P TRUE IF HAVE_FUNC_LOG1P) # for header vpConfig.h
# Find inet_ntop function
VP_SET(VISP_HAVE_FUNC_INET_NTOP TRUE IF HAVE_FUNC_INET_NTOP) # for header vpConfig.h

VP_SET(VISP_BUILD_DEPRECATED_FUNCTIONS TRUE IF BUILD_DEPRECATED_FUNCTIONS) # for header vpConfig.h
VP_SET(VISP_MOMENTS_COMBINE_MATRICES TRUE IF ENABLE_MOMENTS_COMBINE_MATRICES) # for header vpConfig.h
VP_SET(VISP_USE_MSVC TRUE IF MSVC) # for header vpConfig.h
# Hack for msvc12 (Visual 2013) where C++11 implementation is incomplete
VP_SET(VISP_HAVE_CXX11 TRUE IF USE_CXX11 OR (MSVC_VERSION EQUAL 1800)) # for header vpConfig.h

VP_SET(VISP_HAVE_BICLOPS_AND_GET_HOMED_STATE_FUNCTION TRUE IF (USE_BICLOPS AND BICLOPS_HAVE_GET_HOMED_STATE_FUNCTION)) # for header vpConfig.h

# libraries for Pioneer mobile robots
if(USE_ARIA AND UNIX)
  if(ARIA_FOUND AND USE_PTHREAD AND RT_FOUND AND DL_FOUND)
    set(VISP_HAVE_PIONEER TRUE) # for header vpConfig.h
  endif()
elseif(USE_ARIA AND NOT UNIX)
  set(VISP_HAVE_PIONEER TRUE) # for header vpConfig.h
endif()

# examples
if(BUILD_ANDROID_EXAMPLES)
  add_subdirectory(samples)
endif()

if(ANDROID)
  add_subdirectory(platforms/android/service)
endif()

# ----------------------------------------------------------------------------
# Finalization: generate configuration-based files
# ----------------------------------------------------------------------------

# Generate platform-dependent and configuration-dependent headers
include(cmake/VISPGenerateHeaders.cmake)

# Configure the file describing how to use ViSP. VISPConfig.cmake
# is the main file configuring a CMake package.
# . Exports build settings and dependencies for projects using ViSP as a
#   third party project.
# . Create and install files for simple use of find_package(VISP)
#   by other cmakified "user" projects and libraries depending on ViSP.
#   (see "Mastering CMake", pp.72)
# . To use ViSP in a third party project based on CMake:
#   find_package(VISP REQUIRED)
#   include_directories(${VISP_INCLUDE_DIRS})
#   target_link_libraries(<target> ${VISP_LIBRARIES})
include(cmake/VISPGenerateConfig.cmake)

# Generate Info.plist for the IOS/OSX frameworks
if(APPLE_FRAMEWORK)
  include(cmake/VISPGenerateInfoPlist.cmake)
endif()

#----------------------------------------------------------------------
# For Dart server and tests
# We use CDash set through CTestConfig.cmake file
# Dashboards are sent to http://cdash.irisa.fr/CDash/index.php?project=ViSP
#----------------------------------------------------------------------
if(BUILD_TESTS)
  include(CTest)
endif()

#----------------------------------------------------------------------
# For CPack packaging tool
#----------------------------------------------------------------------

option(BUILD_PACKAGE "Configure ViSP packaging" OFF)
if(BUILD_PACKAGE)
  if(UNIX AND NOT APPLE AND NOT WIN32) # =linux
    option(BUILD_PACKAGE_DEBIAN "Build debian package" ON)
    option(BUILD_PACKAGE_RPM "Build rpm package" ON)
  endif()

  include(cmake/CPackConfig.cmake)
endif(BUILD_PACKAGE)

#----------------------------------------------------------------------
# Generate the package dependent visp-config shell script for projects which
# are not using CMake:
# Usage:
#    visp-config --cflags ...
#----------------------------------------------------------------------
if(NOT CMAKE_GENERATOR MATCHES "Xcode")
  include(cmake/VISPGenerateConfigScript.cmake)
endif()

#----------------------------------------------------------------------
# Propagation in sub dirs to build demo, example, test, tutorial
#----------------------------------------------------------------------

set(VISP_DIR ${PROJECT_BINARY_DIR})
mark_as_advanced(VISP_DIR)
mark_as_advanced(VISP_INCLUDE_DIRS)

if(BUILD_DEMOS)
  add_subdirectory(demo)
  vp_add_subdirectories(VISP_CONTRIB_MODULES_PATH demo)
endif()
if(BUILD_EXAMPLES)
  add_subdirectory(example)
  vp_add_subdirectories(VISP_CONTRIB_MODULES_PATH example)
endif()
if(BUILD_TUTORIALS)
  add_subdirectory(tutorial)
  vp_add_subdirectories(VISP_CONTRIB_MODULES_PATH tutorial)
endif()
if(BUILD_APPS)
  vp_add_subdirectories(VISP_CONTRIB_MODULES_PATH apps)
endif()

# ----------------------------------------------------------------------------
#  Make some cmake vars advanced
# ----------------------------------------------------------------------------
if(JPEG_FOUND)
  mark_as_advanced(jconfig_dir)
endif()
if(OGRE_FOUND)
  vp_set_ogre_advanced_var()
endif()
if(Coin_FOUND)
  mark_as_advanced(Coin_DIR Coin_LIBRARY Qt5OpenGL_DIR)
endif()

# ----------------------------------------------------------------------------
#  Update version of 3rd party for which info is missing
# ----------------------------------------------------------------------------
if(USE_JPEG)
  if(NOT JPEG_LIB_VERSION)
    vp_parse_header("${JPEG_INCLUDE_DIR}/jpeglib.h" JPEG_VERSION_LINES JPEG_LIB_VERSION)
  endif()
  if(NOT JPEG_LIB_VERSION)
    get_filename_component(JPEG_LIB_DIR ${JPEG_LIBRARIES} PATH)
    string(REPLACE "lib" "include" JPEG_INC_DIR ${JPEG_LIB_DIR})
    vp_parse_header("${JPEG_INC_DIR}/jconfig.h" JPEG_VERSION_LINES JPEG_LIB_VERSION)
  endif()
  if(NOT JPEG_LIB_VERSION)
    vp_parse_header("${JPEG_INCLUDE_DIR}/jconfig.h" JPEG_VERSION_LINES JPEG_LIB_VERSION)
    if(NOT JPEG_LIB_VERSION)
      vp_parse_header("${JPEG_INCLUDE_DIR}/jconfig-32.h" JPEG_LIB_VERSION JPEG_LIB_VERSION)
      if(NOT JPEG_LIB_VERSION)
        vp_parse_header("${JPEG_INCLUDE_DIR}/jconfig-64.h" JPEG_LIB_VERSION JPEG_LIB_VERSION)
      endif()
    endif()
  endif()
endif()
if(USE_OIS)
  vp_parse_header("${OIS_INCLUDE_DIR}/OISPrereqs.h" OIS_VERSION_LINES OIS_VERSION_MAJOR OIS_VERSION_MINOR OIS_VERSION_PATCH)
  set(OIS_VERSION "${OIS_VERSION_MAJOR}.${OIS_VERSION_MINOR}.${OIS_VERSION_PATCH}")
endif()
if(USE_EIGEN3)
  # Additionnal check to be sure that Eigen3 include dir os well detected
  if(NOT EXISTS ${EIGEN3_INCLUDE_DIR})
    message(WARNING "Eigen3 config file is detected in ${Eigen3_DIR}. Using ${Eigen3_DIR}/Eigen3Config.cmake doesn't allow to use a valid Eigen3 include dir: ${EIGEN3_INCLUDE_DIR}. Modify Eigen3_DIR to point to Eigen3Config.cmake file located in Eigen3 installation folder or turn USE_EIGEN3 OFF.")
  endif()
  if(NOT EIGEN3_VERSION_STRING)
    vp_parse_header("${EIGEN3_INCLUDE_DIR}/Eigen/src/Core/util/Macros.h" EIGEN3_VERSION_LINES EIGEN_WORLD_VERSION EIGEN_MAJOR_VERSION EIGEN_MINOR_VERSION)
    set(EIGEN3_VERSION_STRING "${EIGEN_WORLD_VERSION}.${EIGEN_MAJOR_VERSION}.${EIGEN_MINOR_VERSION}")
  endif()
endif()
if(USE_COIN3D)
  vp_parse_header("${COIN3D_INCLUDE_DIRS}/Inventor/C/basic.h" COIN_VERSION_LINES COIN_MAJOR_VERSION COIN_MINOR_VERSION COIN_MICRO_VERSION)
  set(COIN3D_VERSION "${COIN_MAJOR_VERSION}.${COIN_MINOR_VERSION}.${COIN_MICRO_VERSION}")
endif()
if(USE_FLIRPTUSDK)
  vp_parse_header("${FLIRPTUSDK_CPI_INCLUDE_DIR}/cpi.h" CPI_VERSION_LINES CPI_VER_MAJOR CPI_VER_MINOR CPI_VER_REV)
  set(FLIRPTUSDK_VERSION "${CPI_VER_MAJOR}.${CPI_VER_MINOR}.${CPI_VER_REV}")
endif()

# ----------------------------------------------------------------------------
#  Autodetect if we are in a GIT repository
# ----------------------------------------------------------------------------
find_host_package(Git QUIET)

if(NOT DEFINED VISP_VCSVERSION AND GIT_FOUND)
  execute_process(COMMAND "${GIT_EXECUTABLE}" describe --tags --always --dirty --match "[0-9].[0-9].[0-9]*"
    WORKING_DIRECTORY "${VISP_SOURCE_DIR}"
    OUTPUT_VARIABLE VISP_VCSVERSION
    RESULT_VARIABLE GIT_RESULT
    ERROR_QUIET
    OUTPUT_STRIP_TRAILING_WHITESPACE
  )
  if(NOT GIT_RESULT EQUAL 0)
    set(VISP_VCSVERSION "unknown")
  endif()
elseif(NOT DEFINED VISP_VCSVERSION)
  # We don't have git:
  set(VISP_VCSVERSION "unknown")
endif()

# ----------------------------------------------------------------------------
# Summary:
# ----------------------------------------------------------------------------
status("")
status("==========================================================")
status("General configuration information for ViSP ${VISP_VERSION}")
status("")
if(VISP_VCSVERSION)
  status("  Version control:" ${VISP_VCSVERSION})
endif()

if(VISP_CONTRIB_MODULES_PATH)
  set(__dump_extra_header OFF)
  foreach(p ${VISP_CONTRIB_MODULES_PATH})
    if(EXISTS ${p})
      if(NOT __dump_extra_header)
        set(__dump_extra_header ON)
        status("")
        status("  Extra modules:")
      else()
        status("")
      endif()
      set(EXTRA_MODULES_VCSVERSION "unknown")
      if(GIT_FOUND)
        execute_process(COMMAND "${GIT_EXECUTABLE}" describe --tags --always --dirty --match "[0-9].[0-9].[0-9]*"
          WORKING_DIRECTORY "${p}"
          OUTPUT_VARIABLE EXTRA_MODULES_VCSVERSION
          RESULT_VARIABLE GIT_RESULT
          ERROR_QUIET
          OUTPUT_STRIP_TRAILING_WHITESPACE
        )
        if(NOT GIT_RESULT EQUAL 0)
          set(EXTRA_MODULES_VCSVERSION "unknown")
        endif()
      endif()
      status("    Location (extra):" ${p})
      status("    Version control (extra):" ${EXTRA_MODULES_VCSVERSION})
    endif()
  endforeach()
  unset(__dump_extra_header)
endif()

# ========================== build platform ==========================
status("")
status("  Platform:")
if(NOT CMAKE_VERSION VERSION_LESS 2.8.11)
  string(TIMESTAMP TIMESTAMP "" UTC)
  if(TIMESTAMP)
    status("    Timestamp:"    ${TIMESTAMP})
  endif()
endif()
status("    Host:"             ${CMAKE_HOST_SYSTEM_NAME} ${CMAKE_HOST_SYSTEM_VERSION} ${CMAKE_HOST_SYSTEM_PROCESSOR})
if(CMAKE_CROSSCOMPILING)
  status("    Target:"         ${CMAKE_SYSTEM_NAME} ${CMAKE_SYSTEM_VERSION} ${CMAKE_SYSTEM_PROCESSOR})
endif()
status("    CMake:"            ${CMAKE_VERSION})
status("    CMake generator:"  ${CMAKE_GENERATOR})
status("    CMake build tool:" ${CMAKE_BUILD_TOOL})
if(MSVC)
  status("    MSVC:"           ${MSVC_VERSION})
endif()
if(CMAKE_GENERATOR MATCHES Xcode)
  status("    Xcode:"          ${XCODE_VERSION})
endif()
if(NOT CMAKE_GENERATOR MATCHES "Xcode|Visual Studio")
  status("    Configuration:"  ${CMAKE_BUILD_TYPE})
endif()

# ========================== C/C++ options ==========================
if(CMAKE_CXX_COMPILER_VERSION)
  set(VISP_COMPILER_STR "${CMAKE_CXX_COMPILER} ${CMAKE_CXX_COMPILER_ARG1} (ver ${CMAKE_CXX_COMPILER_VERSION})")
elseif(CMAKE_COMPILER_IS_CLANGCXX)
  set(VISP_COMPILER_STR "${CMAKE_CXX_COMPILER} ${CMAKE_CXX_COMPILER_ARG1} (ver ${CMAKE_CLANG_REGEX_VERSION})")
elseif(CMAKE_COMPILER_IS_GNUCXX)
  set(VISP_COMPILER_STR "${CMAKE_CXX_COMPILER} ${CMAKE_CXX_COMPILER_ARG1} (ver ${CMAKE_GCC_REGEX_VERSION})")
else()
  set(VISP_COMPILER_STR "${CMAKE_CXX_COMPILER} ${CMAKE_CXX_COMPILER_ARG1}")
endif()
string(STRIP "${VISP_COMPILER_STR}" VISP_COMPILER_STR)

status("")
status("  C/C++:")
status("    Built as dynamic libs?:" BUILD_SHARED_LIBS THEN "yes" ELSE "no")
status("    C++ Compiler:"           ${VISP_COMPILER_STR})
status("    C++ flags (Release):"    ${CMAKE_CXX_FLAGS} ${CMAKE_CXX_FLAGS_RELEASE})
status("    C++ flags (Debug):"      ${CMAKE_CXX_FLAGS} ${CMAKE_CXX_FLAGS_DEBUG})
status("    C Compiler:"             ${CMAKE_C_COMPILER} ${CMAKE_C_COMPILER_ARG1})
status("    C flags (Release):"      ${CMAKE_C_FLAGS} ${CMAKE_C_FLAGS_RELEASE})
status("    C flags (Debug):"        ${CMAKE_C_FLAGS} ${CMAKE_C_FLAGS_DEBUG})
if(WIN32)
  status("    Linker flags (Release):" ${CMAKE_EXE_LINKER_FLAGS} ${CMAKE_EXE_LINKER_FLAGS_RELEASE})
  status("    Linker flags (Debug):"   ${CMAKE_EXE_LINKER_FLAGS} ${CMAKE_EXE_LINKER_FLAGS_DEBUG})
else()
  status("    Linker flags (Release):" ${CMAKE_SHARED_LINKER_FLAGS} ${CMAKE_SHARED_LINKER_FLAGS_RELEASE})
  status("    Linker flags (Debug):"   ${CMAKE_SHARED_LINKER_FLAGS} ${CMAKE_SHARED_LINKER_FLAGS_DEBUG})
endif()

# ========================== ViSP modules ==========================
status("")
status("  ViSP modules:")
string(REPLACE "visp_" "" VISP_MODULES_BUILD_ST          "${VISP_MODULES_BUILD}")
string(REPLACE "visp_" "" VISP_MODULES_DISABLED_USER_ST  "${VISP_MODULES_DISABLED_USER}")
string(REPLACE "visp_" "" VISP_MODULES_DISABLED_FORCE_ST "${VISP_MODULES_DISABLED_FORCE}")
set(VISP_MODULES_DISABLED_AUTO_ST "")
foreach(m ${VISP_MODULES_DISABLED_AUTO})
  set(__mdeps "")
  foreach(d ${VISP_MODULE_${m}_DEPS})
    if(d MATCHES "^visp_" AND NOT USE_${d})
      list(APPEND __mdeps ${d})
    endif()
  endforeach()
  if(__mdeps)
    list(APPEND VISP_MODULES_DISABLED_AUTO_ST "${m}(deps: ${__mdeps})")
  else()
    list(APPEND VISP_MODULES_DISABLED_AUTO_ST "${m}")
  endif()
endforeach()
string(REPLACE "visp_" "" VISP_MODULES_DISABLED_AUTO_ST  "${VISP_MODULES_DISABLED_AUTO_ST}")

status("    To be built:"            VISP_MODULES_BUILD          THEN ${VISP_MODULES_BUILD_ST}          ELSE "-")
status("    Disabled:"               VISP_MODULES_DISABLED_USER  THEN ${VISP_MODULES_DISABLED_USER_ST}  ELSE "-")
status("    Disabled by dependency:" VISP_MODULES_DISABLED_AUTO  THEN ${VISP_MODULES_DISABLED_AUTO_ST}  ELSE "-")
status("    Unavailable:"            VISP_MODULES_DISABLED_FORCE THEN ${VISP_MODULES_DISABLED_FORCE_ST} ELSE "-")

# ========================== Android details ==========================
if(ANDROID)
  status("")
  if(DEFINED ANDROID_NDK_REVISION)
    set(__msg "${ANDROID_NDK} (ver ${ANDROID_NDK_REVISION})")
  else()
    set(__msg "location: ${ANDROID_NDK}")
  endif()
  status("  Android NDK: " ${__msg})
  status("    Android ABI:" ${ANDROID_ABI})
  if(BUILD_WITH_STANDALONE_TOOLCHAIN)
    status("    NDK toolchain:" "standalone: ${ANDROID_STANDALONE_TOOLCHAIN}")
  elseif(BUILD_WITH_ANDROID_NDK OR DEFINED ANDROID_TOOLCHAIN_NAME)
    status("    NDK toolchain:" "${ANDROID_TOOLCHAIN_NAME}")
  endif()
  status("    STL type:" ${ANDROID_STL})
  status("    Native API level:" ${ANDROID_NATIVE_API_LEVEL})

  if(BUILD_ANDROID_PROJECTS)
    status("  Android SDK: " "${ANDROID_SDK} (tools: ${ANDROID_SDK_TOOLS_VERSION} build tools: ${ANDROID_SDK_BUILD_TOOLS_VERSION})")
    if(ANDROID_EXECUTABLE)
      status("    android tool:"  "${ANDROID_EXECUTABLE}")
    endif()
  else()
    status("  Android SDK: " "not used, projects are not built")
  endif()
  if(DEFINED ANDROID_SDK_COMPATIBLE_TARGET)
    status("    SDK target:" "${ANDROID_SDK_COMPATIBLE_TARGET}")
  endif()
  if(DEFINED ANDROID_PROJECTS_BUILD_TYPE)
    if(ANDROID_PROJECTS_BUILD_TYPE STREQUAL "ANT")
      status("    Projects build scripts:" "Ant/Eclipse compatible")
    elseif(ANDROID_PROJECTS_BUILD_TYPE STREQUAL "ANT")
      status("    Projects build scripts:" "Gradle")
    endif()
  endif()
endif()

# ================== Windows RT features ==================
if(WIN32)
  status("")
  status("  Windows RT support:" WINRT THEN "yes" ELSE "no")
  if(WINRT)
    status("    Building for Microsoft platform: " ${CMAKE_SYSTEM_NAME})
    status("    Building for architectures: " ${CMAKE_VS_EFFECTIVE_PLATFORMS})
    status("    Building for version: " ${CMAKE_SYSTEM_VERSION})
  endif()
endif()

# ========================== java ==========================
status("")
status("  Python (for build):"  PYTHON_DEFAULT_AVAILABLE THEN "${PYTHON_DEFAULT_EXECUTABLE}" ELSE NO)

if(BUILD_JAVA OR BUILD_visp_java)
  status("")
  status("  Java:"            BUILD_FAT_JAVA_LIB  THEN "export all functions"                                      ELSE "")
  status("    ant:"           ANT_EXECUTABLE      THEN "${ANT_EXECUTABLE} (ver ${ANT_VERSION})"                    ELSE NO)
  if(NOT ANDROID)
    status("    JNI:"         JNI_INCLUDE_DIRS    THEN "${JNI_INCLUDE_DIRS}"                                       ELSE NO)
  endif()
endif()


# ============================ Options ===========================
status("")
status("  Build options: ")
status("    Build deprecated:"           BUILD_DEPRECATED_FUNCTIONS      THEN "yes" ELSE "no")
status("    Build with moment combine:"  ENABLE_MOMENTS_COMBINE_MATRICES THEN "yes" ELSE "no")


# ===================== Optional 3rd parties =====================
status("")
status("  Mathematics: ")
status("    Blas/Lapack:"            (USE_LAPACK OR WITH_LAPACK) THEN "yes" ELSE "no")
status("    \\- Use MKL:"            USE_MKL            THEN "yes" ELSE "no")
status("    \\- Use OpenBLAS:"       USE_OPENBLAS       THEN "yes" ELSE "no")
status("    \\- Use Atlas:"          USE_ATLAS          THEN "yes" ELSE "no")
status("    \\- Use Netlib:"         USE_NETLIB         THEN "yes (ver ${NETLIB_VERSION})" ELSE "no")
status("    \\- Use GSL:"            USE_GSL            THEN "yes (ver ${GSL_VERSION})" ELSE "no")
status("    \\- Use Lapack (built-in):" WITH_LAPACK     THEN "yes (ver ${LAPACK_VERSION})" ELSE "no")
status("    Use Eigen3:"             USE_EIGEN3         THEN "yes (ver ${EIGEN3_VERSION_STRING})" ELSE "no")
status("    Use OpenCV:"             USE_OPENCV         THEN "yes (ver ${OpenCV_VERSION})" ELSE "no")
status("")
status("  Simulator: ")
status("    Ogre simulator: ")
status("    \\- Use Ogre3D:"         USE_OGRE         THEN "yes (ver ${OGRE_VERSION})" ELSE "no")
status("    \\- Use OIS:"            USE_OIS          THEN "yes (ver ${OIS_VERSION})" ELSE "no")
status("    Coin simulator: ")
status("    \\- Use Coin3D:"         USE_COIN3D       THEN "yes (ver ${COIN3D_VERSION})" ELSE "no")
status("    \\- Use SoWin:"          USE_SOWIN        THEN "yes" ELSE "no")
status("    \\- Use SoXt:"           USE_SOXT         THEN "yes" ELSE "no")
if(USE_SOQT AND SoQt_FOUND)
status("    \\- Use SoQt:"           USE_SOQT AND SoQt_FOUND THEN "yes (ver ${SoQt_VERSION})" ELSE "no")
else()
status("    \\- Use SoQt:"           USE_SOQT         THEN "yes" ELSE "no")
endif()
status("    \\- Use Qt5:"            USE_SOQT AND SoQt_FOUND                    THEN "yes" ELSE "no")
status("    \\- Use Qt4:"            USE_QT   AND DESIRED_QT_VERSION MATCHES 4  THEN "yes" ELSE "no")
status("    \\- Use Qt3:"            USE_QT   AND DESIRED_QT_VERSION MATCHES 3  THEN "yes" ELSE "no")
status("")
status("  Media I/O: ")
status("    Use JPEG:"               USE_JPEG         THEN "yes (ver ${JPEG_LIB_VERSION})" ELSE "no")
status("    Use PNG:"                USE_PNG          THEN "yes (ver ${PNG_VERSION_STRING})" ELSE "no")
status("    \\- Use ZLIB:"           USE_ZLIB         THEN "yes (ver ${ZLIB_VERSION_STRING})" ELSE "no")
status("    Use OpenCV:"             USE_OPENCV       THEN "yes (ver ${OpenCV_VERSION})" ELSE "no")
status("")
status("  Real robots: ")
status("    Use Afma4:"              USE_AFMA4        THEN "yes" ELSE "no")
status("    Use Afma6:"              USE_AFMA6        THEN "yes" ELSE "no")
status("    Use Franka:"             USE_FRANKA       THEN "yes (ver ${Franka_VERSION})" ELSE "no")
status("    Use Viper650:"           USE_VIPER650     THEN "yes" ELSE "no")
status("    Use Viper850:"           USE_VIPER850     THEN "yes" ELSE "no")
status("    Use Jaco SDK:"           USE_JACOSDK      THEN "yes" ELSE "no")
status("    Use JACO2:"               USE_JACO2     THEN "yes" ELSE "no")
status("    Use aria (Pioneer):"     USE_ARIA         THEN "yes" ELSE "no")
status("    Use PTU46:"              USE_PTU46        THEN "yes" ELSE "no")
status("    Use Biclops PTU:"        USE_BICLOPS      THEN "yes" ELSE "no")
status("    Use Flir PTU SDK:"       USE_FLIRPTUSDK   THEN "yes (ver ${FLIRPTUSDK_VERSION})" ELSE "no")
status("    Use Parrot ARSDK:"       USE_ARSDK        THEN "yes" ELSE "no")
status("    \\-Use ffmpeg:"          USE_FFMPEG       THEN "yes" ELSE "no")
status("    Use Virtuose:"           USE_VIRTUOSE     THEN "yes" ELSE "no")
status("    Use qbdevice (built-in):" WITH_QBDEVICE   THEN "yes (ver ${QBDEVICE_VERSION})" ELSE "no")
status("    Use takktile2 (built-in):" WITH_TAKKTILE2 THEN "yes (ver ${TAKKTILE2_VERSION})" ELSE "no")
status("")
status("  GUI: ")
status("    Use X11:"                USE_X11          THEN "yes" ELSE "no")
status("    Use GTK:"                USE_GTK2         THEN "yes (ver ${GTK2_VERSION})" ELSE "no")
status("    Use OpenCV:"             USE_OPENCV       THEN "yes (ver ${OpenCV_VERSION})" ELSE "no")
status("    Use GDI:"                USE_GDI          THEN "yes" ELSE "no")
status("    Use Direct3D:"           USE_DIRECT3D     THEN "yes" ELSE "no")
status("")
status("  Cameras: ")
status("    Use DC1394-2.x:"         USE_DC1394       THEN "yes (ver ${DC1394_VERSION})" ELSE "no")
status("    Use CMU 1394:"           USE_CMU1394      THEN "yes" ELSE "no")
status("    Use V4L2:"               USE_V4L2         THEN "yes (ver ${V4L2_VERSION})" ELSE "no")
status("    Use directshow:"         USE_DIRECTSHOW   THEN "yes" ELSE "no")
status("    Use OpenCV:"             USE_OPENCV       THEN "yes (ver ${OpenCV_VERSION})" ELSE "no")
status("    Use Flycapture:"         USE_FLYCAPTURE   THEN "yes (ver ${FLYCAPTURE_VERSION})" ELSE "no")
status("    Use Pylon:"         USE_PYLON   THEN "yes (ver ${PYLON_VERSION})" ELSE "no")
status("")
status("  RGB-D sensors: ")
status("    Use Realsense:"          USE_REALSENSE    THEN "yes (ver ${REALSENSE_VERSION})" ELSE "no")
status("    Use Realsense2:"         USE_REALSENSE2   THEN "yes (ver ${REALSENSE2_VERSION})" ELSE "no")
status("    Use Kinect:"             USE_LIBFREENECT AND USE_LIBUSB_1 AND USE_PTHREAD THEN "yes" ELSE "no")
status("    \\- Use libfreenect:"    USE_LIBFREENECT  THEN "yes (ver ${LIBFREENECT_VERSION})" ELSE "no")
status("    \\- Use libusb-1:"       USE_LIBUSB_1     THEN "yes (ver ${LIBUSB_1_VERSION})" ELSE "no")
status("    \\- Use pthread:"        USE_PTHREAD      THEN "yes" ELSE "no")
status("    Use PCL:"                USE_PCL          THEN "yes (ver ${PCL_VERSION})" ELSE "no")
status("    \\- Use VTK:"            VTK_FOUND        THEN "yes (ver ${VTK_VERSION})" ELSE "no")
status("")
status("  F/T sensors: ")
status("    Use atidaq (built-in):"  WITH_ATIDAQ      THEN "yes (ver ${ATIDAQ_VERSION})" ELSE "no")
status("    Use comedi:"             USE_COMEDI       THEN "yes (ver ${COMEDI_VERSION})" ELSE "no")
status("    Use IIT SDK:"            USE_FTIITSDK     THEN "yes" ELSE "no")
status("")
status("  Detection: ")
status("    Use zbar:"                      USE_ZBAR                            THEN "yes (ver ${ZBAR_VERSION})" ELSE "no")
status("    Use dmtx:"                      USE_DMTX                            THEN "yes (ver ${DMTX_VERSION})" ELSE "no")
status("    Use AprilTag (built-in):"       WITH_APRILTAG                       THEN "yes (ver ${APRILTAG_VERSION})" ELSE "no")
status("    Disable AprilTag big family:"   VISP_DISABLE_APRILTAG_BIG_FAMILY    THEN "yes" ELSE "no")
status("")
status("  Misc: ")
status("    Use Clipper (built-in):"  WITH_CLIPPER     THEN "yes (ver ${CLIPPER_VERSION})" ELSE "no")
status("    Use pugixml (built-in):"  WITH_PUGIXML     THEN "yes (ver ${PUGIXML_VERSION})" ELSE "no")
status("    Use libxml2:"             USE_XML2         THEN "yes (ver ${XML2_VERSION_STRING})" ELSE "no")
status("")
status("  Optimization: ")
status("    Use OpenMP:"             USE_OPENMP         THEN "yes" ELSE "no")
status("    Use pthread:"            USE_PTHREAD        THEN "yes" ELSE "no")
status("    Use pthread (built-in):" WITH_PTHREAD       THEN "yes (ver ${PTHREADS_VERSION})" ELSE "no")
status("    Use cxx11:"              USE_CXX11          THEN "yes" ELSE "no")
status("    cxx standard:"           CMAKE_CXX_STANDARD THEN "${CMAKE_CXX_STANDARD}" ELSE "no")

# ========================== documentation ==========================
status("")
status("  Documentation: ")
status("    Use doxygen:"            DOXYGEN_FOUND    THEN "yes" ELSE "no")

# ========================== samples and tests ==========================
status("")
status("  Tests and samples:")
status("    Use catch2 (built-in):"  WITH_CATCH2      THEN "yes (ver ${CATCH2_VERSION})" ELSE "no")
status("    Tests:"                  BUILD_TESTS      THEN "yes" ELSE "no")
status("    Demos:"                  BUILD_DEMOS      THEN "yes" ELSE "no")
status("    Examples:"               BUILD_EXAMPLES   THEN "yes" ELSE "no")
status("    Tutorials:"              BUILD_TUTORIALS  THEN "yes" ELSE "no")
if(APPS_FOUND)
  status("    Apps:"              BUILD_APPS  THEN "yes" ELSE "no")
endif()

# ========================== auxiliary ==========================
status("")
status("  Install path:" "${CMAKE_INSTALL_PREFIX}")
status("")

status("==========================================================")

vp_finalize_status()<|MERGE_RESOLUTION|>--- conflicted
+++ resolved
@@ -613,8 +613,6 @@
 VP_OPTION(USE_ZBAR        ZBAR         ""    "Include zbar support"         "" ON IF NOT WINRT AND NOT IOS)
 VP_OPTION(USE_DMTX        DMTX         ""    "Include dmtx support"         "" ON IF NOT WINRT AND NOT IOS)
 VP_OPTION(USE_PCL         PCL          QUIET "Include Point Cloud Library support" "" ON IF NOT WINRT AND NOT IOS)
-<<<<<<< HEAD
-=======
 
 # ----------------------------------------------------------------------------
 # Handle cxx standard depending on specific 3rd parties. Should be before module parsing and VISP3rdParty.cmake include
@@ -675,7 +673,6 @@
 # ----------------------------------------------------------------------------
 # Build-in 3rd parties. Should be after c++ standard potential modification
 # ----------------------------------------------------------------------------
->>>>>>> ad4e8b13
 VP_OPTION(WITH_PTHREAD    ""           ""    "Build pthread as built-in library"   "" ON IF (NOT USE_PTHREAD) AND (WIN32 OR MINGW) AND (NOT WINRT_8_1) AND (NOT WINRT_8_0))
 # Since C99 is not supported by MSVC 2010 or prior, we disable apriltag if MSVC < 2012
 VP_OPTION(WITH_APRILTAG   ""           ""    "Build AprilTag as built-in library"  "" ON IF (USE_PTHREAD OR WITH_PTHREAD) AND (NOT WINRT_8_1) AND (NOT WINRT_8_0) AND (NOT MSVC_VERSION LESS 1700))
@@ -683,13 +680,8 @@
 VP_OPTION(WITH_CLIPPER    ""           ""    "Build clipper as built-in library"   "" ON IF USE_OPENCV)
 VP_OPTION(WITH_LAPACK     ""           ""    "Build lapack as built-in library"    "" ON IF NOT USE_LAPACK)
 VP_OPTION(WITH_PUGIXML    ""           ""    "Build pugixml as built-in library"   "" ON)
-<<<<<<< HEAD
-VP_OPTION(WITH_QBDEVICE   ""           ""    "Build qbdevice-api as built-in library" "" ON IF USE_CXX11 AND (NOT WINRT) AND (NOT IOS))
-
-=======
 VP_OPTION(WITH_QBDEVICE   ""           ""    "Build qbdevice-api as built-in library" "" ON IF (VISP_CXX_STANDARD GREATER VISP_CXX_STANDARD_98) AND (NOT WINRT) AND (NOT IOS))
 VP_OPTION(WITH_TAKKTILE2  ""           ""    "Build Right Hand takktile2 driver as built-in library"   "" ON IF (VISP_CXX_STANDARD GREATER VISP_CXX_STANDARD_98) AND (NOT WIN32) AND (NOT WINRT) AND (NOT IOS))
->>>>>>> ad4e8b13
 
 # Use stb_image as built-in library only when OpenCV, libjpeg and libpng not available
 if(NOT USE_OPENCV AND (NOT USE_PNG OR NOT USE_JPEG))
