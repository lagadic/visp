--- conflicted
+++ resolved
@@ -1,4057 +1,2029 @@
-<<<<<<< HEAD
-#############################################################################
-#
-# ViSP, open source Visual Servoing Platform software.
-# Copyright (C) 2005 - 2024 by Inria. All rights reserved.
-#
-# This software is free software; you can redistribute it and/or modify
-# it under the terms of the GNU General Public License as published by
-# the Free Software Foundation; either version 2 of the License, or
-# (at your option) any later version.
-# See the file LICENSE.txt at the root directory of this source
-# distribution for additional information about the GNU GPL.
-#
-# For using ViSP with software that can not be combined with the GNU
-# GPL, please contact Inria about acquiring a ViSP Professional
-# Edition License.
-#
-# See https://visp.inria.fr for more information.
-#
-# This software was developed at:
-# Inria Rennes - Bretagne Atlantique
-# Campus Universitaire de Beaulieu
-# 35042 Rennes Cedex
-# France
-#
-# If you have questions regarding the use of this file, please contact
-# Inria at visp@inria.fr
-#
-# This file is provided AS IS with NO WARRANTY OF ANY KIND, INCLUDING THE
-# WARRANTY OF DESIGN, MERCHANTABILITY AND FITNESS FOR A PARTICULAR PURPOSE.
-#
-# Description:
-# ViSP overall configuration file. Detect third party libraries (X11, GTK, ...)
-#
-#############################################################################
-
-# Detect crosscompiling; need to be before project(VISP) to work
-if(NOT CMAKE_TOOLCHAIN_FILE)
-  # Modify default install prefix
-  if(WIN32)
-    set(CMAKE_INSTALL_PREFIX "${CMAKE_BINARY_DIR}/install" CACHE PATH "Installation Directory")
-  endif()
-else(NOT CMAKE_TOOLCHAIN_FILE)
-  #Android: set output folder to ${CMAKE_BINARY_DIR}
-  set(LIBRARY_OUTPUT_PATH_ROOT ${CMAKE_BINARY_DIR} CACHE PATH "root for library output, set this to change where android libs are compiled to" )
-  # Crosscompiling
-  set(CMAKE_INSTALL_PREFIX "${CMAKE_BINARY_DIR}/install" CACHE PATH "Installation Directory")
-endif()
-
-if(CMAKE_SYSTEM_NAME MATCHES WindowsPhone OR CMAKE_SYSTEM_NAME MATCHES WindowsStore)
-  set(WINRT TRUE)
-endif(CMAKE_SYSTEM_NAME MATCHES WindowsPhone OR CMAKE_SYSTEM_NAME MATCHES WindowsStore)
-
-if(WINRT)
-  add_definitions(-DWINRT)
-
-  if(CMAKE_SYSTEM_NAME MATCHES WindowsPhone)
-    set(WINRT_PHONE TRUE)
-    add_definitions(-DWINRT_PHONE)
-  elseif(CMAKE_SYSTEM_NAME MATCHES WindowsStore)
-    set(WINRT_STORE TRUE)
-    add_definitions(-DWINRT_STORE)
-  endif()
-
-  if(CMAKE_SYSTEM_VERSION MATCHES 10 OR CMAKE_SYSTEM_VERSION MATCHES 10.0)
-    set(WINRT_10 TRUE)
-    add_definitions(-DWINRT_10)
-  elseif(CMAKE_SYSTEM_VERSION MATCHES 8.1)
-    set(WINRT_8_1 TRUE)
-    add_definitions(-DWINRT_8_1)
-  elseif(CMAKE_SYSTEM_VERSION MATCHES 8.0)
-    set(WINRT_8_0 TRUE)
-    add_definitions(-DWINRT_8_0)
-  endif()
-endif()
-
-# By default set release configuration
-if(NOT CMAKE_BUILD_TYPE)
-  set(CMAKE_BUILD_TYPE "Release" CACHE STRING "Choose the type of build, options are: None Debug Release RelWithDebInfo MinSizeRel." FORCE)
-endif()
-
-cmake_minimum_required(VERSION 3.10) # needs to be before project() for policy CMP0025
-
-# Detect if the toolchain is for Aldebaran naoqi
-if(CMAKE_TOOLCHAIN_FILE AND I_AM_A_ROBOT)
-  include(platforms/naoqi/cmake/extra.cmake)
-endif()
-
-if(POLICY CMP0020)
-  cmake_policy(SET CMP0020 NEW) # For UsTK: Qt5
-endif()
-if(POLICY CMP0022)
-  cmake_policy(SET CMP0022 NEW) # Due to sensor ATIDAQ_LIBRARIES
-endif()
-if(POLICY CMP0025)
-  cmake_policy(SET CMP0025 NEW) # To set compiler id for Apple Clang to AppleClang instead of Clang. Required to detect OpenMP support on MacOS
-endif()
-if(POLICY CMP0053)
-  cmake_policy(SET CMP0053 NEW) # For UsTK: VTK and Qt5
-endif()
-if(POLICY CMP0054)
-  cmake_policy(SET CMP0054 NEW) # To turn off a warning in native FindOpenMP with cmake 3.9.2
-endif()
-if(POLICY CMP0068)
-  cmake_policy(SET CMP0068 NEW)  # CMake 3.9+: `RPATH` settings on macOS do not affect `install_name`.
-endif()
-if(POLICY CMP0072)
-  cmake_policy(SET CMP0072 NEW) # To use legacy GL library with FindOpenGL and cmake 3.12.0
-endif()
-if(POLICY CMP0074)
-  cmake_policy(SET CMP0074 NEW) # For PCL_ROOT usage and cmake 3.12.0 when PCL 1.9.1 all in one is used on Windows
-endif()
-if(POLICY CMP0075)
-  cmake_policy(SET CMP0075 NEW) # For check_include_file and cmake 3.12.0
-endif()
-if(POLICY CMP0146)
-  cmake_policy(SET CMP0146 OLD) # The ``FindCUDA`` module deprecated since CMake 3.10
-endif()
-
-if(APPLE)
-  # Fix following errors for libpng and libjpeg detection:
-  # - Application built with libpng-1.4.12 but running with 1.6.37,
-  # - Wrong JPEG library version: library is 90, caller expects 80.
-  # The reason is that headers were found in /Library/Frameworks/Mono.framework/Headers
-  # while libraries in /usr/local/lib
-  set(CMAKE_FIND_FRAMEWORK LAST)
-endif()
-
-project(VISP C CXX)
-
-list(APPEND CMAKE_MODULE_PATH "${PROJECT_SOURCE_DIR}/cmake")
-
-include(cmake/VISPUtils.cmake)
-include(cmake/VISPDetectCXXStandard.cmake) # Set cxx standard to 17 by default
-
-#-----------------------------------------------------------------------------
-# VISP version number.  An even minor number corresponds to releases.
-set(VISP_VERSION_MAJOR "3")
-set(VISP_VERSION_MINOR "6")
-set(VISP_VERSION_PATCH "1")
-set(VISP_VERSION "${VISP_VERSION_MAJOR}.${VISP_VERSION_MINOR}.${VISP_VERSION_PATCH}")
-set(VISP_SOVERSION "${VISP_VERSION_MAJOR}.${VISP_VERSION_MINOR}")
-# Package revision number
-set(VISP_REVISION "1")
-
-# Try to locate visp-images and, if it exists, its version
-vp_find_dataset(VISP_DATASET_FOUND VISP_DATASET_LOCATION
-                VISP_DATASET_VERSION
-                VISP_DATASET_VERSION_MAJOR
-                VISP_DATASET_VERSION_MINOR
-                VISP_DATASET_VERSION_PATCH)
-
-#-----------------------------------------------------------------------------
-# TO BE CHECKED BEFORE NEXT RELEASE
-#
-# Remove following 3 next lines and check if pcl produces a CMP0144 complain around CMake variable FLANN_ROOT set to /opt/homebrew
-if(NOT DEFINED CMAKE_SUPPRESS_DEVELOPER_WARNINGS)
-  set(CMAKE_SUPPRESS_DEVELOPER_WARNINGS 1 CACHE INTERNAL "No dev warnings")
-endif()
-#-----------------------------------------------------------------------------
-
-find_file(GNU_INSTALL_DIRS_FROM_CMAKE NAMES GNUInstallDirs.cmake PATHS ${CMAKE_ROOT}/Modules)
-mark_as_advanced(GNU_INSTALL_DIRS_FROM_CMAKE)
-if(GNU_INSTALL_DIRS_FROM_CMAKE)
-  include(${CMAKE_ROOT}/Modules/GNUInstallDirs.cmake)
-else()
-  include(cmake/GNUInstallDirs.cmake)
-endif()
-
-#----------------------------------------------------------------------
-# Tool specific
-#----------------------------------------------------------------------
-# PCL tools
-include(cmake/PCLTools.cmake)
-# Eigen3 tools
-include(cmake/Eigen3Tools.cmake)
-
-#----------------------------------------------------------------------
-# Platform specific
-#----------------------------------------------------------------------
-include(cmake/VISPDetectPlatform.cmake)
-
-# Where to install the library and headers
-if(ANDROID)
-  # Where to build modules
-  set(LIBRARY_OUTPUT_PATH                 "${VISP_BINARY_DIR}/lib/${ANDROID_NDK_ABI_NAME}")
-  # Where to build internal 3rdparties
-  vp_update(VISP_3P_LIBRARY_OUTPUT_PATH   "${VISP_BINARY_DIR}/3rdparty/lib/${ANDROID_NDK_ABI_NAME}")
-
-  vp_update(VISP_INSTALL_BINARIES_PREFIX "sdk/native/")
-  # set binary path
-  vp_update(VISP_BIN_INSTALL_PATH         "sdk/native/bin/${ANDROID_NDK_ABI_NAME}")
-
-  # set samples path
-  vp_update(VISP_SAMPLES_BIN_INSTALL_PATH "sdk/native/samples/${ANDROID_NDK_ABI_NAME}")
-
-  vp_update(VISP_LIB_INSTALL_PATH         "sdk/native/libs/${ANDROID_NDK_ABI_NAME}")
-  vp_update(VISP_LIB_ARCHIVE_INSTALL_PATH "sdk/native/staticlibs/${ANDROID_NDK_ABI_NAME}")
-  vp_update(VISP_3P_LIB_INSTALL_PATH      "sdk/native/3rdparty/libs/${ANDROID_NDK_ABI_NAME}")
-  vp_update(VISP_CONFIG_INSTALL_PATH      "sdk/native/jni")
-  vp_update(VISP_INC_INSTALL_PATH         "sdk/native/jni/include")
-  vp_update(VISP_SAMPLES_SRC_INSTALL_PATH "samples/native")
-  vp_update(VISP_INSTALL_DATAROOTDIR      "sdk/etc")
-
-elseif(WIN32 AND CMAKE_HOST_SYSTEM_NAME MATCHES Windows)
-  # Where to build modules
-  set(LIBRARY_OUTPUT_PATH         "${VISP_BINARY_DIR}/lib")
-  # Where to build internal 3rdparties
-  vp_update(VISP_3P_LIBRARY_OUTPUT_PATH "${VISP_BINARY_DIR}/3rdparty/lib${LIB_SUFFIX}")
-
-  if(DEFINED VISP_RUNTIME AND DEFINED VISP_ARCH)
-    vp_update(VISP_INSTALL_BINARIES_PREFIX "${VISP_ARCH}/${VISP_RUNTIME}/")
-  else()
-    message(STATUS "Can't detect runtime and/or arch")
-    vp_update(VISP_INSTALL_BINARIES_PREFIX "")
-  endif()
-
-  if(VISP_STATIC)
-    vp_update(VISP_LIB_INSTALL_PATH "${VISP_INSTALL_BINARIES_PREFIX}staticlib${LIB_SUFFIX}")
-  else()
-    vp_update(VISP_LIB_INSTALL_PATH "${VISP_INSTALL_BINARIES_PREFIX}lib${LIB_SUFFIX}")
-  endif()
-  vp_update(VISP_3P_LIB_INSTALL_PATH      "${VISP_INSTALL_BINARIES_PREFIX}staticlib${LIB_SUFFIX}")
-  vp_update(VISP_SAMPLES_SRC_INSTALL_PATH samples/native)
-  vp_update(VISP_JAR_INSTALL_PATH         java)
-  vp_update(VISP_INC_INSTALL_PATH         "${CMAKE_INSTALL_INCLUDEDIR}")
-  vp_update(VISP_BIN_INSTALL_PATH         "${VISP_INSTALL_BINARIES_PREFIX}bin")
-  vp_update(VISP_INSTALL_DATAROOTDIR      "${CMAKE_INSTALL_DATAROOTDIR}/visp-${VISP_VERSION}")
-  vp_update(VISP_CONFIG_INSTALL_PATH      ".")
-
-else() # UNIX
-  # Where to build modules
-  set(LIBRARY_OUTPUT_PATH         "${VISP_BINARY_DIR}/lib")
-  # Where to build internal 3rdparties
-  vp_update(VISP_3P_LIBRARY_OUTPUT_PATH "${VISP_BINARY_DIR}/3rdparty/lib${LIB_SUFFIX}")
-
-  vp_update(VISP_INSTALL_BINARIES_PREFIX "")
-
-  #----------------------------------------------------------------------
-  # Multi-arch option that should be enable for debian packaging
-  #----------------------------------------------------------------------
-  VP_OPTION(ENABLE_MULTIARCH  "" "" "Enable multi-arch support"  "" OFF IF (NOT APPLE))
-
-  # The location where includes and libraries will be installed
-  if(ENABLE_MULTIARCH)
-    # The 2 following lines should be used to enable multi-arch support.
-    vp_update(VISP_INC_INSTALL_PATH       "${CMAKE_INSTALL_INCLUDEDIR}/${CMAKE_LIBRARY_ARCHITECTURE}")
-    vp_update(VISP_LIB_INSTALL_PATH       "${CMAKE_INSTALL_LIBDIR}/${CMAKE_LIBRARY_ARCHITECTURE}")
-  else()
-    # catkin doesn't support multi-arch; use rather the next 2 lines
-    vp_update(VISP_INC_INSTALL_PATH       "${CMAKE_INSTALL_INCLUDEDIR}")
-    vp_update(VISP_LIB_INSTALL_PATH       "${CMAKE_INSTALL_LIBDIR}")
-  endif()
-  vp_update(VISP_BIN_INSTALL_PATH         "${CMAKE_INSTALL_BINDIR}")
-  vp_update(VISP_INSTALL_DATAROOTDIR      "${CMAKE_INSTALL_DATAROOTDIR}/visp-${VISP_VERSION}")
-  vp_update(VISP_3P_LIB_INSTALL_PATH      "${VISP_LIB_INSTALL_PATH}/visp/3rdparty")
-  vp_update(VISP_SAMPLES_SRC_INSTALL_PATH "${VISP_INSTALL_DATAROOTDIR}/samples")
-  vp_update(VISP_JAR_INSTALL_PATH         "${VISP_INSTALL_DATAROOTDIR}/java")
-  vp_update(VISP_CONFIG_INSTALL_PATH      "${VISP_LIB_INSTALL_PATH}/cmake/visp")
-endif()
-
-# the include directory we depend on for the build
-set(VISP_INCLUDE_DIR ${VISP_BINARY_DIR}/${VISP_INC_INSTALL_PATH})
-set(VISP_DOC_DIR "${VISP_BINARY_DIR}/doc")
-
-# The location where includes and libraries will be build
-set(BINARY_OUTPUT_PATH ${VISP_BINARY_DIR}/${VISP_BIN_INSTALL_PATH})
-
-if(WIN32)
-  # Postfix of .lib and .dll
-  set(VISP_DEBUG_POSTFIX "d")
-  set(VISP_DLLVERSION "${VISP_VERSION_MAJOR}${VISP_VERSION_MINOR}${VISP_VERSION_PATCH}")
-else()
-  set(VISP_DEBUG_POSTFIX "")
-  set(VISP_DLLVERSION "")
-endif()
-
-# --- Python Support ---
-if(NOT IOS)
-  # Make sure to refresh the python interpreter every time we rerun cmake
-  # If we don't do this, we may use an old or invalid python when installing the bindings
-  # that was cached by a previous attempt at building
-  if(CMAKE_VERSION VERSION_LESS "3.15.0")
-    set(PYTHON3_CACHE_LIST
-      PYTHON3INTERP_FOUND PYTHONINTERP_FOUND PYTHONLIBS_FOUND PYTHON_FOUND
-      PYTHON3_EXECUTABLE PYTHON_EXECUTABLE
-    )
-    foreach (_variableName ${PYTHON3_CACHE_LIST})
-      unset(${_variableName} CACHE)
-    endforeach()
-    include(cmake/VISPDetectPython.cmake)
-  else()
-    set(PYTHON3_CACHE_LIST
-        Python3_FOUND Python3_EXECUTABLE Python3_Interpreter_FOUND Python3_LIBRARIES
-        _Python3_EXECUTABLE _Python3_INCLUDE_DIR _Python3_INTERPRETER_PROPERTIES _Python3_LIBRARY_RELEASE
-    )
-    foreach (_variableName ${PYTHON3_CACHE_LIST})
-      unset(${_variableName} CACHE)
-    endforeach()
-    # Find strategy
-    set(Python3_FIND_REGISTRY LAST)
-    set(Python3_FIND_VIRTUALENV FIRST)
-    set(Python3_FIND_STRATEGY LOCATION)
-    find_package (Python3 COMPONENTS Interpreter Development)
-
-    # Alias variables to be consistent with previous detection method
-    set(PYTHON3_FOUND ${Python3_FOUND})
-    set(PYTHON_DEFAULT_AVAILABLE TRUE)
-    set(PYTHON3_EXECUTABLE ${Python3_EXECUTABLE})
-    set(PYTHON_DEFAULT_EXECUTABLE ${PYTHON3_EXECUTABLE})
-    set(PYTHON3INTERP_FOUND ${Python3_Interpreter_FOUND})
-    set(PYTHON3_VERSION_STRING ${Python3_VERSION})
-  endif()
-endif()
-
-# --- Python Bindings requirements ---
-VP_OPTION(USE_PYBIND11       pybind11       QUIET    "Include pybind11 to create Python bindings" "" ON)
-VP_OPTION(ALLOW_SYSTEM_PYTHON  "" "" "Allow the use of the system Python interpreter when compiling and installing bindings" "" OFF)
-
-# Minimum tool versions
-set(CMAKE_MINIMUM_VERSION_PYTHON_BINDINGS "3.19.0")
-set(PYTHON3_MINIMUM_VERSION_PYTHON_BINDINGS "3.7.0")
-if(CMAKE_VERSION VERSION_LESS ${CMAKE_MINIMUM_VERSION_PYTHON_BINDINGS})
-  set(CMAKE_NOT_OK_FOR_BINDINGS TRUE)
-  message(STATUS "Required CMake version for Python bindings is ${CMAKE_MINIMUM_VERSION_PYTHON_BINDINGS},
-  but you have ${CMAKE_VERSION}.
-  Python bindings generation will be deactivated.
-  ")
-else()
-  set(CMAKE_NOT_OK_FOR_BINDINGS FALSE)
-endif()
-
-if(PYTHON3_VERSION_STRING VERSION_LESS ${PYTHON3_MINIMUM_VERSION_PYTHON_BINDINGS})
-  set(PYTHON3_NOT_OK_FOR_BINDINGS TRUE)
-  message(STATUS "Required Python version for Python bindings is ${PYTHON3_MINIMUM_VERSION_PYTHON_BINDINGS},
-  but you have ${PYTHON3_VERSION_STRING}.
-  Python bindings generation will be deactivated.
-  ")
-else()
-  set(PYTHON3_NOT_OK_FOR_BINDINGS FALSE)
-endif()
-if(VISP_CXX_STANDARD LESS VISP_CXX_STANDARD_17)
-  set(CXX_STANDARD_NOT_OK_FOR_BINDINGS TRUE)
-  message(STATUS "Required C++ standard is C++17, but you have ${VISP_CXX_STANDARD}")
-else()
-  set(CXX_STANDARD_NOT_OK_FOR_BINDINGS FALSE)
-endif()
-
-# Forbid system Python if override flag is not false
-if(DEFINED ENV{VIRTUAL_ENV} OR DEFINED ENV{CONDA_PREFIX})
-  set(_pip_args)
-  set(VISP_PYTHON_INTERPRETER_ALLOWED TRUE)
-else()
-  # First solution: raise an error when cmake will call pip install
-  # set(_pip_args "--require-virtualenv") # If this is a system python, throw an error
-  if(PYTHON3_FOUND)
-    if(ALLOW_SYSTEM_PYTHON)
-      set(VISP_PYTHON_INTERPRETER_ALLOWED TRUE)
-    else()
-      message(STATUS "The python version that you are using (${PYTHON3_EXECUTABLE}) is the system interpreter.
-      pip packages should not be installed system-wide!
-      Python bindings targets will be deactivated!
-      To reenable them, install conda or virtualenv, or reconfigure with ALLOW_SYSTEM_PYTHON to true.
-      delete the CMakeCache file then rerun cmake when inside the virtual environment.
-      ")
-      set(VISP_PYTHON_INTERPRETER_ALLOWED FALSE)
-    endif()
-  endif()
-endif()
-
-# ---
-
-
-include_directories(${VISP_INCLUDE_DIR})
-
-#----------------------------------------------------------------------
-# x86 SIMD optimization
-#----------------------------------------------------------------------
-VP_OPTION(ENABLE_SSE2  "" "" "Enable SSE2 instructions"  "" ON IF ((MSVC OR CMAKE_COMPILER_IS_GNUCXX) AND (X86 OR X86_64)) )
-VP_OPTION(ENABLE_SSE3  "" "" "Enable SSE3 instructions"  "" ON IF ((MSVC OR CMAKE_COMPILER_IS_GNUCXX) AND (X86 OR X86_64)) )
-VP_OPTION(ENABLE_SSSE3 "" "" "Enable SSSE3 instructions" "" ON IF ((MSVC OR CMAKE_COMPILER_IS_GNUCXX) AND (X86_64)) ) # X86 disabled since it produces an issue on Debian i386
-if(X86_64)
-  VP_OPTION(ENABLE_AVX   "" "" "Enable AVX instructions"   "" OFF) # should be explicitly enabled, used in matrix transpose code
-endif()
-if(CMAKE_COMPILER_IS_GNUCXX)
-  VP_OPTION(ENABLE_NATIVE_ARCH  "" "" "Enable all available CPU instruction sets"   "" OFF)
-endif()
-
-#----------------------------------------------------------------------
-# BLAS / LAPACK
-#----------------------------------------------------------------------
-if(NOT WINRT AND NOT IOS)
-  include(cmake/ChooseBlas.cmake)
-endif()
-
-# ----------------------------------------------------------------------------
-# Handle RPATH
-# ----------------------------------------------------------------------------
-set(CMAKE_INSTALL_RPATH "${CMAKE_INSTALL_PREFIX}/${VISP_LIB_INSTALL_PATH}")
-set(CMAKE_INSTALL_RPATH_USE_LINK_PATH TRUE)
-
-if(ANDROID)
-  vp_update(VISP_JNI_INSTALL_PATH "${VISP_LIB_INSTALL_PATH}")
-elseif(INSTALL_CREATE_DISTRIB)
-  vp_update(VISP_JNI_INSTALL_PATH "${VISP_JAR_INSTALL_PATH}/${VISP_ARCH}")
-else()
-  vp_update(VISP_JNI_INSTALL_PATH "${VISP_JAR_INSTALL_PATH}")
-endif()
-vp_update(VISP_JNI_BIN_INSTALL_PATH "${VISP_JNI_INSTALL_PATH}")
-
-if(NOT VISP_LIB_ARCHIVE_INSTALL_PATH)
-  set(VISP_LIB_ARCHIVE_INSTALL_PATH ${VISP_LIB_INSTALL_PATH})
-endif()
-
-# ----------------------------------------------------------------------------
-#  Path for additional contrib modules
-# ----------------------------------------------------------------------------
-set(VISP_CONTRIB_MODULES_PATH "" CACHE PATH "Where to look for additional contrib ViSP modules")
-
-# Get the OS
-set(OS ${CMAKE_SYSTEM_NAME})
-
-set(OGRE_DIR $ENV{OGRE_DIR})
-if(NOT OGRE_DIR) # For compat with previous ViSP versions
-  set(OGRE_DIR $ENV{OGRE_HOME})
-endif()
-if(OGRE_DIR)
-  # replace \ with / especially for windows
-  STRING(REGEX REPLACE "\\\\" "/" OGRE_DIR ${OGRE_DIR})
-endif()
-
-# ----------------------------------------------------------------------------
-# Check for system libs
-# ----------------------------------------------------------------------------
-include(CheckLibraryExists)
-
-if(UNIX)
-  # try to found -lm requested on some platforms to link with X11
-  find_library(M_LIBRARY NAMES m)
-  mark_as_advanced(M_LIBRARY)
-  if(M_LIBRARY)
-    list(APPEND VISP_LINKER_LIBS ${M_LIBRARY})
-  endif()
-  # try to found -lsocket -lnsl requested for vpNetwork and vpSickLDMRS
-  find_library(SOCKET_LIBRARY NAMES socket)
-  find_library(NSL_LIBRARY NAMES nsl)
-  mark_as_advanced(SOCKET_LIBRARY NSL_LIBRARY)
-  if (SOCKET_LIBRARY)
-    list(APPEND VISP_LINKER_LIBS ${SOCKET_LIBRARY})
-  endif()
-  if (NSL_LIBRARY)
-    list(APPEND VISP_LINKER_LIBS ${NSL_LIBRARY})
-  endif()
-endif()
-
-if(WIN32)
-  # winmm.lib for timeGetTime() under windows
-  check_library_exists("winmm.lib" getch "" HAVE_LIBWINMM) # for timeGetTime()
-  if(HAVE_LIBWINMM)
-    list(APPEND VISP_LINKER_LIBS "winmm.lib")
-  endif()
-
-  # rpcrt4.lib for timeGetTime() under windows
-  check_library_exists("rpcrt4.lib" getch "" HAVE_LIBRPCRT4) # for UuidToString()
-  if(HAVE_LIBRPCRT4)
-    list(APPEND VISP_LINKER_LIBS "rpcrt4.lib")
-  endif()
-endif()
-
-if(WIN32 AND NOT CYGWIN)
-  VP_CHECK_PACKAGE(WS2_32)
-  # Should be before include(cmake/VISPDetectCXXStandard.cmake)
-  VP_CHECK_FUNCTION_EXISTS(inet_ntop "${WS2_32_LIBRARY}")
-else()
-  # Should be before include(cmake/VISPDetectCXXStandard.cmake)
-  VP_CHECK_FUNCTION_EXISTS(inet_ntop "")
-endif()
-
-#--------------------------------------------------------------------
-# Option management
-#--------------------------------------------------------------------
-
-# Choose static or shared libraries.
-VP_OPTION(BUILD_SHARED_LIBS  "" "" "Build ViSP shared libraries (.dll/.so) instead of static ones (.lib/.a)" "" NOT (ANDROID OR APPLE_FRAMEWORK))
-# Build apps as an option.
-VP_OPTION(BUILD_APPS "" "" "Build utility applications (used for example for calibration)" "" (NOT ANDROID AND NOT WINRT AND NOT APPLE_FRAMEWORK) )
-# Build examples as an option.
-VP_OPTION(BUILD_EXAMPLES  "" "" "Build ViSP examples" "" ON)
-# Build examples as an option.
-VP_OPTION(BUILD_TESTS  "" "" "Build ViSP tests" "" ON)
-VP_OPTION(BUILD_COVERAGE "" "" "Enables test coverage" "" OFF IF (BUILD_TESTS AND (CMAKE_COMPILER_IS_GNUCXX OR CMAKE_COMPILER_IS_CLANGCXX)))
-
-# Build java as an option
-VP_OPTION(BUILD_JAVA  "" "" "Enable Java support" "" (ANDROID OR NOT CMAKE_CROSSCOMPILING)  IF (ANDROID OR (NOT APPLE_FRAMEWORK AND NOT WINRT)) )
-VP_OPTION(BUILD_FAT_JAVA_LIB  "" "" "Create Java wrapper exporting all functions of ViSP library (requires static build of ViSP modules)" "" ANDROID IF NOT BUILD_SHARED_LIBS)
-VP_OPTION(BUILD_ANDROID_SERVICE   "" "" "Build ViSP Manager for Google Play"          "" OFF IF ANDROID )
-VP_OPTION(BUILD_ANDROID_PROJECTS  "" "" "Build Android projects providing .apk files" "" ON  IF ANDROID )
-VP_OPTION(BUILD_ANDROID_EXAMPLES  "" "" "Build examples for Android platform"         "" ON  IF ANDROID )
-VP_OPTION(INSTALL_ANDROID_EXAMPLES "" "" "Install Android examples"  ""                  OFF IF ANDROID )
-
-# Build python bindings as an option
-VP_OPTION(BUILD_PYTHON_BINDINGS  "" "" "Build Python bindings" "" ON IF (PYTHON3INTERP_FOUND AND USE_PYBIND11 AND NOT CMAKE_NOT_OK_FOR_BINDINGS AND VISP_PYTHON_INTERPRETER_ALLOWED AND NOT PYTHON3_NOT_OK_FOR_BINDINGS AND NOT CXX_STANDARD_NOT_OK_FOR_BINDINGS) )
-VP_OPTION(BUILD_PYTHON_BINDINGS_DOC  "" "" "Build the documentation for the Python bindings" "" ON IF BUILD_PYTHON_BINDINGS )
-
-
-# Build demos as an option.
-VP_OPTION(BUILD_DEMOS  "" "" "Build ViSP demos" "" ON)
-# Build tutorials as an option.
-VP_OPTION(BUILD_TUTORIALS  "" "" "Build ViSP tutorials" "" ON)
-# Build apps as an option.
-vp_check_subdirectories(VISP_CONTRIB_MODULES_PATH apps APPS_FOUND)
-if(APPS_FOUND)
-  VP_OPTION(BUILD_APPS  "" "" "Build ViSP apps" "" ON)
-endif()
-# Build deprecated functions as an option.
-VP_OPTION(BUILD_DEPRECATED_FUNCTIONS  "" "" "Build deprecated functionalities" "" ON)
-VP_OPTION(ACTIVATE_WARNING_3PARTY_MUTE  "" "" "Add flags to disable warning due to known 3rd parties" "" ON)
-# Debug and trace cflags
-set(ENABLE_DEBUG_LEVEL 0 CACHE STRING "Set a debug level value between 0 and 9")
-
-if(ENABLE_DEBUG_LEVEL)
-  if(ENABLE_DEBUG_LEVEL MATCHES "^([0-9]+)?$")
-    set(VP_DEBUG_MODE ${CMAKE_MATCH_1})
-    set(VP_DEBUG TRUE)
-    set(VP_TRACE TRUE)
-  else()
-    set(VP_DEBUG_MODE 0)
-  endif()
-else()
-  set(VP_DEBUG_MODE 0)
-endif()
-
-VP_OPTION(BUILD_WITH_STATIC_CRT  "" "" "Enables use of staticaly linked CRT for staticaly linked ViSP" "" ON IF MSVC)
-
-# ----------------------------------------------------------------------------
-# Build options
-# ----------------------------------------------------------------------------
-VP_OPTION(ENABLE_SOLUTION_FOLDERS "" "" "Solution folder in Visual Studio or in other IDEs" "" (MSVC_IDE OR CMAKE_GENERATOR MATCHES Xcode))
-# Note that it is better to set ENABLE_MOMENTS_COMBINE_MATRICES to OFF
-VP_OPTION(ENABLE_MOMENTS_COMBINE_MATRICES  "" "" "Use linear combination of matrices instead of linear combination of moments to compute interaction matrices." "" OFF)
-VP_OPTION(ENABLE_TEST_WITHOUT_DISPLAY      "" "" "Don't use display feature when testing" "" ON)
-VP_OPTION(ENABLE_FULL_DOC      "" "" "Build doc with internal classes that are by default not part of the doc" "" OFF)
-
-# Allow introduction of "visp" namespace. By default disabled to keep compat with previous versions
-VP_OPTION(ENABLE_VISP_NAMESPACE "" "" "Enable visp namespace" "" OFF)
-# Allow introduction of "explicit" keyword. By default disabled to keep compat with previous versions
-VP_OPTION(ENABLE_EXPLICIT_KEYWORD "" "" "Enable c++ explicit keyword" "" OFF)
-# Enable the vpImageTools::warp() methods
-VP_OPTION(ENABLE_IMAGE_TOOLS_WARP "" "" "Enable vpImageTools::warp() methods" "" ON)
-
-if(ENABLE_SOLUTION_FOLDERS)
-  set_property(GLOBAL PROPERTY USE_FOLDERS ON)
-  set_property(GLOBAL PROPERTY PREDEFINED_TARGETS_FOLDER "CMakeTargets")
-endif()
-
-if(ENABLE_TEST_WITHOUT_DISPLAY)
-  set(SHORT_OPTION_TO_DISABLE_DISPLAY "-d")
-   # catch does not support passing -d as argument as it is already reserved
-  set(LONG_OPTION_TO_DISABLE_DISPLAY "--no-display")
-endif()
-
-# Check for Inria's robot drivers
-VP_CHECK_PACKAGE(RAW1394)
-VP_CHECK_PACKAGE(RT)
-VP_CHECK_PACKAGE(CALINUX)
-VP_CHECK_PACKAGE(IRISA)
-# check for linux/parport.h
-VP_CHECK_PACKAGE(PARPORT)
-# OpenGL
-VP_CHECK_PACKAGE(OpenGL)
-# for pioneer
-VP_CHECK_PACKAGE(RT)
-VP_CHECK_PACKAGE(DL)
-# for Afma6 calibration data
-VP_CHECK_PACKAGE(Afma6_data)
-if(AFMA6_DATA_FOUND)
-  set(VISP_AFMA6_DATA_PATH ${AFMA6_DATA_PATH})
-else()
-  set(VISP_AFMA6_DATA_PATH "")
-endif()
-# for Viper850 calibration data
-VP_CHECK_PACKAGE(Viper850_data)
-if(VIPER850_DATA_FOUND)
-  set(VISP_VIPER850_DATA_PATH ${VIPER850_DATA_PATH})
-else()
-  set(VISP_VIPER850_DATA_PATH "")
-endif()
-# for Viper650 calibration data
-VP_CHECK_PACKAGE(Viper650_data)
-if(VIPER650_DATA_FOUND)
-  set(VISP_VIPER650_DATA_PATH ${VIPER650_DATA_PATH})
-else()
-  set(VISP_VIPER650_DATA_PATH "")
-endif()
-
-find_host_program(XRANDR xrandr)
-
-VP_CHECK_PACKAGE(C99)
-
-VP_OPTION(USE_AFMA6       ""          ""    "Include Afma6 robot support"      "" ON IF (RAW1394_FOUND AND RT_FOUND AND CALINUX_FOUND AND IRISA_FOUND AND NOT WINRT AND NOT IOS))
-VP_OPTION(USE_VIPER650    ""          ""    "Include Viper s650 robot support" "" ON IF (RAW1394_FOUND AND RT_FOUND AND CALINUX_FOUND AND IRISA_FOUND AND NOT WINRT AND NOT IOS))
-VP_OPTION(USE_VIPER850    ""          ""    "Include Viper s850 robot support" "" ON IF (RAW1394_FOUND AND RT_FOUND AND CALINUX_FOUND AND IRISA_FOUND AND NOT WINRT AND NOT IOS))
-VP_OPTION(USE_UR_RTDE     ur_rtde     QUIET "Include Universal Robot RTDE C++ interface support for UR robots" "" ON IF NOT WINRT AND NOT IOS)
-VP_OPTION(USE_VIRTUOSE    Virtuose    ""    "Include Virtuose SDK support for Haption devices" "" ON IF NOT WINRT)
-VP_OPTION(USE_ARSDK       ARSDK       QUIET "Include Parrot ARSDK support"     "" ON IF NOT WINRT AND NOT IOS)
-if(USE_ARSDK)
-  VP_OPTION(USE_FFMPEG    FFMPEG       ""    "Include ffmpeg support for Parrot Bebop2"  "" ON)
-endif()
-VP_OPTION(USE_FRANKA      Franka      QUIET "Include libfranka SDK support for Franka robots" "" ON IF NOT WINRT AND NOT IOS)
-# Note: libfranka needs c++14 option to build, but to use the library c++11 is enough.
-# That's why, setting USE_CXX_STANDARD=11 (which is the default) allows to use libfranka.
-VP_OPTION(USE_JACOSDK     JacoSDK     ""    "Include Kinova Jaco SDK support"  "" ON IF NOT MINGW AND NOT APPLE AND NOT WINRT AND NOT IOS)
-VP_OPTION(USE_MAVSDK      MAVSDK      QUIET "Include mavsdk support"           "" ON IF NOT WINRT AND NOT IOS)
-VP_OPTION(USE_DC1394      DC1394      ""    "Include dc1394 support"           "" ON IF UNIX AND NOT WINRT AND NOT IOS)
-VP_OPTION(USE_V4L2        V4L2        ""    "Include v4l2 support"             "" ON IF UNIX AND NOT WINRT AND NOT IOS)
-VP_OPTION(USE_FLYCAPTURE  FlyCapture  ""    "Include FlyCapture SDK support for FLIR cameras" "" ON IF NOT WINRT AND NOT IOS)
-VP_OPTION(USE_PYLON       Pylon       ""    "Include Pylon SDK support for Basler cameras" "" ON IF NOT WINRT AND NOT IOS)
-VP_OPTION(USE_UEYE        Ueye        ""    "Include uEye SDK support for IDS cameras" "" ON IF NOT WINRT AND NOT IOS)
-VP_OPTION(USE_COMEDI      Comedi      ""    "Include comedi (linux control and measurement device interface) support" "" ON IF NOT WINRT AND NOT IOS)
-VP_OPTION(USE_FTIITSDK    FTIITSDK    ""    "Include IIT force-torque SDK support" "" ON IF NOT WINRT AND NOT IOS)
-VP_OPTION(USE_BICLOPS     BICLOPS     ""    "Include biclops support"          "" ON IF NOT WINRT AND NOT IOS)
-VP_OPTION(USE_PTU46       PTU46       ""    "Include ptu-46 support"           "" ON IF UNIX AND NOT WINRT AND NOT IOS)
-VP_OPTION(USE_FLIRPTUSDK  FlirPtuSDK  ""    "Include Flir PTU SDK support"     "" ON IF NOT WINRT AND NOT IOS)
-VP_OPTION(USE_CMU1394     CMU1394     ""    "Include cmu1494 support"          "" ON IF WIN32 AND NOT WINRT AND NOT IOS)
-VP_OPTION(USE_QUALISYS    Qualisys    ""    "Include Qualisys SDK support"     "" ON IF NOT WINRT AND NOT IOS)
-VP_OPTION(USE_VICON       Vicon       ""    "Include Vicon SDK support"        "" ON IF NOT WINRT AND NOT IOS)
-VP_OPTION(USE_GDI         GDI         ""    "Include gdi support"              "" ON IF WIN32 AND NOT WINRT AND NOT IOS)
-#VP_OPTION(USE_DIRECT3D    DIRECT3D    ""    "Include d3d support"             "" ON IF WIN32 AND NOT WINRT AND NOT IOS)
-VP_OPTION(USE_DIRECTSHOW  DIRECTSHOW  ""    "Include dshow support"            "" ON IF WIN32 AND NOT WINRT AND NOT IOS)
-
-VP_OPTION(USE_OPENMP      OpenMP      ""    "Include openmp support"           "" ON)
-VP_OPTION(USE_EIGEN3      Eigen3      QUIET "Include eigen3 support"           "" ON IF NOT WINRT AND NOT IOS)
-VP_OPTION(USE_COIN3D      Coin3D      ""    "Include coin3d support"           "" ON IF OPENGL_FOUND AND NOT WINRT AND NOT IOS)
-VP_OPTION(USE_PANDA3D     "MyPanda3D" ""    "Include Panda3D support"          "" ON IF NOT IOS)
-VP_OPTION(USE_YARP        YARP        QUIET "Include yarp support"             "YARP_DIR" ON IF NOT WINRT AND NOT IOS)
-VP_OPTION(USE_OGRE        OGRE        QUIET "Include Ogre3D support"           "OGRE_DIR" ON IF NOT WINRT AND NOT IOS)
-VP_OPTION(USE_OIS         OIS         QUIET "Include Ogre3D/ois support"       "OIS_DIR"  ON IF USE_OGRE AND NOT WINRT AND NOT IOS)
-VP_OPTION(USE_LIBFREENECT LIBFREENECT ""    "Include libfreenect support"      "" ON IF NOT WINRT AND NOT IOS)
-VP_OPTION(USE_LIBUSB_1    LIBUSB_1    ""    "Include libusb-1 support"         "" ON IF NOT WINRT AND NOT IOS)
-VP_OPTION(USE_REALSENSE2  RealSense2  ""    "Include RealSense2 SDK support"   "" ON IF NOT WINRT AND NOT IOS)
-VP_OPTION(USE_OCCIPITAL_STRUCTURE   Occipital_Structure   ""    "Include Occipital Structure SDK support" "" ON IF NOT WINRT AND NOT IOS)
-VP_OPTION(USE_SOWIN       SOWIN       ""    "Include Coin/SoWin support"   "" OFF IF (WIN32 AND USE_COIN3D) AND NOT WINRT AND NOT IOS)
-# Check for SoQt 1.6.0 linked to Qt5 or older version with SOQT
-VP_OPTION(USE_SOQT        "SoQt;SOQT" QUIET "Include Coin/SoQt support"    "" OFF IF USE_COIN3D AND NOT WINRT AND NOT IOS)
-if(SOQT_FOUND) # SoQt < 1.6.0 that depends on Qt4 was found. We need an explicit Qt4 search
-  VP_OPTION(USE_QT        Qt          ""    "Include Coin/SoQt/Qt support" "" ON  IF USE_SOQT AND NOT WINRT AND NOT IOS)
-endif()
-VP_OPTION(USE_SOXT        SOXT        ""    "Include Coin/SoXt support"    "" OFF IF USE_COIN3D AND NOT WINRT AND NOT IOS)
-set(THREADS_PREFER_PTHREAD_FLAG TRUE)
-VP_OPTION(USE_THREADS     Threads     ""    "Include std::thread support"  "" ON)
-
-VP_OPTION(USE_XML2        LibXml2     ""    "Include libxml2 support"      "" ON IF NOT WINRT)
-if(USE_XML2 AND WIN32)
-  # libxml2 needs iconv on windows
-  VP_OPTION(USE_ICONV        Iconv     ""    "Include Iconv support"      "" ON IF NOT WINRT)
-endif()
-
-if(CMAKE_TOOLCHAIN_FILE)
-  # Find opencv2.framework for ios and naoqi
-  VP_OPTION(USE_OPENCV      "MyOpenCV" QUIET "Include OpenCV support" "OpenCV_DIR;OpenCV_FOUND;OPENCV_FOUND" ON)
-else()
-  VP_OPTION(USE_OPENCV      "OpenCV;MyOpenCV" QUIET "Include OpenCV support" "OpenCV_DIR;OpenCV_FOUND;OPENCV_FOUND" ON)
-endif()
-VP_OPTION(USE_ZLIB        ZLIB         ""    "Include zlib support"         "" ON IF NOT WINRT AND NOT IOS)
-set(X11_ADVANCED "X11_xcb_util_LIB;X11_xcb_util_INCLUDE_PATH;X11_xcb_xfixes_INCLUDE_PATH;X11_xcb_xfixes_LIB")
-VP_OPTION(USE_X11         X11          ""    "Include X11 support"          "${X11_ADVANCED}" ON IF NOT WINRT AND NOT IOS)
-# Workaround, see below. The following line searching for GKT2 has to be moved after searching for PCL
-#VP_OPTION(USE_GTK2        GTK2         ""    "Include gtk2 support"         "" OFF IF NOT WINRT AND NOT IOS)
-VP_OPTION(USE_JPEG        JPEG         ""    "Include jpeg support"         "" ON IF NOT IOS)
-VP_OPTION(USE_PNG         PNG          ""    "Include png support"          "" ON IF NOT IOS)
-# To control Pioneer mobile robots, under UNIX we need Aria and std::threads, rt and dl 3rd party libraries
-VP_OPTION(USE_ARIA        ARIA         ""    "Include aria support"         "" ON IF NOT WINRT AND NOT IOS)
-#VP_OPTION(USE_RT          RT           ""    "Include rt support"           "" ON)
-#VP_OPTION(USE_DL          DL           ""    "Include dl support"           "" ON)
-# bar codes
-VP_OPTION(USE_ZBAR        ZBAR         ""    "Include zbar support"         "" ON IF NOT WINRT AND NOT IOS)
-VP_OPTION(USE_DMTX        DMTX         ""    "Include dmtx support"         "" ON IF NOT WINRT AND NOT IOS)
-VP_OPTION(USE_PCL         PCL          QUIET "Include Point Cloud Library support" "" ON IF NOT WINRT AND NOT IOS)
-VP_OPTION(USE_TENSORRT    TensorRT     ""    "Include TensorRT support"     "" ON IF NOT WINRT AND NOT IOS)
-VP_OPTION(USE_NLOHMANN_JSON nlohmann_json QUIET "Include nlohmann json support" "" ON)
-
-if(USE_EIGEN3)
-  # Since Eigen 5.0.0, EIGEN3_INCLUDE_DIRS is not defined anymore.
-  # We need to get the include dir from the imported target Eigen3::Eigen.
-  vp_find_eigen3(EIGEN3_INCLUDE_DIRS Eigen3_VERSION)
-endif()
-
-if(USE_PCL)
-  # PCL is used in modules gui, sensor and mbt.
-  # In these modules we cannot directly use PCL_INCLUDE_DIRS and PCL_LIBRARIES using:
-  #   list(APPEND opt_incs ${PCL_INCLUDE_DIRS})
-  #   list(APPEND opt_libs ${PCL_LIBRARIES})
-  # Using PCL_LIBRARIES works to build visp libraries, embedded examples, demos, tests and tutorials thanks to the
-  # components. But when examples, demos, tests and tutorials are build outside ViSP workspace as independent projects
-  # that are using ViSP as 3rd-party we lead to build issues due to VTK headers and libraries that are not found.
-  # That's why here, we are using vp_find_pcl() macro that will set PCL_DEPS_INCLUDE_DIRS, PCL_DEPS_LIBRARIES
-  # and PCL_DEPS_COMPILE_OPTIONS that contains also VTK material location.
-  # Compile options are needed to overcome this issue https://github.com/lagadic/visp/issues/1681
-  #   Potential runtime error due to aligned malloc mismatch! You likely have to compile your code with AVX enabled
-  #   or define EIGEN_MAX_ALIGN_BYTES=32
-  # Note that according to https://github.com/PointCloudLibrary/pcl/issues/5806#issuecomment-2900397246
-  # it is not a good practice to use PCL_DEFINITIONS and PCL_COMPILE_OPTIONS. The following macro
-  # gets rather compile options from interfaces.
-  vp_find_pcl(PCL_LIBRARIES PCL_DEPS_INCLUDE_DIRS PCL_DEPS_LIBRARIES PCL_DEPS_COMPILE_OPTIONS)
-  set(PCL_REQUIRED_COMPONENTS "common;filters;io;visualization;segmentation")
-  # Create cmake vars corresponding to pcl components used by ViSP like VISP_HAVE_PCL_COMMON...
-  vp_detect_required_pcl_components(PCL_REQUIRED_COMPONENTS)
-
-  # USE_NLOHMANN_JSON is set to ON if nlohmann_json is installed and found thanks to nlohmann_jsonConfig.cmake.
-  # VTK that is a PCL 3rd party embbed also a built in version of nlohmann_json.
-  # Here we add a specific case to consider the nlohmann version coming from VTK when the system version is not found
-  if(NOT USE_NLOHMANN_JSON)
-    if(VISP_HAVE_NLOHMANN_JSON_FROM_VTK)
-      message(WARNING "json 3rd party is detected and used as a VTK 3rd party which is itself a PCL 3rd party. Thus we enable nlohmann json usage turning USE_NLOHMANN_JSON=ON.")
-      unset(USE_NLOHMANN_JSON)
-      set(USE_NLOHMANN_JSON ON CACHE BOOL "Include nlohmann json support thanks to VTK" FORCE)
-    endif()
-  endif()
-endif()
-
-# ----------------------------------------------------------------------------
-# Workaround for the following issue that occured on FreeBSD 14.2 with pcl-1.15.0
-# and vtk-9.5.0. It occurs when GTK2 is searched before PCL. Searching first PCL
-# and after GTK2 does the trick.
-# The following error seems due to the fact that FindGTK2.cmake is seraching for
-# freetype2.
-#
-# See PCL issue: https://github.com/PointCloudLibrary/pcl/issues/6301
-#
-#  CMake Error at /usr/local/lib/cmake/freetype/freetype-config.cmake:42 (message):
-#    Some (but not all) targets in this export set were already defined.
-#
-#    Targets Defined: Freetype::Freetype
-#
-#    Targets not yet defined: freetype
-#
-#  Call Stack (most recent call first):
-#    /usr/local/lib/cmake/vtk-9.5/FindFreetype.cmake:98 (find_package)
-#    /usr/local/lib/cmake/vtk-9.5/VTK-vtk-module-find-packages.cmake:1061 (find_package)
-#    /usr/local/lib/cmake/vtk-9.5/vtk-config.cmake:170 (include)
-#    /usr/local/share/pcl-1.15/PCLConfig.cmake:255 (find_package)
-#    /usr/local/share/pcl-1.15/PCLConfig.cmake:304 (find_VTK)
-#    /usr/local/share/pcl-1.15/PCLConfig.cmake:555 (find_external_library)
-#    cmake/VISPUtils.cmake:549 (find_package)
-#    CMakeLists.txt:674 (VP_OPTION)
-# ----------------------------------------------------------------------------
-VP_OPTION(USE_GTK2        GTK2         ""    "Include gtk2 support"         "" OFF IF NOT WINRT AND NOT IOS)
-
-# ----------------------------------------------------------------------------
-# Handle OpenCV 2.4.8 as minimal version
-# ----------------------------------------------------------------------------
-if(USE_OPENCV)
-  if(OpenCV_VERSION)
-    if(OpenCV_VERSION VERSION_LESS "2.4.8")
-      message(WARNING "OpenCV 3rd party was detected but its version ${OpenCV_VERSION} is too old. Thus we disable OpenCV usage turning USE_OPENCV=OFF.")
-      unset(USE_OPENCV)
-      set(USE_OPENCV OFF CACHE BOOL "Include OpenCV support" FORCE)
-    endif()
-  else()
-    message(WARNING "OpenCV 3rd party was detected but its version cannot be found or is too old. Thus we disable OpenCV usage turning USE_OPENCV=OFF.")
-    unset(USE_OPENCV)
-    set(USE_OPENCV OFF CACHE BOOL "Include OpenCV support" FORCE)
-  endif()
-endif()
-
-# ----------------------------------------------------------------------------
-# Handle cxx standard depending on specific 3rd parties. Should be before module parsing and VISP3rdParty.cmake include
-# ----------------------------------------------------------------------------
-# if c++ standard is not at leat c++17, force 3rd parties that require at least c++17 to OFF
-if(VISP_CXX_STANDARD LESS VISP_CXX_STANDARD_17)
-  if(USE_MAVSDK)
-    message(WARNING "mavsdk 3rd party was detected and needs at least c++17 standard compiler flag while you have set c++${USE_CXX_STANDARD}. Thus we disable MAVSDK usage turning USE_MAVSDK=OFF.")
-    unset(USE_MAVSDK)
-    set(USE_MAVSDK OFF CACHE BOOL "Include mavsdk support for mavlink compatible devices" FORCE)
-  endif()
-  if(USE_PCL AND (PCL_VERSION VERSION_GREATER_EQUAL 1.15.0))
-    # pcl >= 1.15.0 requires c++17
-    message(WARNING "pcl 3rd party was detected and needs at least c++17 standard compiler flag while you have set c++${USE_CXX_STANDARD}. Thus we disable pcl usage turning USE_PCL=OFF.")
-    unset(USE_PCL)
-    set(USE_PCL OFF CACHE BOOL "Include pcl support" FORCE)
-  endif()
-endif()
-
-if(VISP_CXX_STANDARD LESS VISP_CXX_STANDARD_14)
-  if(USE_FTIITSDK)
-    message(WARNING "IIT force-torque SDK 3rd party was detected and needs at least c++14 standard compiler flag while you have set c++${USE_CXX_STANDARD}. Thus we disable IIT force-torque usage turning USE_FTIITSDK=OFF.")
-    unset(USE_FTIITSDK)
-    set(USE_FTIITSDK OFF CACHE BOOL "Include IIT force-torque SDK support" FORCE)
-  endif()
-  if(USE_EIGEN3 AND (Eigen3_VERSION VERSION_GREATER_EQUAL 5.0.0))
-    # Eigen >= 5.0.0 requires c++14
-    message(WARNING "Eigen3 3rd party was detected and needs at least c++14 standard compiler flag while you have set c++${USE_CXX_STANDARD}. Thus we disable Eigen3 usage turning USE_EIGEN3=OFF.")
-    unset(USE_EIGEN3)
-    set(USE_EIGEN3 OFF CACHE BOOL "Include Eigen3 support" FORCE)
-  endif()
-  if(USE_PCL AND (PCL_VERSION VERSION_GREATER 1.9.1))
-    # pcl > 1.9.1 requires c++14
-    message(WARNING "pcl 3rd party was detected and needs at least c++14 standard compiler flag while you have set c++${USE_CXX_STANDARD}. Thus we disable pcl usage turning USE_PCL=OFF.")
-    unset(USE_PCL)
-    set(USE_PCL OFF CACHE BOOL "Include pcl support" FORCE)
-  endif()
-endif()
-
-if(VISP_CXX_STANDARD LESS VISP_CXX_STANDARD_11)
-  if(USE_OPENCV)
-    message(WARNING "OpenCV 3rd party was detected and needs at least c++11 standard compiler flag while you have set c++${USE_CXX_STANDARD}. Thus we disable OpenCV usage turning USE_OPENCV=OFF.")
-    unset(USE_OPENCV)
-    set(USE_OPENCV OFF CACHE BOOL "Include OpenCV support" FORCE)
-  endif()
-  if(USE_NLOHMANN_JSON)
-    message(WARNING "nlohmann json 3rd party was detected and needs at least c++11 standard compiler flag while you have set c++${USE_CXX_STANDARD}. Thus we disable nlohmann json usage turning USE_NLOHMANN_JSON=OFF.")
-    unset(USE_NLOHMANN_JSON)
-    set(USE_NLOHMANN_JSON OFF CACHE BOOL "Include nlohmann json support" FORCE)
-  endif()
-  if(USE_REALSENSE2)
-    message(WARNING "librealsense2 3rd party was detected and needs at least c++11 standard compiler flag while you have set c++${USE_CXX_STANDARD}. Thus we disable realsense2 usage turning USE_REALSENSE2=OFF.")
-    unset(USE_REALSENSE2)
-    set(USE_REALSENSE2 OFF CACHE BOOL "Include librealsense2 support" FORCE)
-  endif()
-  if(USE_XML2)
-    message(WARNING "libxml2 3rd party was detected and needs at least c++11 standard compiler flag while you have set c++${USE_CXX_STANDARD}. Thus we disable libxml2 usage turning USE_XML2=OFF.")
-    unset(USE_XML2)
-    set(USE_XML2 OFF CACHE BOOL "Include libxml2 support" FORCE)
-  endif()
-  if(USE_QUALISYS)
-    message(WARNING "Qualisys SDK 3rd party was detected and needs at least c++11 standard compiler flag while you have set c++${USE_CXX_STANDARD}. Thus we disable qualisys usage turning USE_QUALISYS=OFF.")
-    unset(USE_QUALISYS)
-    set(USE_QUALISYS OFF CACHE BOOL "Include Qualisys SDK support" FORCE)
-  endif()
-  if(USE_BICLOPS)
-    message(WARNING "Biclops SDK 3rd party was detected and needs at least c++11 standard compiler flag while you have set c++${USE_CXX_STANDARD}. Thus we disable biclops usage turning USE_BICLOPS=OFF.")
-    unset(USE_BICLOPS)
-    set(USE_BICLOPS OFF CACHE BOOL "Include biclops support" FORCE)
-  endif()
-  if(USE_ARSDK)
-    message(WARNING "Parrot ARSDK 3rd party was detected and needs at least c++11 standard compiler flag while you have set c++${USE_CXX_STANDARD}. Thus we disable ARSDK usage turning USE_ARSDK=OFF.")
-    unset(USE_ARSDK)
-    set(USE_ARSDK OFF CACHE BOOL "Include Parrot ARSDK support" FORCE)
-  endif()
-  if(USE_THREADS)
-    message(WARNING "std::thread was detected but needs at least c++11 standard compiler flag while you have set c++${USE_CXX_STANDARD}. Thus we disable std::thread usage turning USE_THREADS=OFF.")
-    unset(USE_THREADS)
-    set(USE_THREADS OFF CACHE BOOL "Include std::thread support" FORCE)
-  endif()
-  if(USE_PANDA3D)
-    message(WARNING "Panda3D was detected but needs at least c++11 standard compiler flag while you have set c++${USE_CXX_STANDARD}. Thus we disable Panda3D usage turning USE_PANDA3D=OFF.")
-    unset(USE_PANDA3D)
-    set(USE_PANDA3D OFF CACHE BOOL "Include Panda3D support" FORCE)
-  endif()
-  if(USE_OGRE)
-    message(WARNING "Ogre3D was detected but needs at least c++11 standard compiler flag while you have set c++${USE_CXX_STANDARD}. Thus we disable Ogre3D usage turning USE_OGRE=OFF.")
-    unset(USE_OGRE)
-    set(USE_OGRE OFF CACHE BOOL "Include Ogre3D support" FORCE)
-  endif()
-  if(USE_FRANKA)
-    message(WARNING "libfranka was detected but needs at least c++11 standard compiler flag while you have set c++${USE_CXX_STANDARD}. Thus we disable libfranka usage turning USE_FRANKA=OFF.")
-    unset(USE_FRANKA)
-    set(USE_FRANKA OFF CACHE BOOL "Include libfranka SDK support for Franka robots" FORCE)
-  endif()
-  if(USE_UR_RTDE)
-    message(WARNING "Universal rtde library was detected but needs at least c++11 standard compiler flag while you have set c++${USE_CXX_STANDARD}. Thus we disable rtde usage turning USE_UR_RTDE=OFF.")
-    unset(USE_UR_RTDE)
-    set(USE_UR_RTDE OFF CACHE BOOL "Include Universal Robot RTDE C++ interface support for UR robots" FORCE)
-  endif()
-endif()
-
-if(UNIX AND Threads_FOUND)
-  # Apriltag on unix needs native pthread. On windows we are using pthread built-in
-  set(USE_PTHREAD ON) # for AprilTag only
-endif()
-
-# ----------------------------------------------------------------------------
-# Build-in 3rd parties. Should be after c++ standard potential modification
-# ----------------------------------------------------------------------------
-# Since C99 is not supported by MSVC 2010 or prior, we disable apriltag if MSVC < 2012
-VP_OPTION(WITH_APRILTAG   ""           ""    "Use AprilTag as built-in library"  "" ON IF (USE_THREADS OR USE_PTHREAD) AND (NOT WINRT) AND (NOT MSVC_VERSION LESS 1700))
-VP_OPTION(WITH_APRILTAG_BIG_FAMILY ""  ""    "Use AprilTag big family (41h12, 48h12, 49h12, 52h13)" "" OFF IF WITH_APRILTAG)
-VP_OPTION(WITH_MINIZ      ""           ""    "Use npz related I/O as built-in functions"   "" ON)
-VP_OPTION(WITH_ATIDAQ     ""           ""    "Use atidaq-c as built-in library"  "" ON IF USE_COMEDI AND NOT WINRT)
-VP_OPTION(WITH_CLIPPER    ""           ""    "Use clipper as built-in library"   "" ON IF USE_OPENCV)
-VP_OPTION(WITH_LAPACK     ""           ""    "Use lapack as built-in library"    "" ON IF NOT USE_LAPACK)
-VP_OPTION(WITH_QBDEVICE   ""           ""    "Use qbdevice-api as built-in library" "" ON IF (NOT WINRT) AND (NOT IOS))
-VP_OPTION(WITH_TAKKTILE2  ""           ""    "Use Right Hand takktile2 driver as built-in library"   "" ON IF (NOT WIN32) AND (NOT WINRT) AND (NOT IOS) AND (NOT ANDROID))
-VP_OPTION(WITH_CATCH2     ""           ""    "Use catch2 built-in library" "" ON)
-VP_OPTION(WITH_POLOLU     ""           ""    "Use rapa pololu as built-in library" "" ON IF (NOT WINRT) AND (NOT IOS) AND (NOT ANDROID))
-VP_OPTION(WITH_PUGIXML    ""           ""    "Use pugixml built-in third-party" "" ON)
-VP_OPTION(WITH_SIMDLIB    ""           ""    "Use simdlib built-in third-party" "" ON)
-VP_OPTION(WITH_STBIMAGE   ""           ""    "Use std_image built-in third-party" "" ON)
-VP_OPTION(WITH_TINYEXR    ""           ""    "Use tinyexr built-in third-party" "" ON)
-
-if(VISP_CXX_STANDARD LESS VISP_CXX_STANDARD_11)
-  if(WITH_POLOLU)
-    message(WARNING "pololu 3rd party needs at least c++11 standard compiler flag while you have set c++${USE_CXX_STANDARD}. Thus we disable pololu usage turning WITH_POLOLU=OFF.")
-    unset(WITH_POLOLU)
-    set(WITH_POLOLU OFF CACHE BOOL "Build rapa pololu as built-in library" FORCE)
-  endif()
-  if(WITH_QBDEVICE)
-    message(WARNING "qbdevice-api 3rd party needs at least c++11 standard compiler flag while you have set c++${USE_CXX_STANDARD}. Thus we disable qbdevice usage turning WITH_QBDEVICE=OFF.")
-    unset(WITH_QBDEVICE)
-    set(WITH_QBDEVICE OFF CACHE BOOL "Build rapa pololu as built-in library" FORCE)
-  endif()
-  if(WITH_TAKKTILE2)
-    message(WARNING "Right Hand takktile2 3rd party needs at least c++11 standard compiler flag while you have set c++${USE_CXX_STANDARD}. Thus we disable takktile2 usage turning WITH_TAKKTILE2=OFF.")
-    unset(WITH_TAKKTILE2)
-    set(WITH_TAKKTILE2 OFF CACHE BOOL "Build rapa pololu as built-in library" FORCE)
-  endif()
-endif()
-
-if(VISP_CXX_STANDARD LESS VISP_CXX_STANDARD_14)
-  if(WITH_CATCH2)
-    message(WARNING "catch2 3rd party needs at least c++14 standard compiler flag while you have set c++${USE_CXX_STANDARD}. Thus we disable catch2 usage turning WITH_CATCH2=OFF.")
-    unset(WITH_CATCH2)
-    set(WITH_CATCH2 OFF CACHE BOOL "Use catch2 built-in library" FORCE)
-  endif()
-endif()
-
-# ----------------------------------------------------------------------------
-# Check for specific functions. Should be after cxx standard detection in VISPDetectCXXStandard.cmake and
-# potential modification depending on pcl, realsense2, libfranka
-# ----------------------------------------------------------------------------
-VP_CHECK_PACKAGE(IsNaN)
-VP_CHECK_PACKAGE(IsInf)
-VP_CHECK_PACKAGE(Round)
-VP_CHECK_PACKAGE(Erfc)
-VP_CHECK_PACKAGE(Strtof)
-VP_CHECK_PACKAGE(IsFinite)
-VP_CHECK_PACKAGE(Log1p)
-
-#----------------------------------------------------------------------
-# For Dart server and tests
-# We use CDash set through CTestConfig.cmake file
-# Dashboards are sent to https://cdash-ci.inria.fr/index.php?project=ViSP
-#----------------------------------------------------------------------
-if(BUILD_TESTS OR BUILD_EXAMPLES OR BUILD_DEMOS)
-  enable_testing()
-  mark_as_advanced(DART_ROOT)
-  mark_as_advanced(BUILD_TESTING)
-endif()
-
-#----------------------------------------------------------------------
-# Try to find doxygen for documentation generation
-# Use "make visp_doc" target to generate the documentation
-#----------------------------------------------------------------------
-find_package(Doxygen)
-if(DOXYGEN_FOUND)
-  set(VISP_HAVE_DOXYGEN "yes")        # for header vpConfig.h
-  ## we need latex for doxygen because of the formulas
-  find_package(LATEX)
-  if(NOT LATEX_COMPILER)
-    message(STATUS "latex command LATEX_COMPILER not found but usually required. You will probably get warnings and user interaction on doxy run.")
-  endif()
-  if(NOT MAKEINDEX_COMPILER)
-    message(STATUS "makeindex command MAKEINDEX_COMPILER not found but usually required.")
-  endif()
-  if(NOT DVIPS_CONVERTER)
-    message(STATUS "dvips command DVIPS_CONVERTER not found but usually required.")
-  endif()
-
-  # set vars used in doxygen config file
-  # - DOXYGEN_STRIP_FROM_INC_PATH corresponding to STRIP_FROM_INC_PATH in the doxy file
-  set(DOXYGEN_STRIP_FROM_INC_PATH "")
-  foreach(m ${VISP_MODULES_BUILD} ${VISP_MODULES_DISABLED_USER} ${VISP_MODULES_DISABLED_AUTO} ${VISP_MODULES_DISABLED_FORCE})
-    if(m MATCHES "^visp_")
-      set(DOXYGEN_STRIP_FROM_INC_PATH "${DOXYGEN_STRIP_FROM_INC_PATH} \\ \n\t\t\t \"${VISP_MODULE_${m}_LOCATION}/include\"")
-    endif()
-  endforeach()
-  # - DOXYGEN_IMAGE_PATH corresponding to IMAGE_PATH in the doxy file
-  set(DOXYGEN_IMAGE_PATH "\"${VISP_SOURCE_DIR}/doc/image\"")
-  if(VISP_CONTRIB_MODULES_PATH)
-    foreach(contrib ${VISP_CONTRIB_MODULES_PATH})
-      set(image_path_ "${VISP_CONTRIB_MODULES_PATH}/doc/image")
-      if(EXISTS ${image_path_})
-        set(DOXYGEN_IMAGE_PATH "${DOXYGEN_IMAGE_PATH} \\ \n\t\t\t \"${image_path_}\"")
-      endif()
-    endforeach()
-  endif()
-  # - DOXYGEN_CITE_BIB_FILES corresponding to CITE_BIB_FILES in the doxy file
-  set(DOXYGEN_CITE_BIB_FILES "\"${VISP_SOURCE_DIR}/doc/biblio/references.bib\"")
-  if(VISP_CONTRIB_MODULES_PATH)
-    set(cite_bib_file_ "${VISP_CONTRIB_MODULES_PATH}/doc/biblio/references.bib")
-    if(EXISTS ${cite_bib_file_})
-      set(DOXYGEN_CITE_BIB_FILES "${DOXYGEN_CITE_BIB_FILES} \\ \n\t\t\t \"${cite_bib_file_}\"")
-    endif()
-  endif()
-  # - DOXYGEN_SHOULD_SKIP_THIS var
-  if (ENABLE_FULL_DOC)
-    set(DOXYGEN_SHOULD_SKIP_THIS "")
-  else()
-    set(DOXYGEN_SHOULD_SKIP_THIS "DOXYGEN_SHOULD_SKIP_THIS")
-  endif()
-  # - DOXYGEN_USE_MATHJAX corresponding to USE_MATHJAX in the doxy file
-  VP_OPTION(USE_MATHJAX  "" "" "Use MathJax to generate latex formula" "" OFF)
-  if (USE_MATHJAX)
-    set(DOXYGEN_USE_MATHJAX "YES")
-  else()
-    set(DOXYGEN_USE_MATHJAX "NO")
-  endif()
-
-  if(DOXYGEN_AWESOME_DIR)
-    set(DOXYGEN_HTML_EXTRA_STYLESHEET "${DOXYGEN_AWESOME_DIR}/doxygen-awesome.css ${VISP_SOURCE_DIR}/doc/doxygen-awesome.custom.css")
-  endif()
-
-  # HTML version of the doc
-  set(DOXYGEN_GENERATE_HTML "YES")
-  set(DOXYGEN_GENERATE_XML "NO")
-  set(DOXYGEN_GENERATE_TEST_LIST "YES")
-  set(DOXYGEN_QUIET "NO")
-  set(DOXYGEN_INPUTS
-    "${VISP_SOURCE_DIR}/apps"
-    "${VISP_SOURCE_DIR}/demo"
-    "${VISP_SOURCE_DIR}/doc"
-    "${VISP_SOURCE_DIR}/example"
-    "${VISP_SOURCE_DIR}/modules"
-    "${VISP_SOURCE_DIR}/tutorial"
-    "${VISP_BINARY_DIR}/doc"
-    "${VISP_CONTRIB_MODULES_PATH}"
-  )
-  string (REPLACE ";" " " DOXYGEN_INPUTS "${DOXYGEN_INPUTS}")
-  configure_file(${VISP_SOURCE_DIR}/doc/config-doxygen.in
-    ${VISP_DOC_DIR}/config-doxygen
-    @ONLY )
-
-  # XML version  of the doc
-  set(DOXYGEN_GENERATE_HTML "NO")
-  set(DOXYGEN_GENERATE_XML "YES")
-  set(DOXYGEN_GENERATE_TEST_LIST "NO")
-  set(DOXYGEN_QUIET "YES")
-  set(DOXYGEN_INPUTS
-    "${VISP_SOURCE_DIR}/modules"
-  )
-  string (REPLACE ";" " " DOXYGEN_INPUTS "${DOXYGEN_INPUTS}")
-  configure_file(${VISP_SOURCE_DIR}/doc/config-doxygen.in
-    ${VISP_DOC_DIR}/config-doxygen-xml
-    @ONLY )
-
-  # set vars used in mainpage.dox.in
-  # - VISP_MAINPAGE_EXTENSION
-  set(VISP_MAINPAGE_EXTENSION "")
-  if(VISP_CONTRIB_MODULES_PATH)
-    foreach(contrib ${VISP_CONTRIB_MODULES_PATH})
-      set(mainpage_ext_file_ "${contrib}/doc/mainpage_extension.doc")
-      if(EXISTS ${mainpage_ext_file_})
-        file(READ ${mainpage_ext_file_} mainpage_ext_content_)
-        set(VISP_MAINPAGE_EXTENSION "${VISP_MAINPAGE_EXTENSION}\n${mainpage_ext_content_}")
-      endif()
-    endforeach()
-  endif()
-
-  configure_file(${VISP_SOURCE_DIR}/doc/mainpage.dox.in
-    ${VISP_DOC_DIR}/mainpage.dox
-    @ONLY )
-else()
-  set(VISP_HAVE_DOXYGEN "no")        # for header vpConfig.h
-endif()
-
-# ----------------------------------------------------------------------------
-# Extra ViSP targets: uninstall, etc.
-# ----------------------------------------------------------------------------
-include(cmake/VISPExtraTargets.cmake)
-
-# Ogre plugins and resources
-include(cmake/OgreTools.cmake)
-if(USE_OGRE)
-  vp_set_ogre_media()
-  set(VISP_HAVE_OGRE_VERSION "(${OGRE_VERSION_MAJOR}<<16 | ${OGRE_VERSION_MINOR}<<8 | ${OGRE_VERSION_PATCH})") # for vpConfig.h
-endif()
-
-#----------------------------------------------------------------------
-# Add definitions
-#----------------------------------------------------------------------
-# With Visual Studio 2005, Microsoft deprecates the standard C library, for
-# example fopen() and sprintf(), to non-portable functions fopen_s() and
-# sprintf_s(). These functions are considered by Microsoft more secure. This is
-# a worthwhile exercise ! The use of these deprecated functions causes a lot of
-# warnings. To suppress it, we add the _CRT_SECURE_NO_DEPRECATE preprocessor
-# definition
-if(WIN32 AND MSVC)
-  add_definitions("-D_CRT_SECURE_NO_DEPRECATE")
-  add_definitions("-D_SCL_SECURE_NO_WARNINGS") # to avoid warning C4996; std::copy::_Unchecked_iterators::_Deprecate
-endif()
-
-#----------------------------------------------------------------------
-# Use statically or dynamically linked CRT?
-# Default: dynamic
-#----------------------------------------------------------------------
-if(MSVC)
-   include(cmake/VISPCRTLinkage.cmake)
-endif(MSVC)
-
-#----------------------------------------------------------------------
-# Create and install visp-config.1.gz man page
-#----------------------------------------------------------------------
-if(UNIX AND NOT ANDROID)
-  find_host_program(GZIP gzip)
-  if(GZIP)
-    file(MAKE_DIRECTORY ${VISP_BINARY_DIR}/doc/man/man1)
-    add_custom_command(
-      OUTPUT ${VISP_BINARY_DIR}/doc/man/man1/visp-config.1.gz
-      COMMAND ${GZIP} -9 -c ${CMAKE_CURRENT_SOURCE_DIR}/doc/man/man1/visp-config.1 > ${VISP_BINARY_DIR}/doc/man/man1/visp-config.1.gz
-      DEPENDS ${CMAKE_CURRENT_SOURCE_DIR}/doc/man/man1/visp-config.1
-    )
-    add_custom_target(man ALL
-      DEPENDS ${VISP_BINARY_DIR}/doc/man/man1/visp-config.1.gz
-    )
-    install(FILES
-      ${VISP_BINARY_DIR}/doc/man/man1/visp-config.1.gz
-      DESTINATION ${CMAKE_INSTALL_DATAROOTDIR}/man/man1
-      PERMISSIONS OWNER_READ GROUP_READ WORLD_READ OWNER_WRITE
-      COMPONENT dev
-    )
-  endif()
-endif()
-
-#----------------------------------------------------------------------
-# Add 3rd-party libraries
-#----------------------------------------------------------------------
-include(cmake/VISP3rdParty.cmake)
-
-# --- Java Support ---
-if(BUILD_JAVA)
-  if(ANDROID)
-    include(cmake/android/ViSPDetectAndroidSDK.cmake)
-  else()
-    include(cmake/VISPDetectApacheAnt.cmake)
-    if(ANT_EXECUTABLE AND NOT OPENCV_JAVA_IGNORE_ANT)
-      vp_update(VISP_JAVA_SDK_BUILD_TYPE "ANT")
-    elseif(NOT ANDROID)
-      find_package(Java)
-      if(Java_FOUND)
-        include(UseJava)
-        vp_update(VISP_JAVA_SDK_BUILD_TYPE "JAVA")
-      endif()
-    endif()
-    find_package(JNI)
-  endif()
-endif()
-
-if(ANDROID AND ANDROID_EXECUTABLE AND ANT_EXECUTABLE AND (ANT_VERSION VERSION_GREATER 1.7) AND (ANDROID_TOOLS_Pkg_Revision GREATER 13))
-  SET(CAN_BUILD_ANDROID_PROJECTS TRUE)
-else()
-  SET(CAN_BUILD_ANDROID_PROJECTS FALSE)
-endif()
-
-#-----------------------------------------------------------------------------
-# Add extra compilation flags
-#-----------------------------------------------------------------------------
-include(cmake/AddExtraCompilationFlags.cmake) # should be called after FindOpenMP and cxx standard potential changes
-
-#----------------------------------------------------------------------
-# Modules
-#----------------------------------------------------------------------
-include(cmake/VISPModule.cmake)
-
-# process subdirectories
-add_subdirectory(modules)
-
-#-------------------------------------------------------------------------------
-# specific things that need to be updated in vpConfig.h
-#-------------------------------------------------------------------------------
-VP_SET(VISP_HAVE_OPENMP      TRUE IF USE_OPENMP)
-VP_SET(VISP_HAVE_OPENCV      TRUE IF (BUILD_MODULE_visp_core AND USE_OPENCV))
-VP_SET(VISP_HAVE_X11         TRUE IF (BUILD_MODULE_visp_core AND USE_X11))
-VP_SET(VISP_HAVE_GTK         TRUE IF (BUILD_MODULE_visp_core AND USE_GTK2))
-VP_SET(VISP_HAVE_GDI         TRUE IF (BUILD_MODULE_visp_core AND USE_GDI))
-VP_SET(VISP_HAVE_D3D9        TRUE IF (BUILD_MODULE_visp_core AND USE_DIRECT3D))
-VP_SET(VISP_HAVE_JPEG        TRUE IF (BUILD_MODULE_visp_core AND USE_JPEG))
-VP_SET(VISP_HAVE_PNG         TRUE IF (BUILD_MODULE_visp_core AND USE_PNG))
-VP_SET(VISP_HAVE_YARP        TRUE IF (BUILD_MODULE_visp_core AND USE_YARP))
-VP_SET(VISP_HAVE_EIGEN3      TRUE IF (BUILD_MODULE_visp_core AND USE_EIGEN3))
-VP_SET(VISP_HAVE_MKL         TRUE IF (BUILD_MODULE_visp_core AND USE_MKL))
-VP_SET(VISP_HAVE_NETLIB      TRUE IF (BUILD_MODULE_visp_core AND USE_NETLIB))
-VP_SET(VISP_HAVE_OPENBLAS    TRUE IF (BUILD_MODULE_visp_core AND USE_OPENBLAS))
-VP_SET(VISP_HAVE_ATLAS       TRUE IF (BUILD_MODULE_visp_core AND USE_ATLAS))
-VP_SET(VISP_HAVE_GSL         TRUE IF (BUILD_MODULE_visp_core AND USE_GSL))
-VP_SET(VISP_HAVE_LAPACK      TRUE IF (BUILD_MODULE_visp_core AND (USE_LAPACK OR WITH_LAPACK)))
-VP_SET(VISP_HAVE_LAPACK_ATLAS    TRUE IF (BUILD_MODULE_visp_core AND USE_ATLAS))
-VP_SET(VISP_HAVE_LAPACK_BUILT_IN TRUE IF (BUILD_MODULE_visp_core AND WITH_LAPACK))
-VP_SET(VISP_HAVE_LAPACK_GSL      TRUE IF (BUILD_MODULE_visp_core AND USE_GSL))
-VP_SET(VISP_HAVE_LAPACK_MKL      TRUE IF (BUILD_MODULE_visp_core AND USE_MKL))
-VP_SET(VISP_HAVE_LAPACK_NETLIB   TRUE IF (BUILD_MODULE_visp_core AND USE_NETLIB))
-VP_SET(VISP_HAVE_LAPACK_OPENBLAS TRUE IF (BUILD_MODULE_visp_core AND USE_OPENBLAS))
-
-# Keep VISP_HAVE_PTHREAD for the moment for compat and for vpMutex and vpThread deprecated classes
-VP_SET(VISP_HAVE_PTHREAD     TRUE IF (BUILD_MODULE_visp_core AND (USE_PTHREAD AND UNIX)))
-
-VP_SET(VISP_HAVE_THREADS     TRUE IF (BUILD_MODULE_visp_core AND USE_THREADS))
-VP_SET(VISP_HAVE_XML2        TRUE IF (BUILD_MODULE_visp_core AND ((USE_XML2 AND WIN32 AND USE_ICONV) OR (USE_XML2 AND NOT WIN32))))
-VP_SET(VISP_HAVE_PCL         TRUE IF (BUILD_MODULE_visp_core AND USE_PCL))
-VP_SET(VISP_HAVE_TENSORRT    TRUE IF (BUILD_MODULE_visp_core AND USE_TENSORRT))
-VP_SET(VISP_HAVE_NLOHMANN_JSON          TRUE IF (BUILD_MODULE_visp_core AND USE_NLOHMANN_JSON))
-VP_SET(VISP_HAVE_NLOHMANN_JSON_FROM_VTK TRUE IF (BUILD_MODULE_visp_core AND VISP_HAVE_NLOHMANN_JSON_FROM_VTK))
-
-VP_SET(VISP_HAVE_OGRE        TRUE IF (BUILD_MODULE_visp_ar AND USE_OGRE))
-VP_SET(VISP_HAVE_OIS         TRUE IF (BUILD_MODULE_visp_ar AND USE_OIS))
-VP_SET(VISP_HAVE_COIN3D      TRUE IF (BUILD_MODULE_visp_ar AND USE_COIN3D))
-VP_SET(VISP_HAVE_SOWIN       TRUE IF (BUILD_MODULE_visp_ar AND USE_SOWIN))
-VP_SET(VISP_HAVE_SOXT        TRUE IF (BUILD_MODULE_visp_ar AND USE_SOXT))
-VP_SET(VISP_HAVE_SOQT        TRUE IF (BUILD_MODULE_visp_ar AND USE_SOQT))
-VP_SET(VISP_HAVE_QT          TRUE IF (BUILD_MODULE_visp_ar AND USE_QT))
-VP_SET(VISP_HAVE_PANDA3D     TRUE IF (BUILD_MODULE_visp_ar AND USE_PANDA3D))
-
-VP_SET(VISP_HAVE_ZBAR        TRUE IF (BUILD_MODULE_visp_detection AND USE_ZBAR))
-VP_SET(VISP_HAVE_DMTX        TRUE IF (BUILD_MODULE_visp_detection AND USE_DMTX))
-
-VP_SET(VISP_HAVE_AFMA6       TRUE IF (BUILD_MODULE_visp_robot AND USE_AFMA6))
-VP_SET(VISP_HAVE_VIPER650    TRUE IF (BUILD_MODULE_visp_robot AND USE_VIPER650))
-VP_SET(VISP_HAVE_VIPER850    TRUE IF (BUILD_MODULE_visp_robot AND USE_VIPER850))
-VP_SET(VISP_HAVE_UR_RTDE     TRUE IF (BUILD_MODULE_visp_robot AND USE_UR_RTDE))
-VP_SET(VISP_HAVE_FRANKA      TRUE IF (BUILD_MODULE_visp_robot AND USE_FRANKA))
-VP_SET(VISP_HAVE_JACOSDK     TRUE IF (BUILD_MODULE_visp_robot AND USE_JACOSDK))
-VP_SET(VISP_HAVE_MAVSDK      TRUE IF (BUILD_MODULE_visp_robot AND USE_MAVSDK))
-VP_SET(VISP_HAVE_BICLOPS     TRUE IF (BUILD_MODULE_visp_robot AND USE_BICLOPS))
-VP_SET(VISP_HAVE_PTU46       TRUE IF (BUILD_MODULE_visp_robot AND USE_PTU46))
-VP_SET(VISP_HAVE_FLIR_PTU_SDK TRUE IF (BUILD_MODULE_visp_robot AND USE_FLIRPTUSDK))
-VP_SET(VISP_HAVE_ARSDK       TRUE IF (BUILD_MODULE_visp_robot AND USE_ARSDK))
-VP_SET(VISP_HAVE_FFMPEG      TRUE IF (BUILD_MODULE_visp_robot AND USE_FFMPEG))
-#VP_SET(VISP_HAVE_PIONEER     TRUE IF (BUILD_MODULE_visp_robot AND USE_ARIA))
-if(BUILD_MODULE_visp_robot AND USE_ARIA)
-  if(UNIX AND USE_THREADS AND RT_FOUND AND DL_FOUND)
-    set(VISP_HAVE_PIONEER TRUE)
-  elseif(NOT UNIX)
-    set(VISP_HAVE_PIONEER TRUE)
-  endif()
-endif()
-#VP_SET(VISP_HAVE_VIRTUOSE    TRUE IF (BUILD_MODULE_visp_robot AND USE_VIRTUOSE))
-if(BUILD_MODULE_visp_robot AND USE_VIRTUOSE)
-  if(UNIX AND USE_THREADS AND RT_FOUND AND DL_FOUND)
-    set(VISP_HAVE_VIRTUOSE TRUE)
-  elseif(NOT UNIX)
-    set(VISP_HAVE_VIRTUOSE TRUE)
-  endif()
-endif()
-VP_SET(VISP_HAVE_COIN3D      TRUE IF (BUILD_MODULE_visp_robot AND USE_COIN3D))
-
-VP_SET(VISP_HAVE_V4L2        TRUE IF (BUILD_MODULE_visp_sensor AND USE_V4L2))
-VP_SET(VISP_HAVE_DC1394      TRUE IF (BUILD_MODULE_visp_sensor AND USE_DC1394))
-VP_SET(VISP_HAVE_CMU1394     TRUE IF (BUILD_MODULE_visp_sensor AND USE_CMU1394))
-VP_SET(VISP_HAVE_DIRECTSHOW  TRUE IF (BUILD_MODULE_visp_sensor AND USE_DIRECTSHOW))
-VP_SET(VISP_HAVE_LIBFREENECT TRUE IF (BUILD_MODULE_visp_sensor AND USE_LIBFREENECT))
-VP_SET(VISP_HAVE_LIBUSB_1    TRUE IF (BUILD_MODULE_visp_sensor AND USE_LIBUSB_1))
-VP_SET(VISP_HAVE_REALSENSE2  TRUE IF (BUILD_MODULE_visp_sensor AND USE_REALSENSE2))
-VP_SET(VISP_HAVE_OCCIPITAL_STRUCTURE   TRUE IF (BUILD_MODULE_visp_sensor AND USE_OCCIPITAL_STRUCTURE))
-VP_SET(VISP_HAVE_FLYCAPTURE  TRUE IF (BUILD_MODULE_visp_sensor AND USE_FLYCAPTURE))
-VP_SET(VISP_HAVE_PYLON       TRUE IF (BUILD_MODULE_visp_sensor AND USE_PYLON))
-VP_SET(VISP_HAVE_UEYE        TRUE IF (BUILD_MODULE_visp_sensor AND USE_UEYE))
-VP_SET(VISP_HAVE_COMEDI      TRUE IF (BUILD_MODULE_visp_sensor AND USE_COMEDI))
-VP_SET(VISP_HAVE_ATIDAQ      TRUE IF (BUILD_MODULE_visp_sensor AND WITH_ATIDAQ))
-VP_SET(VISP_HAVE_FT_IIT_SDK  TRUE IF (BUILD_MODULE_visp_sensor AND USE_FTIITSDK))
-VP_SET(VISP_HAVE_CLIPPER     TRUE IF (BUILD_MODULE_visp_mbt AND BUILD_MODULE_visp_klt AND WITH_CLIPPER))
-VP_SET(VISP_HAVE_APRILTAG    TRUE IF (BUILD_MODULE_visp_detection AND WITH_APRILTAG))
-VP_SET(VISP_HAVE_APRILTAG_BIG_FAMILY TRUE IF (BUILD_MODULE_visp_detection AND WITH_APRILTAG AND WITH_APRILTAG_BIG_FAMILY))
-VP_SET(VISP_HAVE_QBDEVICE    TRUE IF (BUILD_MODULE_visp_robot AND WITH_QBDEVICE))
-VP_SET(VISP_HAVE_TAKKTILE2   TRUE IF (BUILD_MODULE_visp_robot AND WITH_TAKKTILE2))
-VP_SET(VISP_HAVE_POLOLU      TRUE IF (BUILD_MODULE_visp_robot AND WITH_POLOLU))
-VP_SET(VISP_HAVE_CATCH2      TRUE IF (BUILD_MODULE_visp_core AND WITH_CATCH2))
-VP_SET(VISP_HAVE_SIMDLIB     TRUE IF (BUILD_MODULE_visp_core AND WITH_SIMDLIB))
-VP_SET(VISP_HAVE_STBIMAGE    TRUE IF (BUILD_MODULE_visp_core AND WITH_STBIMAGE))
-VP_SET(VISP_HAVE_TINYEXR     TRUE IF (BUILD_MODULE_visp_core AND WITH_TINYEXR))
-VP_SET(VISP_HAVE_PUGIXML     TRUE IF (BUILD_MODULE_visp_core AND WITH_PUGIXML))
-VP_SET(VISP_HAVE_MINIZ       TRUE IF (BUILD_MODULE_visp_core AND WITH_MINIZ))
-
-VP_SET(VISP_HAVE_QUALISYS    TRUE IF (BUILD_MODULE_visp_sensor AND USE_QUALISYS))
-VP_SET(VISP_HAVE_VICON       TRUE IF (BUILD_MODULE_visp_sensor AND USE_VICON))
-
-VP_SET(VISP_BUILD_SHARED_LIBS            TRUE IF BUILD_SHARED_LIBS) # for header vpConfig.h
-VP_SET(VISP_HAVE_DC1394_CAMERA_ENUMERATE TRUE IF (USE_DC1394 AND DC1394_CAMERA_ENUMERATE_FOUND)) # for header vpConfig.h
-VP_SET(VISP_HAVE_DC1394_FIND_CAMERAS     TRUE IF (USE_DC1394 AND DC1394_FIND_CAMERAS_FOUND)) # for header vpConfig.h
-VP_SET(VISP_HAVE_XRANDR      TRUE IF XRANDR) # for header vpConfig.h
-VP_SET(VISP_HAVE_NULLPTR     TRUE IF HAVE_NULLPTR) # for header vpConfig.h
-
-# Check if libfreenect dependencies (ie libusb-1.0 and threads) are available
-if(USE_LIBFREENECT AND USE_LIBUSB_1 AND USE_THREADS)
-  if(LIBFREENECT_FOUND AND LIBUSB_1_FOUND)
-    set(VISP_HAVE_LIBFREENECT_AND_DEPENDENCIES TRUE)
-
-    # The material is found. Check if libfreenect is an old version
-    include(CheckCXXSourceCompiles)
-    set(CMAKE_REQUIRED_LIBRARIES ${LIBFREENECT_LIBRARIES} ${PTHREAD_LIBRARIES} ${LIBUSB_1_LIBRARIES})
-    set(CMAKE_REQUIRED_INCLUDES ${LIBFREENECT_INCLUDE_DIRS} ${PTHREAD_INCLUDE_DIRS} ${LIBUSB_1_INCLUDE_DIRS})
-    CHECK_CXX_SOURCE_COMPILES("
-      #include <libfreenect.hpp>
-
-      class vpMyKinect : public Freenect::FreenectDevice
-      {
-      };
-
-      int main()
-      {
-        Freenect::Freenect<vpMyKinect> freenect;
-      }
-      " LIBFREENECT_IS_OLD_VERSION)
-    #MESSAGE("LIBFREENECT_IS_OLD_VERSION: ${LIBFREENECT_IS_OLD_VERSION}")
-    if(LIBFREENECT_IS_OLD_VERSION)
-      set(VISP_HAVE_LIBFREENECT_OLD TRUE)  # for header vpConfig.h
-    else()
-      set(VISP_HAVE_LIBFREENECT_OLD FALSE) # for header vpConfig.h
-    endif()
-  endif()
-endif()
-
-# OpenCV version
-if(USE_OPENCV)
-  set(VISP_HAVE_OPENCV_VERSION "(${OpenCV_VERSION_MAJOR}<<16 | ${OpenCV_VERSION_MINOR}<<8 | ${OpenCV_VERSION_PATCH})") # for vpConfig.h
-endif()
-
-# PCL version
-if(USE_PCL)
-  set(VISP_HAVE_PCL_VERSION "(${PCL_VERSION_MAJOR}<<16 | ${PCL_VERSION_MINOR}<<8 | ${PCL_VERSION_PATCH})") # for vpConfig.h
-endif()
-
-# coin and gui
-if(USE_SOWIN OR USE_SOXT OR (USE_SOQT AND SoQt_FOUND) OR (USE_SOQT AND USE_QT))
-  set(VISP_HAVE_COIN3D_AND_GUI TRUE)         # for header vpConfig.h
-endif()
-
-# check libfranka and set version
-if(USE_FRANKA)
-  set(VISP_HAVE_FRANKA_VERSION "(${Franka_VERSION_MAJOR}<<16 | ${Franka_VERSION_MINOR}<<8 | ${Franka_VERSION_PATCH})") # for vpConfig.h
-endif()
-
-# check MAVSDK and set version
-if(USE_MAVSDK)
-  set(VISP_HAVE_MAVSDK_VERSION "(${MAVSDK_VERSION_MAJOR}<<16 | ${MAVSDK_VERSION_MINOR}<<8 | ${MAVSDK_VERSION_PATCH})") # for vpConfig.h
-endif()
-
-# NaN
-# Find isnan macro (C-style): https://www.cplusplus.com/reference/cmath/isnan/
-VP_SET(VISP_HAVE_FUNC_ISNAN TRUE IF HAVE_FUNC_ISNAN) # for header vpConfig.h
-# Find std::isnan function (cmath): https://en.cppreference.com/w/cpp/numeric/math/isnan
-VP_SET(VISP_HAVE_FUNC_STD_ISNAN TRUE IF HAVE_FUNC_STD_ISNAN) # for header vpConfig.h
-# Find _isnan function for MSVC: https://learn.microsoft.com/en-us/cpp/c-runtime-library/reference/isnan-isnan-isnanf?view=msvc-170
-VP_SET(VISP_HAVE_FUNC__ISNAN TRUE IF HAVE_FUNC__ISNAN) # for header vpConfig.h
-
-# Inf
-# Find isinf macro (C-style): https://www.cplusplus.com/reference/cmath/isinf/
-VP_SET(VISP_HAVE_FUNC_ISINF TRUE IF HAVE_FUNC_ISINF) # for header vpConfig.h
-# Find std::isinf function (cmath): https://en.cppreference.com/w/cpp/numeric/math/isinf
-VP_SET(VISP_HAVE_FUNC_STD_ISINF TRUE IF HAVE_FUNC_STD_ISINF) # for header vpConfig.h
-# Macro to indicate if ViSP is build with -fast-math compiler option
-VP_SET(VISP_HAVE_FAST_MATH TRUE IF ENABLE_FAST_MATH) # for header vpConfig.h
-
-# round
-# Find round function (math.h): https://www.cplusplus.com/reference/cmath/round/
-VP_SET(VISP_HAVE_FUNC_ROUND TRUE IF HAVE_FUNC_ROUND) # for header vpConfig.h
-# Find std::round function (cmath): https://en.cppreference.com/w/cpp/numeric/math/round
-VP_SET(VISP_HAVE_FUNC_STD_ROUND TRUE IF HAVE_FUNC_STD_ROUND) # for header vpConfig.h
-
-# erfc
-# Find erfc function (math.h): https://www.cplusplus.com/reference/cmath/erfc/
-VP_SET(VISP_HAVE_FUNC_ERFC TRUE IF HAVE_FUNC_ERFC) # for header vpConfig.h
-# Find std::erfc function (cmath): https://en.cppreference.com/w/cpp/numeric/math/erfc
-VP_SET(VISP_HAVE_FUNC_STD_ERFC TRUE IF HAVE_FUNC_STD_ERFC) # for header vpConfig.h
-
-# Find strtof function (stdlib.h)
-VP_SET(VISP_HAVE_FUNC_STRTOF TRUE IF HAVE_FUNC_STRTOF) # for header vpConfig.h
-
-# Find log1p function (math.h)
-VP_SET(VISP_HAVE_FUNC_LOG1P TRUE IF HAVE_FUNC_LOG1P) # for header vpConfig.h
-
-# Find inet_ntop function
-VP_SET(VISP_HAVE_FUNC_INET_NTOP TRUE IF HAVE_FUNC_INET_NTOP) # for header vpConfig.h
-
-# isfinite
-# Find isfinite macro (C-style): https://www.cplusplus.com/reference/cmath/isfinite/
-VP_SET(VISP_HAVE_FUNC_ISFINITE TRUE IF HAVE_FUNC_ISFINITE) # for header vpConfig.h
-# Find std::isfinite function (cmath): https://en.cppreference.com/w/cpp/numeric/math/isfinite
-VP_SET(VISP_HAVE_FUNC_STD_ISFINITE TRUE IF HAVE_FUNC_STD_ISFINITE) # for header vpConfig.h
-# Find _finite function for MSVC: https://learn.microsoft.com/en-us/cpp/c-runtime-library/reference/finite-finitef?view=msvc-170
-VP_SET(VISP_HAVE_FUNC__FINITE TRUE IF HAVE_FUNC__FINITE) # for header vpConfig.h
-
-VP_SET(VISP_BUILD_DEPRECATED_FUNCTIONS TRUE IF BUILD_DEPRECATED_FUNCTIONS) # for header vpConfig.h
-VP_SET(VISP_MOMENTS_COMBINE_MATRICES TRUE IF ENABLE_MOMENTS_COMBINE_MATRICES) # for header vpConfig.h
-VP_SET(VISP_USE_MSVC TRUE IF MSVC) # for header vpConfig.h
-
-VP_SET(VISP_HAVE_BICLOPS_AND_GET_HOMED_STATE_FUNCTION TRUE IF (USE_BICLOPS AND BICLOPS_HAVE_GET_HOMED_STATE_FUNCTION)) # for header vpConfig.h
-
-if(VISP_DATASET_FOUND)
-  VP_SET(VISP_HAVE_DATASET TRUE)
-  set(VISP_HAVE_DATASET_VERSION "(${VISP_DATASET_VERSION_MAJOR}<<16 | ${VISP_DATASET_VERSION_MINOR}<<8 | ${VISP_DATASET_VERSION_PATCH})") # for vpConfig.h
-endif()
-
-if(EXISTS "${CMAKE_CURRENT_SOURCE_DIR}/modules/vision/include/visp3/vision/vpHomography.h")
-  set(VISP_HAVE_HOMOGRAPHY TRUE)
-endif()
-
-# libraries for Pioneer mobile robots
-if(USE_ARIA AND UNIX)
-  if(ARIA_FOUND AND USE_THREADS AND RT_FOUND AND DL_FOUND)
-    set(VISP_HAVE_PIONEER TRUE) # for header vpConfig.h
-  endif()
-elseif(USE_ARIA AND NOT UNIX)
-  set(VISP_HAVE_PIONEER TRUE) # for header vpConfig.h
-endif()
-
-# examples
-if(BUILD_ANDROID_EXAMPLES)
-  add_subdirectory(samples)
-endif()
-
-if(ANDROID)
-  add_subdirectory(platforms/android/service)
-endif()
-
-# ----------------------------------------------------------------------------
-# Finalization: generate configuration-based files
-# ----------------------------------------------------------------------------
-
-# Generate platform-dependent and configuration-dependent headers
-include(cmake/VISPGenerateHeaders.cmake)
-
-# Configure the file describing how to use ViSP. VISPConfig.cmake
-# is the main file configuring a CMake package.
-# . Exports build settings and dependencies for projects using ViSP as a
-#   third party project.
-# . Create and install files for simple use of find_package(VISP)
-#   by other cmakified "user" projects and libraries depending on ViSP.
-#   (see "Mastering CMake", pp.72)
-# . To use ViSP in a third party project based on CMake:
-#   find_package(VISP REQUIRED)
-#   include_directories(${VISP_INCLUDE_DIRS})
-#   target_link_libraries(<target> ${VISP_LIBRARIES})
-include(cmake/VISPGenerateConfig.cmake)
-
-# Generate Info.plist for the IOS/OSX frameworks
-if(APPLE_FRAMEWORK)
-  include(cmake/VISPGenerateInfoPlist.cmake)
-endif()
-
-#----------------------------------------------------------------------
-# For Dart server and tests
-# We use CDash set through CTestConfig.cmake file
-# Dashboards are sent to http://cdash.irisa.fr/CDash/index.php?project=ViSP
-#----------------------------------------------------------------------
-if(BUILD_TESTS)
-  include(CTest)
-endif()
-
-#----------------------------------------------------------------------
-# For CPack packaging tool
-#----------------------------------------------------------------------
-
-option(BUILD_PACKAGE "Configure ViSP packaging" OFF)
-if(BUILD_PACKAGE)
-  if(UNIX AND NOT APPLE AND NOT WIN32) # =linux
-    option(BUILD_PACKAGE_DEBIAN "Build debian package" ON)
-    option(BUILD_PACKAGE_RPM "Build rpm package" ON)
-  endif()
-
-  include(cmake/CPackConfig.cmake)
-endif(BUILD_PACKAGE)
-
-#----------------------------------------------------------------------
-# Generate the package dependent visp-config shell script for projects which
-# are not using CMake:
-# Usage:
-#    visp-config --cflags ...
-#----------------------------------------------------------------------
-if(NOT CMAKE_GENERATOR MATCHES "Xcode")
-  include(cmake/VISPGenerateConfigScript.cmake)
-endif()
-
-#----------------------------------------------------------------------
-# Propagation in sub dirs to build demo, example, test, tutorial
-#----------------------------------------------------------------------
-
-set(VISP_DIR ${PROJECT_BINARY_DIR})
-mark_as_advanced(VISP_DIR)
-mark_as_advanced(VISP_INCLUDE_DIRS)
-
-if(BUILD_APPS)
-  add_subdirectory(apps)
-  vp_add_subdirectories(VISP_CONTRIB_MODULES_PATH apps)
-endif()
-if(BUILD_DEMOS)
-  add_subdirectory(demo)
-  vp_add_subdirectories(VISP_CONTRIB_MODULES_PATH demo)
-endif()
-if(BUILD_EXAMPLES)
-  add_subdirectory(example)
-  vp_add_subdirectories(VISP_CONTRIB_MODULES_PATH example)
-endif()
-if(BUILD_TUTORIALS)
-  add_subdirectory(tutorial)
-  vp_add_subdirectories(VISP_CONTRIB_MODULES_PATH tutorial)
-endif()
-if(BUILD_APPS)
-  vp_add_subdirectories(VISP_CONTRIB_MODULES_PATH apps)
-endif()
-if(BUILD_PYTHON_BINDINGS)
-  add_subdirectory(modules/python)
-endif()
-
-
-
-# ----------------------------------------------------------------------------
-#  Make some cmake vars advanced
-# ----------------------------------------------------------------------------
-if(JPEG_FOUND)
-  mark_as_advanced(jconfig_dir)
-endif()
-if(OGRE_FOUND)
-  vp_set_ogre_advanced_var()
-endif()
-if(Coin_FOUND)
-  mark_as_advanced(Coin_DIR Coin_LIBRARY Qt5OpenGL_DIR)
-endif()
-
-# ----------------------------------------------------------------------------
-#  Update version of 3rd party for which info is missing
-# ----------------------------------------------------------------------------
-if(USE_JPEG)
-  if(NOT JPEG_LIB_VERSION)
-    vp_parse_header("${JPEG_INCLUDE_DIR}/jpeglib.h" JPEG_VERSION_LINES JPEG_LIB_VERSION)
-  endif()
-  if(NOT JPEG_LIB_VERSION)
-    get_filename_component(JPEG_LIB_DIR ${JPEG_LIBRARIES} PATH)
-    string(REPLACE "lib" "include" JPEG_INC_DIR ${JPEG_LIB_DIR})
-    vp_parse_header("${JPEG_INC_DIR}/jconfig.h" JPEG_VERSION_LINES JPEG_LIB_VERSION)
-  endif()
-  if(NOT JPEG_LIB_VERSION)
-    vp_parse_header("${JPEG_INCLUDE_DIR}/jconfig.h" JPEG_VERSION_LINES JPEG_LIB_VERSION)
-    if(NOT JPEG_LIB_VERSION)
-      vp_parse_header("${JPEG_INCLUDE_DIR}/jconfig-32.h" JPEG_LIB_VERSION JPEG_LIB_VERSION)
-      if(NOT JPEG_LIB_VERSION)
-        vp_parse_header("${JPEG_INCLUDE_DIR}/jconfig-64.h" JPEG_LIB_VERSION JPEG_LIB_VERSION)
-      endif()
-    endif()
-  endif()
-endif()
-if(USE_COIN3D)
-  vp_parse_header("${COIN3D_INCLUDE_DIRS}/Inventor/C/basic.h" COIN_VERSION_LINES COIN_MAJOR_VERSION COIN_MINOR_VERSION COIN_MICRO_VERSION)
-  set(COIN3D_VERSION "${COIN_MAJOR_VERSION}.${COIN_MINOR_VERSION}.${COIN_MICRO_VERSION}")
-endif()
-if(USE_FLIRPTUSDK)
-  vp_parse_header("${FLIRPTUSDK_CPI_INCLUDE_DIR}/cpi.h" CPI_VERSION_LINES CPI_VER_MAJOR CPI_VER_MINOR CPI_VER_REV)
-  set(FLIRPTUSDK_VERSION "${CPI_VER_MAJOR}.${CPI_VER_MINOR}.${CPI_VER_REV}")
-endif()
-
-# ----------------------------------------------------------------------------
-#  System information
-# ----------------------------------------------------------------------------
-vp_system_information(NUMBER_OF_LOGICAL_CORES NUMBER_OF_PHYSICAL_CORES TOTAL_PHYSICAL_MEMORY OS_NAME OS_RELEASE
-                      OS_VERSION OS_PLATFORM PROCESSOR_NAME PROCESSOR_DESCRIPTION IS_64BIT HAS_FPU CPU_OPTIM)
-
-# ----------------------------------------------------------------------------
-#  Autodetect if we are in a GIT repository
-# ----------------------------------------------------------------------------
-find_host_package(Git QUIET)
-
-if(NOT DEFINED VISP_VCSVERSION AND GIT_FOUND)
-  vp_git_describe(VISP_VCSVERSION "${VISP_SOURCE_DIR}")
-elseif(NOT DEFINED VISP_VCSVERSION)
-  # We don't have git:
-  set(VISP_VCSVERSION "unknown")
-endif()
-
-# ----------------------------------------------------------------------------
-# Summary:
-# ----------------------------------------------------------------------------
-status("")
-status("==========================================================")
-status("General configuration information for ViSP ${VISP_VERSION}")
-status("")
-if(VISP_VCSVERSION)
-  status("  Version control:" ${VISP_VCSVERSION})
-endif()
-
-# ========================== contrib modules ==========================
-if(VISP_CONTRIB_MODULES_PATH)
-  set(__dump_extra_header OFF)
-  foreach(p ${VISP_CONTRIB_MODULES_PATH})
-    if(EXISTS ${p})
-      if(NOT __dump_extra_header)
-        set(__dump_extra_header ON)
-        status("")
-        status("  Extra modules:")
-      else()
-        status("")
-      endif()
-      set(EXTRA_MODULES_VCSVERSION "unknown")
-      if(GIT_FOUND)
-        execute_process(COMMAND "${GIT_EXECUTABLE}" describe --tags --always --dirty --match "[0-9].[0-9].[0-9]*"
-          WORKING_DIRECTORY "${p}"
-          OUTPUT_VARIABLE EXTRA_MODULES_VCSVERSION
-          RESULT_VARIABLE GIT_RESULT
-          ERROR_QUIET
-          OUTPUT_STRIP_TRAILING_WHITESPACE
-        )
-        if(NOT GIT_RESULT EQUAL 0)
-          set(EXTRA_MODULES_VCSVERSION "unknown")
-        endif()
-      endif()
-      status("    Location (extra):" ${p})
-      status("    Version control (extra):" ${EXTRA_MODULES_VCSVERSION})
-    endif()
-  endforeach()
-  unset(__dump_extra_header)
-endif()
-
-# ========================== build platform ==========================
-status("")
-status("  Platform:")
-if(NOT DEFINED VISP_TIMESTAMP AND NOT BUILD_INFO_SKIP_TIMESTAMP)
-  string(TIMESTAMP VISP_TIMESTAMP "" UTC)
-  set(VISP_TIMESTAMP "${VISP_TIMESTAMP}" CACHE STRING "Timestamp of ViSP build configuration" FORCE)
-endif()
-if(VISP_TIMESTAMP)
-  status("    Timestamp:"      ${VISP_TIMESTAMP})
-endif()
-status("    Host:"             ${CMAKE_HOST_SYSTEM_NAME} ${CMAKE_HOST_SYSTEM_VERSION} ${CMAKE_HOST_SYSTEM_PROCESSOR})
-if(CMAKE_CROSSCOMPILING)
-  status("    Target:"         ${CMAKE_SYSTEM_NAME} ${CMAKE_SYSTEM_VERSION} ${CMAKE_SYSTEM_PROCESSOR})
-endif()
-status("    CMake:"            ${CMAKE_VERSION})
-status("    CMake generator:"  ${CMAKE_GENERATOR})
-status("    CMake build tool:" ${CMAKE_BUILD_TOOL})
-if(MSVC)
-  status("    MSVC:"           ${MSVC_VERSION})
-endif()
-if(CMAKE_GENERATOR MATCHES Xcode)
-  status("    Xcode:"          ${XCODE_VERSION})
-endif()
-if(NOT CMAKE_GENERATOR MATCHES "Xcode|Visual Studio")
-  status("    Configuration:"  ${CMAKE_BUILD_TYPE})
-endif()
-
-# ========================== system information ==========================
-
-status("")
-status("  System information:")
-status("    Number of CPU logical cores:"                  "${NUMBER_OF_LOGICAL_CORES}")
-status("    Number of CPU physical cores:"                 "${NUMBER_OF_PHYSICAL_CORES}")
-status("    Total physical memory (in MiB):"               "${TOTAL_PHYSICAL_MEMORY}")
-status("    OS name:"                                      "${OS_NAME}")
-status("    OS release:"                                   "${OS_RELEASE}")
-status("    OS version:"                                   "${OS_VERSION}")
-status("    OS platform:"                                  "${OS_PLATFORM}")
-status("    CPU name:"                                     "${PROCESSOR_NAME}")
-status("    CPU description:"                              "${PROCESSOR_DESCRIPTION}")
-status("    Is the CPU 64-bit?"                            ${IS_64BIT} THEN "yes" ELSE "no")
-status("    Does the CPU have FPU?"                        ${HAS_FPU} THEN "yes" ELSE "no")
-status("    CPU optimization:"                             ${CPU_OPTIM})
-if(NOT ("${CMAKE_MAJOR_VERSION}.${CMAKE_MINOR_VERSION}" LESS 3.20))
-# https://cmake.org/cmake/help/latest/variable/CMAKE_LANG_BYTE_ORDER.html
-# https://github.com/libevent/libevent/pull/1349/files
-  if(CMAKE_CXX_BYTE_ORDER STREQUAL "BIG_ENDIAN")
-    status("    CPU endianness:"                 "big-endian")
-  elseif(CMAKE_CXX_BYTE_ORDER STREQUAL "LITTLE_ENDIAN")
-    status("    CPU endianness:"                 "little-endian")
-  else()
-    status("    CPU endianness:"                 "unknown")
-  endif()
-endif()
-
-# ========================== C/C++ options ==========================
-if(CMAKE_CXX_COMPILER_VERSION)
-  set(VISP_COMPILER_STR "${CMAKE_CXX_COMPILER} ${CMAKE_CXX_COMPILER_ARG1} (ver ${CMAKE_CXX_COMPILER_VERSION})")
-elseif(CMAKE_COMPILER_IS_CLANGCXX)
-  set(VISP_COMPILER_STR "${CMAKE_CXX_COMPILER} ${CMAKE_CXX_COMPILER_ARG1} (ver ${CMAKE_CLANG_REGEX_VERSION})")
-elseif(CMAKE_COMPILER_IS_GNUCXX)
-  set(VISP_COMPILER_STR "${CMAKE_CXX_COMPILER} ${CMAKE_CXX_COMPILER_ARG1} (ver ${CMAKE_GCC_REGEX_VERSION})")
-else()
-  set(VISP_COMPILER_STR "${CMAKE_CXX_COMPILER} ${CMAKE_CXX_COMPILER_ARG1}")
-endif()
-string(STRIP "${VISP_COMPILER_STR}" VISP_COMPILER_STR)
-
-status("")
-status("  C/C++:")
-status("    Built as dynamic libs?:" BUILD_SHARED_LIBS THEN "yes" ELSE "no")
-status("    C++ Compiler:"           ${VISP_COMPILER_STR})
-status("    C++ flags (Release):"    ${CMAKE_CXX_FLAGS} ${CMAKE_CXX_FLAGS_RELEASE})
-status("    C++ flags (Debug):"      ${CMAKE_CXX_FLAGS} ${CMAKE_CXX_FLAGS_DEBUG})
-status("    C Compiler:"             ${CMAKE_C_COMPILER} ${CMAKE_C_COMPILER_ARG1})
-status("    C flags (Release):"      ${CMAKE_C_FLAGS} ${CMAKE_C_FLAGS_RELEASE})
-status("    C flags (Debug):"        ${CMAKE_C_FLAGS} ${CMAKE_C_FLAGS_DEBUG})
-if(WIN32)
-  status("    Linker flags (Release):" ${CMAKE_EXE_LINKER_FLAGS} ${CMAKE_EXE_LINKER_FLAGS_RELEASE})
-  status("    Linker flags (Debug):"   ${CMAKE_EXE_LINKER_FLAGS} ${CMAKE_EXE_LINKER_FLAGS_DEBUG})
-else()
-  status("    Linker flags (Release):" ${CMAKE_SHARED_LINKER_FLAGS} ${CMAKE_SHARED_LINKER_FLAGS_RELEASE})
-  status("    Linker flags (Debug):"   ${CMAKE_SHARED_LINKER_FLAGS} ${CMAKE_SHARED_LINKER_FLAGS_DEBUG})
-endif()
-status("    Use cxx standard:"       CMAKE_CXX_STANDARD THEN "${CMAKE_CXX_STANDARD}" ELSE "no")
-
-# ========================== ViSP modules ==========================
-status("")
-status("  ViSP modules:")
-string(REPLACE "visp_" "" VISP_MODULES_BUILD_ST          "${VISP_MODULES_BUILD}")
-string(REPLACE "visp_" "" VISP_MODULES_DISABLED_USER_ST  "${VISP_MODULES_DISABLED_USER}")
-string(REPLACE "visp_" "" VISP_MODULES_DISABLED_FORCE_ST "${VISP_MODULES_DISABLED_FORCE}")
-set(VISP_MODULES_DISABLED_AUTO_ST "")
-foreach(m ${VISP_MODULES_DISABLED_AUTO})
-  set(__mdeps "")
-  foreach(d ${VISP_MODULE_${m}_DEPS})
-    if(d MATCHES "^visp_" AND NOT USE_${d})
-      list(APPEND __mdeps ${d})
-    endif()
-  endforeach()
-  if(__mdeps)
-    list(APPEND VISP_MODULES_DISABLED_AUTO_ST "${m}(deps: ${__mdeps})")
-  else()
-    list(APPEND VISP_MODULES_DISABLED_AUTO_ST "${m}")
-  endif()
-endforeach()
-string(REPLACE "visp_" "" VISP_MODULES_DISABLED_AUTO_ST  "${VISP_MODULES_DISABLED_AUTO_ST}")
-
-status("    To be built:"             VISP_MODULES_BUILD          THEN ${VISP_MODULES_BUILD_ST}          ELSE "-")
-status("    Disabled:"                VISP_MODULES_DISABLED_USER  THEN ${VISP_MODULES_DISABLED_USER_ST}  ELSE "-")
-status("    Disabled by dependency:"  VISP_MODULES_DISABLED_AUTO  THEN ${VISP_MODULES_DISABLED_AUTO_ST}  ELSE "-")
-status("    Unavailable:"             VISP_MODULES_DISABLED_FORCE THEN ${VISP_MODULES_DISABLED_FORCE_ST} ELSE "-")
-status("    Enable visp namespace:"   ENABLE_VISP_NAMESPACE       THEN "yes" ELSE "no")
-status("    Enable explicit keyword:" ENABLE_EXPLICIT_KEYWORD     THEN "yes" ELSE "no")
-
-# ========================== Android details ==========================
-if(ANDROID)
-  status("")
-  if(DEFINED ANDROID_NDK_REVISION)
-    set(__msg "${ANDROID_NDK} (ver ${ANDROID_NDK_REVISION})")
-  else()
-    set(__msg "location: ${ANDROID_NDK}")
-  endif()
-  status("  Android NDK: " ${__msg})
-  status("    Android ABI:" ${ANDROID_ABI})
-  if(BUILD_WITH_STANDALONE_TOOLCHAIN)
-    status("    NDK toolchain:" "standalone: ${ANDROID_STANDALONE_TOOLCHAIN}")
-  elseif(BUILD_WITH_ANDROID_NDK OR DEFINED ANDROID_TOOLCHAIN_NAME)
-    status("    NDK toolchain:" "${ANDROID_TOOLCHAIN_NAME}")
-  endif()
-  status("    STL type:" ${ANDROID_STL})
-  status("    Native API level:" ${ANDROID_NATIVE_API_LEVEL})
-
-  if(BUILD_ANDROID_PROJECTS)
-    status("  Android SDK: " "${ANDROID_SDK} (tools: ${ANDROID_SDK_TOOLS_VERSION} build tools: ${ANDROID_SDK_BUILD_TOOLS_VERSION})")
-    if(ANDROID_EXECUTABLE)
-      status("    android tool:"  "${ANDROID_EXECUTABLE}")
-    endif()
-  else()
-    status("  Android SDK: " "not used, projects are not built")
-  endif()
-  if(DEFINED ANDROID_SDK_COMPATIBLE_TARGET)
-    status("    SDK target:" "${ANDROID_SDK_COMPATIBLE_TARGET}")
-  endif()
-  if(DEFINED ANDROID_PROJECTS_BUILD_TYPE)
-    if(ANDROID_PROJECTS_BUILD_TYPE STREQUAL "ANT")
-      status("    Projects build scripts:" "Ant/Eclipse compatible")
-    elseif(ANDROID_PROJECTS_BUILD_TYPE STREQUAL "ANT")
-      status("    Projects build scripts:" "Gradle")
-    endif()
-  endif()
-endif()
-
-# ================== Windows RT features ==================
-if(WIN32)
-  status("")
-  status("  Windows RT support:" WINRT THEN "yes" ELSE "no")
-  if(WINRT)
-    status("    Building for Microsoft platform: " ${CMAKE_SYSTEM_NAME})
-    status("    Building for architectures: " ${CMAKE_VS_EFFECTIVE_PLATFORMS})
-    status("    Building for version: " ${CMAKE_SYSTEM_VERSION})
-  endif()
-endif()
-
-# ========================== java ==========================
-status("")
-status("  Python 3:")
-status("    Interpreter:"     PYTHON3INTERP_FOUND  THEN "${PYTHON3_EXECUTABLE} (ver ${PYTHON3_VERSION_STRING})"    ELSE "no")
-
-if(BUILD_JAVA OR BUILD_visp_java)
-  status("")
-  status("  Java:"            BUILD_FAT_JAVA_LIB  THEN "export all functions"                    ELSE "")
-  status("    ant:"           ANT_EXECUTABLE      THEN "${ANT_EXECUTABLE} (ver ${ANT_VERSION})"  ELSE "no")
-  if(NOT ANDROID)
-  status("    Java:"          Java_FOUND          THEN "yes (ver ${Java_VERSION})"                 ELSE "no")
-  status("    JNI:"           JNI_INCLUDE_DIRS    THEN "${JNI_INCLUDE_DIRS}"                       ELSE "no")
-  status("    Java wrappers:" HAVE_visp_java      THEN "yes (${VISP_JAVA_SDK_BUILD_TYPE})"         ELSE "no")
-  endif()
-endif()
-
-# ======================= Python bindings ========================
-status("")
-status("  Python3 bindings:"           BUILD_PYTHON_BINDINGS    THEN "yes" ELSE "no")
-if(BUILD_PYTHON_BINDINGS)
-  status("    Python3 interpreter:"    PYTHON3INTERP_FOUND  THEN "${PYTHON3_EXECUTABLE} (ver ${PYTHON3_VERSION_STRING})" ELSE "no")
-  status("    Pybind11:"               USE_PYBIND11         THEN "${pybind11_DIR} (${pybind11_VERSION})" ELSE "no")
-  status("    Package version:"        "${VISP_PYTHON_PACKAGE_VERSION}")
-  status("    Wrapped modules:"        "${VISP_PYTHON_BOUND_MODULES}")
-  status("    Generated input config:" "${VISP_PYTHON_GENERATED_CONFIG_FILE}")
-else()
-  status("    Requirements: ")
-  status("      Python version > ${PYTHON3_MINIMUM_VERSION_PYTHON_BINDINGS}:" PYTHON3_FOUND AND NOT PYTHON3_NOT_OK_FOR_BINDINGS THEN "ok (ver ${PYTHON3_VERSION_STRING})" ELSE "python not found or too old (${PYTHON3_VERSION_STRING})")
-  status("      Python in virtual env. or conda (or system with override):" VISP_PYTHON_INTERPRETER_ALLOWED THEN "failed" ELSE "ok")
-  status("      Pybind11 found:"     USE_PYBIND11 THEN "ok" ELSE "failed")
-  status("      CMake > ${CMAKE_MINIMUM_VERSION_PYTHON_BINDINGS}:" CMAKE_NOT_OK_FOR_BINDINGS THEN "failed (${CMAKE_VERSION})" ELSE "ok (${CMAKE_VERSION})")
-  status("      C++ standard > ${VISP_CXX_STANDARD_17}:" CXX_STANDARD_NOT_OK_FOR_BINDINGS THEN "failed (${VISP_CXX_STANDARD})" ELSE "ok (${VISP_CXX_STANDARD})")
-endif()
-
-
-# ============================ Options ===========================
-status("")
-status("  Build options: ")
-status("    Build deprecated:"           BUILD_DEPRECATED_FUNCTIONS      THEN "yes" ELSE "no")
-status("    Build with moment combine:"  ENABLE_MOMENTS_COMBINE_MATRICES THEN "yes" ELSE "no")
-
-# ===================== Optional 3rd parties =====================
-status("")
-status("  OpenCV: ")
-status("    Version:"                USE_OPENCV         THEN "${OpenCV_VERSION}" ELSE "n/a")
-if(USE_OPENCV)
-  vp_list_replace_string(OpenCV_LIB_COMPONENTS OpenCV_LIB_COMPONENTS_FILTERED "^opencv_+" "")
-  status("    Modules:"    "${OpenCV_LIB_COMPONENTS_FILTERED}")
-  status("    OpenCV dir:" "${OpenCV_DIR}")
-endif()
-status("")
-status("  YARP: ")
-status("    Version:"                USE_YARP           THEN "${YARP_VERSION_SHORT}" ELSE "n/a")
-status("")
-status("  Mathematics: ")
-status("    Blas/Lapack:"            (USE_LAPACK OR WITH_LAPACK) THEN "yes" ELSE "no")
-status("    \\- Use MKL:"            USE_MKL            THEN "yes" ELSE "no")
-status("    \\- Use OpenBLAS:"       USE_OPENBLAS       THEN "yes (ver ${OpenBLAS_VERSION})" ELSE "no")
-status("    \\- Use Atlas:"          USE_ATLAS          THEN "yes" ELSE "no")
-status("    \\- Use Netlib:"         USE_NETLIB         THEN "yes (ver ${NETLIB_VERSION})" ELSE "no")
-status("    \\- Use GSL:"            USE_GSL            THEN "yes (ver ${GSL_VERSION})" ELSE "no")
-status("    \\- Use Lapack (built-in):" WITH_LAPACK     THEN "yes (ver ${LAPACK_VERSION})" ELSE "no")
-status("    Use Eigen3:"             USE_EIGEN3         THEN "yes (ver ${Eigen3_VERSION})" ELSE "no")
-status("    Use OpenCV:"             USE_OPENCV         THEN "yes (ver ${OpenCV_VERSION})" ELSE "no")
-status("")
-status("  Simulator: ")
-status("    Ogre simulator: ")
-status("    \\- Use Ogre3D:"         USE_OGRE         THEN "yes (ver ${OGRE_VERSION})" ELSE "no")
-status("    \\- Use OIS:"            USE_OIS          THEN "yes (ver ${OIS_VERSION})" ELSE "no")
-status("    Coin simulator: ")
-status("    \\- Use Coin3D:"         USE_COIN3D       THEN "yes (ver ${COIN3D_VERSION})" ELSE "no")
-status("    \\- Use SoWin:"          USE_SOWIN        THEN "yes" ELSE "no")
-status("    \\- Use SoXt:"           USE_SOXT         THEN "yes" ELSE "no")
-if(USE_SOQT AND SoQt_FOUND)
-status("    \\- Use SoQt:"           USE_SOQT    AND SoQt_FOUND THEN "yes (ver ${SoQt_VERSION})" ELSE "no")
-else()
-status("    \\- Use SoQt:"           USE_SOQT         THEN "yes" ELSE "no")
-endif()
-status("    \\- Use Qt5:"            USE_SOQT AND SoQt_FOUND                    THEN "yes" ELSE "no")
-status("    \\- Use Qt4:"            USE_QT   AND DESIRED_QT_VERSION MATCHES 4  THEN "yes" ELSE "no")
-status("    \\- Use Qt3:"            USE_QT   AND DESIRED_QT_VERSION MATCHES 3  THEN "yes" ELSE "no")
-status("    Panda3D:"                USE_PANDA3D      THEN "yes (ver ${Panda3D_VERSION_STRING})" ELSE "no")
-
-status("")
-status("  Media I/O: ")
-status("    Use JPEG:"               USE_JPEG         THEN "yes (ver ${JPEG_LIB_VERSION})" ELSE "no")
-status("    Use PNG:"                USE_PNG          THEN "yes (ver ${PNG_VERSION_STRING})" ELSE "no")
-status("    \\- Use ZLIB:"           USE_ZLIB         THEN "yes (ver ${ZLIB_VERSION_STRING})" ELSE "no")
-status("    Use OpenCV:"             USE_OPENCV       THEN "yes (ver ${OpenCV_VERSION})" ELSE "no")
-status("    Use stb_image (built-in):" WITH_STBIMAGE  THEN "yes (ver ${STBIMAGE_VERSION})" ELSE "no")
-status("    Use TinyEXR (built-in):" WITH_TINYEXR     THEN "yes (ver ${TINYEXR_VERSION})" ELSE "no")
-status("    Use simdlib (built-in):" WITH_SIMDLIB     THEN "yes (ver ${SIMD_VERSION})" ELSE "no")
-status("    Use npz I/O (built-in):" WITH_MINIZ       THEN "yes" ELSE "no")
-status("")
-status("  Real robots: ")
-status("    Use Afma6:"              USE_AFMA6        THEN "yes" ELSE "no")
-if(USE_AFMA6)
-status("    \\- Data:"               AFMA6_DATA_FOUND THEN "yes (in ${AFMA6_DATA_PATH})" ELSE "no")
-endif()
-status("    Use Franka:"             USE_FRANKA       THEN "yes (ver ${Franka_VERSION})" ELSE "no")
-status("    Use Viper650:"           USE_VIPER650     THEN "yes" ELSE "no")
-if(USE_VIPER650)
-status("    \\- Data:"               VIPER650_DATA_FOUND THEN "yes (in ${VIPER650_DATA_PATH})" ELSE "no")
-endif()
-status("    Use Viper850:"           USE_VIPER850     THEN "yes" ELSE "no")
-if(USE_VIPER850)
-status("    \\- Data:"               VIPER850_DATA_FOUND THEN "yes (in ${VIPER850_DATA_PATH})" ELSE "no")
-endif()
-status("    Use ur_rtde:"            USE_UR_RTDE      THEN "yes (ver ${ur_rtde_VERSION})" ELSE "no")
-status("    Use Kinova Jaco:"        USE_JACOSDK      THEN "yes" ELSE "no")
-status("    Use aria (Pioneer):"     USE_ARIA         THEN "yes" ELSE "no")
-status("    Use PTU46:"              USE_PTU46        THEN "yes" ELSE "no")
-status("    Use Biclops PTU:"        USE_BICLOPS      THEN "yes" ELSE "no")
-status("    Use Flir PTU SDK:"       USE_FLIRPTUSDK   THEN "yes (ver ${FLIRPTUSDK_VERSION})" ELSE "no")
-status("    Use MAVSDK:"             USE_MAVSDK       THEN "yes (ver ${MAVSDK_VERSION})" ELSE "no")
-status("    Use Parrot ARSDK:"       USE_ARSDK        THEN "yes (ver ${ARSDK_VERSION})" ELSE "no")
-status("    \\- Use ffmpeg:"         USE_FFMPEG       THEN "yes" ELSE "no")
-if(USE_FFMPEG)
-status("       \\- Use libavcodec:"  USE_FFMPEG     THEN "yes (ver ${FFMPEG_LIBAVCODEC_VERSION})" ELSE "no")
-status("       \\- Use libavformat:" USE_FFMPEG     THEN "yes (ver ${FFMPEG_LIBAVFORMAT_VERSION})" ELSE "no")
-status("       \\- Use libavutil:"   USE_FFMPEG     THEN "yes (ver ${FFMPEG_LIBAVUTIL_VERSION})" ELSE "no")
-status("       \\- Use libswscale:"  USE_FFMPEG     THEN "yes (ver ${FFMPEG_LIBSWSCALE_VERSION})" ELSE "no")
-endif()
-status("    Use Virtuose:"           USE_VIRTUOSE     THEN "yes" ELSE "no")
-status("    Use qbdevice (built-in):" WITH_QBDEVICE   THEN "yes (ver ${QBDEVICE_VERSION})" ELSE "no")
-status("    Use takktile2 (built-in):" WITH_TAKKTILE2 THEN "yes (ver ${TAKKTILE2_VERSION})" ELSE "no")
-status("    Use pololu (built-in):"  WITH_POLOLU      THEN "yes (ver ${POLOLU_VERSION})" ELSE "no")
-status("")
-status("  GUI: ")
-status("    Use X11:"                USE_X11          THEN "yes" ELSE "no")
-status("    Use GTK2:"               USE_GTK2         THEN "yes (ver ${GTK2_VERSION})" ELSE "no")
-status("    Use OpenCV:"             USE_OPENCV       THEN "yes (ver ${OpenCV_VERSION})" ELSE "no")
-status("    Use GDI:"                USE_GDI          THEN "yes" ELSE "no")
-status("    Use Direct3D:"           USE_DIRECT3D     THEN "yes" ELSE "no")
-status("")
-status("  Cameras: ")
-status("    Use DC1394-2.x:"         USE_DC1394       THEN "yes (ver ${DC1394_VERSION})" ELSE "no")
-status("    Use CMU 1394:"           USE_CMU1394      THEN "yes" ELSE "no")
-status("    Use V4L2:"               USE_V4L2         THEN "yes (ver ${V4L2_VERSION})" ELSE "no")
-status("    Use directshow:"         USE_DIRECTSHOW   THEN "yes" ELSE "no")
-status("    Use OpenCV:"             USE_OPENCV       THEN "yes (ver ${OpenCV_VERSION})" ELSE "no")
-status("    Use FLIR Flycapture:"    USE_FLYCAPTURE   THEN "yes" ELSE "no")
-status("    Use Basler Pylon:"       USE_PYLON        THEN "yes (ver ${PYLON_VERSION})" ELSE "no")
-status("    Use IDS uEye:"           USE_UEYE         THEN "yes (ver ${UEYE_VERSION})" ELSE "no")
-status("")
-status("  RGB-D sensors: ")
-status("    Use Realsense2:"         USE_REALSENSE2   THEN "yes (ver ${REALSENSE2_VERSION})" ELSE "no")
-status("    Use Occipital Structure:"          USE_OCCIPITAL_STRUCTURE    THEN "yes" ELSE "no")
-status("    Use Kinect:"             USE_LIBFREENECT AND USE_LIBUSB_1 AND USE_THREADS THEN "yes" ELSE "no")
-status("    \\- Use libfreenect:"    USE_LIBFREENECT  THEN "yes (ver ${LIBFREENECT_VERSION})" ELSE "no")
-status("    \\- Use libusb-1:"       USE_LIBUSB_1     THEN "yes (ver ${LIBUSB_1_VERSION})" ELSE "no")
-status("    \\- Use std::thread:"    USE_THREADS      THEN "yes" ELSE "no")
-status("    Use PCL:"                USE_PCL          THEN "yes (ver ${PCL_VERSION})" ELSE "no")
-status("    \\- Use VTK:"            VTK_FOUND        THEN "yes (ver ${VTK_VERSION})" ELSE "no")
-status("")
-status("  F/T sensors: ")
-status("    Use atidaq (built-in):"  WITH_ATIDAQ      THEN "yes (ver ${ATIDAQ_VERSION})" ELSE "no")
-status("    Use comedi:"             USE_COMEDI       THEN "yes (ver ${COMEDI_VERSION})" ELSE "no")
-status("    Use IIT SDK:"            USE_FTIITSDK     THEN "yes" ELSE "no")
-status("")
-status("  Mocap: ")
-status("    Use Qualisys:"           USE_QUALISYS     THEN "yes" ELSE "no")
-status("    Use Vicon:"              USE_VICON        THEN "yes" ELSE "no")
-status("")
-status("  Detection: ")
-status("    Use zbar:"                    USE_ZBAR                  THEN "yes (ver ${ZBAR_VERSION})" ELSE "no")
-status("    Use dmtx:"                    USE_DMTX                  THEN "yes (ver ${DMTX_VERSION})" ELSE "no")
-status("    Use AprilTag (built-in):"     WITH_APRILTAG             THEN "yes (ver ${APRILTAG_VERSION})" ELSE "no")
-status("    \\- Use AprilTag big family:" WITH_APRILTAG_BIG_FAMILY  THEN "yes" ELSE "no")
-status("")
-status("  Misc: ")
-status("    Use Clipper (built-in):"  WITH_CLIPPER     THEN "yes (ver ${CLIPPER_VERSION})" ELSE "no")
-status("    Use pugixml (built-in):"  WITH_PUGIXML     THEN "yes (ver ${PUGIXML_VERSION})" ELSE "no")
-status("    Use libxml2:"             USE_XML2         THEN "yes (ver ${LIBXML2_VERSION_STRING})" ELSE "no")
-if(WIN32)
-status("    \\- Use Iconv:"           USE_ICONV        THEN "yes (ver ${Iconv_VERSION})" ELSE "no")
-endif()
-if(VISP_HAVE_NLOHMANN_JSON_FROM_VTK)
-status("    Use json (nlohmann vtk):"     USE_NLOHMANN_JSON THEN "yes (ver ${VTK_NLOHMANN_JSON_VERSION})" ELSE "no")
-else()
-status("    Use json (nlohmann system):"  USE_NLOHMANN_JSON THEN "yes (ver ${nlohmann_json_VERSION})" ELSE "no")
-endif()
-status("")
-status("  Optimization: ")
-status("    Use OpenMP:"             USE_OPENMP         THEN "yes (ver ${OpenMP_CXX_VERSION})" ELSE "no")
-status("    Use std::thread:"        USE_THREADS        THEN "yes" ELSE "no")
-status("    Use pthread:"            USE_PTHREAD        THEN "yes" ELSE "no")
-status("    Use simdlib (built-in):" WITH_SIMDLIB       THEN "yes (ver ${SIMD_VERSION})" ELSE "no")
-status("")
-status("  DNN: ")
-status("    Use CUDA Toolkit:"       USE_TENSORRT AND CUDA_FOUND  THEN "yes (ver ${CUDA_VERSION})" ELSE "no")
-status("    Use TensorRT:"           USE_TENSORRT       THEN "yes (ver ${TENSORRT_VERSION})" ELSE "no")
-
-# ========================== documentation ==========================
-status("")
-status("  Documentation: ")
-status("    Use doxygen:"            DOXYGEN_FOUND    THEN "yes (ver ${DOXYGEN_VERSION})" ELSE "no")
-status("    \\- Use mathjax:"        USE_MATHJAX      THEN "yes" ELSE "no")
-if(DOXYGEN_AWESOME_DIR)
-  status("    \\- Use doxygen-awesome:" "yes")
-else()
-  status("    \\- Use doxygen-awesome:" "no")
-endif()
-
-# ========================== samples and tests ==========================
-status("")
-status("  Tests and samples:")
-status("    Use catch2 (built-in):"  WITH_CATCH2        THEN "yes (ver ${CATCH2_VERSION})" ELSE "no")
-status("    Tests:"                  BUILD_TESTS        THEN "yes" ELSE "no")
-status("    Apps:"                   BUILD_APPS         THEN "yes" ELSE "no")
-status("    Demos:"                  BUILD_DEMOS        THEN "yes" ELSE "no")
-status("    Examples:"               BUILD_EXAMPLES     THEN "yes" ELSE "no")
-status("    Tutorials:"              BUILD_TUTORIALS    THEN "yes" ELSE "no")
-status("    Dataset found:"          VISP_DATASET_FOUND THEN "yes (ver ${VISP_DATASET_VERSION} in ${VISP_DATASET_LOCATION})" ELSE "no")
-if(APPS_FOUND)
-  status("    Apps:"              BUILD_APPS  THEN "yes" ELSE "no")
-endif()
-
-# ========================== library dirs ==========================
-status("")
-status("  Library dirs:")
-if(USE_EIGEN3)
-  status("    Eigen3 dir:" "${Eigen3_DIR}")
-endif()
-if(USE_MKL)
-  status("    MKL include dir:" "${MKL_INCLUDE_DIRS}")
-endif()
-if(USE_OPENBLAS)
-  status("    OpenBLAS include dir:" "${OpenBLAS_INCLUDE_DIR}")
-endif()
-if(USE_OPENCV)
-  status("    OpenCV dir:" "${OpenCV_DIR}")
-endif()
-if(USE_PCL)
-  status("    PCL dir:" "${PCL_DIR}")
-endif()
-if(USE_PANDA3D)
-  if(Panda3D_DIR)
-    status("    Panda3D dir:" "${Panda3D_DIR}")
-  elseif($ENV{Panda3D_DIR})
-    status("    Panda3D dir:" "$ENV{Panda3D_DIR}")
-  else()
-    file(REAL_PATH "${Panda3D_INCLUDE_DIRS}/../.." Panda3D_DIR)
-    status("    Panda3D dir:" "${Panda3D_DIR}")
-  endif()
-endif()
-if(USE_YARP)
-  status("    Yarp dir:" "${YARP_DIR}")
-endif()
-if(USE_OGRE)
-  if(NOT ${OGRE_DIR} MATCHES "NOTFOUND")
-    status("    Ogre dir:" "${OGRE_DIR}")
-  else()
-    status("    Ogre inc dir:" "${OGRE_INCLUDE_DIR}")
-    status("    Ogre Main lib:" "${OGRE_LIBRARY_REL}")
-    status("    Ogre plugin dir:" "${OGRE_PLUGIN_DIR_REL}")
-  endif()
-endif()
-
-# ========================== auxiliary ==========================
-status("")
-status("  Install path:" "${CMAKE_INSTALL_PREFIX}")
-status("")
-
-status("==========================================================")
-
-vp_finalize_status()
-=======
-#############################################################################
-#
-# ViSP, open source Visual Servoing Platform software.
-# Copyright (C) 2005 - 2024 by Inria. All rights reserved.
-#
-# This software is free software; you can redistribute it and/or modify
-# it under the terms of the GNU General Public License as published by
-# the Free Software Foundation; either version 2 of the License, or
-# (at your option) any later version.
-# See the file LICENSE.txt at the root directory of this source
-# distribution for additional information about the GNU GPL.
-#
-# For using ViSP with software that can not be combined with the GNU
-# GPL, please contact Inria about acquiring a ViSP Professional
-# Edition License.
-#
-# See https://visp.inria.fr for more information.
-#
-# This software was developed at:
-# Inria Rennes - Bretagne Atlantique
-# Campus Universitaire de Beaulieu
-# 35042 Rennes Cedex
-# France
-#
-# If you have questions regarding the use of this file, please contact
-# Inria at visp@inria.fr
-#
-# This file is provided AS IS with NO WARRANTY OF ANY KIND, INCLUDING THE
-# WARRANTY OF DESIGN, MERCHANTABILITY AND FITNESS FOR A PARTICULAR PURPOSE.
-#
-# Description:
-# ViSP overall configuration file. Detect third party libraries (X11, GTK, ...)
-#
-#############################################################################
-
-# Detect crosscompiling; need to be before project(VISP) to work
-if(NOT CMAKE_TOOLCHAIN_FILE)
-  # Modify default install prefix
-  if(WIN32)
-    set(CMAKE_INSTALL_PREFIX "${CMAKE_BINARY_DIR}/install" CACHE PATH "Installation Directory")
-  endif()
-else(NOT CMAKE_TOOLCHAIN_FILE)
-  #Android: set output folder to ${CMAKE_BINARY_DIR}
-  set(LIBRARY_OUTPUT_PATH_ROOT ${CMAKE_BINARY_DIR} CACHE PATH "root for library output, set this to change where android libs are compiled to" )
-  # Crosscompiling
-  set(CMAKE_INSTALL_PREFIX "${CMAKE_BINARY_DIR}/install" CACHE PATH "Installation Directory")
-endif()
-
-if(CMAKE_SYSTEM_NAME MATCHES WindowsPhone OR CMAKE_SYSTEM_NAME MATCHES WindowsStore)
-  set(WINRT TRUE)
-endif(CMAKE_SYSTEM_NAME MATCHES WindowsPhone OR CMAKE_SYSTEM_NAME MATCHES WindowsStore)
-
-if(WINRT)
-  add_definitions(-DWINRT)
-
-  if(CMAKE_SYSTEM_NAME MATCHES WindowsPhone)
-    set(WINRT_PHONE TRUE)
-    add_definitions(-DWINRT_PHONE)
-  elseif(CMAKE_SYSTEM_NAME MATCHES WindowsStore)
-    set(WINRT_STORE TRUE)
-    add_definitions(-DWINRT_STORE)
-  endif()
-
-  if(CMAKE_SYSTEM_VERSION MATCHES 10 OR CMAKE_SYSTEM_VERSION MATCHES 10.0)
-    set(WINRT_10 TRUE)
-    add_definitions(-DWINRT_10)
-  elseif(CMAKE_SYSTEM_VERSION MATCHES 8.1)
-    set(WINRT_8_1 TRUE)
-    add_definitions(-DWINRT_8_1)
-  elseif(CMAKE_SYSTEM_VERSION MATCHES 8.0)
-    set(WINRT_8_0 TRUE)
-    add_definitions(-DWINRT_8_0)
-  endif()
-endif()
-
-# By default set release configuration
-if(NOT CMAKE_BUILD_TYPE)
-  set(CMAKE_BUILD_TYPE "Release" CACHE STRING "Choose the type of build, options are: None Debug Release RelWithDebInfo MinSizeRel." FORCE)
-endif()
-
-cmake_minimum_required(VERSION 3.10) # needs to be before project() for policy CMP0025
-
-# Detect if the toolchain is for Aldebaran naoqi
-if(CMAKE_TOOLCHAIN_FILE AND I_AM_A_ROBOT)
-  include(platforms/naoqi/cmake/extra.cmake)
-endif()
-
-if(POLICY CMP0020)
-  cmake_policy(SET CMP0020 NEW) # For UsTK: Qt5
-endif()
-if(POLICY CMP0022)
-  cmake_policy(SET CMP0022 NEW) # Due to sensor ATIDAQ_LIBRARIES
-endif()
-if(POLICY CMP0025)
-  cmake_policy(SET CMP0025 NEW) # To set compiler id for Apple Clang to AppleClang instead of Clang. Required to detect OpenMP support on MacOS
-endif()
-if(POLICY CMP0053)
-  cmake_policy(SET CMP0053 NEW) # For UsTK: VTK and Qt5
-endif()
-if(POLICY CMP0054)
-  cmake_policy(SET CMP0054 NEW) # To turn off a warning in native FindOpenMP with cmake 3.9.2
-endif()
-if(POLICY CMP0068)
-  cmake_policy(SET CMP0068 NEW)  # CMake 3.9+: `RPATH` settings on macOS do not affect `install_name`.
-endif()
-if(POLICY CMP0072)
-  cmake_policy(SET CMP0072 NEW) # To use legacy GL library with FindOpenGL and cmake 3.12.0
-endif()
-if(POLICY CMP0074)
-  cmake_policy(SET CMP0074 NEW) # For PCL_ROOT usage and cmake 3.12.0 when PCL 1.9.1 all in one is used on Windows
-endif()
-if(POLICY CMP0075)
-  cmake_policy(SET CMP0075 NEW) # For check_include_file and cmake 3.12.0
-endif()
-if(POLICY CMP0146)
-  cmake_policy(SET CMP0146 OLD) # The ``FindCUDA`` module deprecated since CMake 3.10
-endif()
-
-if(APPLE)
-  # Fix following errors for libpng and libjpeg detection:
-  # - Application built with libpng-1.4.12 but running with 1.6.37,
-  # - Wrong JPEG library version: library is 90, caller expects 80.
-  # The reason is that headers were found in /Library/Frameworks/Mono.framework/Headers
-  # while libraries in /usr/local/lib
-  set(CMAKE_FIND_FRAMEWORK LAST)
-endif()
-
-project(VISP C CXX)
-
-list(APPEND CMAKE_MODULE_PATH "${PROJECT_SOURCE_DIR}/cmake")
-
-include(cmake/VISPUtils.cmake)
-include(cmake/VISPDetectCXXStandard.cmake) # Set cxx standard to 17 by default
-
-#-----------------------------------------------------------------------------
-# VISP version number.  An even minor number corresponds to releases.
-set(VISP_VERSION_MAJOR "3")
-set(VISP_VERSION_MINOR "6")
-set(VISP_VERSION_PATCH "1")
-set(VISP_VERSION "${VISP_VERSION_MAJOR}.${VISP_VERSION_MINOR}.${VISP_VERSION_PATCH}")
-set(VISP_SOVERSION "${VISP_VERSION_MAJOR}.${VISP_VERSION_MINOR}")
-# Package revision number
-set(VISP_REVISION "1")
-
-# Try to locate visp-images and, if it exists, its version
-vp_find_dataset(VISP_DATASET_FOUND VISP_DATASET_LOCATION
-                VISP_DATASET_VERSION
-                VISP_DATASET_VERSION_MAJOR
-                VISP_DATASET_VERSION_MINOR
-                VISP_DATASET_VERSION_PATCH)
-
-#-----------------------------------------------------------------------------
-# TO BE CHECKED BEFORE NEXT RELEASE
-#
-# Remove following 3 next lines and check if pcl produces a CMP0144 complain around CMake variable FLANN_ROOT set to /opt/homebrew
-if(NOT DEFINED CMAKE_SUPPRESS_DEVELOPER_WARNINGS)
-  set(CMAKE_SUPPRESS_DEVELOPER_WARNINGS 1 CACHE INTERNAL "No dev warnings")
-endif()
-#-----------------------------------------------------------------------------
-
-find_file(GNU_INSTALL_DIRS_FROM_CMAKE NAMES GNUInstallDirs.cmake PATHS ${CMAKE_ROOT}/Modules)
-mark_as_advanced(GNU_INSTALL_DIRS_FROM_CMAKE)
-if(GNU_INSTALL_DIRS_FROM_CMAKE)
-  include(${CMAKE_ROOT}/Modules/GNUInstallDirs.cmake)
-else()
-  include(cmake/GNUInstallDirs.cmake)
-endif()
-
-#----------------------------------------------------------------------
-# Tool specific
-#----------------------------------------------------------------------
-# PCL tools
-include(cmake/PCLTools.cmake)
-# Eigen3 tools
-include(cmake/Eigen3Tools.cmake)
-
-#----------------------------------------------------------------------
-# Platform specific
-#----------------------------------------------------------------------
-include(cmake/VISPDetectPlatform.cmake)
-
-# Where to install the library and headers
-if(ANDROID)
-  # Where to build modules
-  set(LIBRARY_OUTPUT_PATH                 "${VISP_BINARY_DIR}/lib/${ANDROID_NDK_ABI_NAME}")
-  # Where to build internal 3rdparties
-  vp_update(VISP_3P_LIBRARY_OUTPUT_PATH   "${VISP_BINARY_DIR}/3rdparty/lib/${ANDROID_NDK_ABI_NAME}")
-
-  vp_update(VISP_INSTALL_BINARIES_PREFIX "sdk/native/")
-  # set binary path
-  vp_update(VISP_BIN_INSTALL_PATH         "sdk/native/bin/${ANDROID_NDK_ABI_NAME}")
-
-  # set samples path
-  vp_update(VISP_SAMPLES_BIN_INSTALL_PATH "sdk/native/samples/${ANDROID_NDK_ABI_NAME}")
-
-  vp_update(VISP_LIB_INSTALL_PATH         "sdk/native/libs/${ANDROID_NDK_ABI_NAME}")
-  vp_update(VISP_LIB_ARCHIVE_INSTALL_PATH "sdk/native/staticlibs/${ANDROID_NDK_ABI_NAME}")
-  vp_update(VISP_3P_LIB_INSTALL_PATH      "sdk/native/3rdparty/libs/${ANDROID_NDK_ABI_NAME}")
-  vp_update(VISP_CONFIG_INSTALL_PATH      "sdk/native/jni")
-  vp_update(VISP_INC_INSTALL_PATH         "sdk/native/jni/include")
-  vp_update(VISP_SAMPLES_SRC_INSTALL_PATH "samples/native")
-  vp_update(VISP_INSTALL_DATAROOTDIR      "sdk/etc")
-
-elseif(WIN32 AND CMAKE_HOST_SYSTEM_NAME MATCHES Windows)
-  # Where to build modules
-  set(LIBRARY_OUTPUT_PATH         "${VISP_BINARY_DIR}/lib")
-  # Where to build internal 3rdparties
-  vp_update(VISP_3P_LIBRARY_OUTPUT_PATH "${VISP_BINARY_DIR}/3rdparty/lib${LIB_SUFFIX}")
-
-  if(DEFINED VISP_RUNTIME AND DEFINED VISP_ARCH)
-    vp_update(VISP_INSTALL_BINARIES_PREFIX "${VISP_ARCH}/${VISP_RUNTIME}/")
-  else()
-    message(STATUS "Can't detect runtime and/or arch")
-    vp_update(VISP_INSTALL_BINARIES_PREFIX "")
-  endif()
-
-  if(VISP_STATIC)
-    vp_update(VISP_LIB_INSTALL_PATH "${VISP_INSTALL_BINARIES_PREFIX}staticlib${LIB_SUFFIX}")
-  else()
-    vp_update(VISP_LIB_INSTALL_PATH "${VISP_INSTALL_BINARIES_PREFIX}lib${LIB_SUFFIX}")
-  endif()
-  vp_update(VISP_3P_LIB_INSTALL_PATH      "${VISP_INSTALL_BINARIES_PREFIX}staticlib${LIB_SUFFIX}")
-  vp_update(VISP_SAMPLES_SRC_INSTALL_PATH samples/native)
-  vp_update(VISP_JAR_INSTALL_PATH         java)
-  vp_update(VISP_INC_INSTALL_PATH         "${CMAKE_INSTALL_INCLUDEDIR}")
-  vp_update(VISP_BIN_INSTALL_PATH         "${VISP_INSTALL_BINARIES_PREFIX}bin")
-  vp_update(VISP_INSTALL_DATAROOTDIR      "${CMAKE_INSTALL_DATAROOTDIR}/visp-${VISP_VERSION}")
-  vp_update(VISP_CONFIG_INSTALL_PATH      ".")
-
-else() # UNIX
-  # Where to build modules
-  set(LIBRARY_OUTPUT_PATH         "${VISP_BINARY_DIR}/lib")
-  # Where to build internal 3rdparties
-  vp_update(VISP_3P_LIBRARY_OUTPUT_PATH "${VISP_BINARY_DIR}/3rdparty/lib${LIB_SUFFIX}")
-
-  vp_update(VISP_INSTALL_BINARIES_PREFIX "")
-
-  #----------------------------------------------------------------------
-  # Multi-arch option that should be enable for debian packaging
-  #----------------------------------------------------------------------
-  VP_OPTION(ENABLE_MULTIARCH  "" "" "Enable multi-arch support"  "" OFF IF (NOT APPLE))
-
-  # The location where includes and libraries will be installed
-  if(ENABLE_MULTIARCH)
-    # The 2 following lines should be used to enable multi-arch support.
-    vp_update(VISP_INC_INSTALL_PATH       "${CMAKE_INSTALL_INCLUDEDIR}/${CMAKE_LIBRARY_ARCHITECTURE}")
-    vp_update(VISP_LIB_INSTALL_PATH       "${CMAKE_INSTALL_LIBDIR}/${CMAKE_LIBRARY_ARCHITECTURE}")
-  else()
-    # catkin doesn't support multi-arch; use rather the next 2 lines
-    vp_update(VISP_INC_INSTALL_PATH       "${CMAKE_INSTALL_INCLUDEDIR}")
-    vp_update(VISP_LIB_INSTALL_PATH       "${CMAKE_INSTALL_LIBDIR}")
-  endif()
-  vp_update(VISP_BIN_INSTALL_PATH         "${CMAKE_INSTALL_BINDIR}")
-  vp_update(VISP_INSTALL_DATAROOTDIR      "${CMAKE_INSTALL_DATAROOTDIR}/visp-${VISP_VERSION}")
-  vp_update(VISP_3P_LIB_INSTALL_PATH      "${VISP_LIB_INSTALL_PATH}/visp/3rdparty")
-  vp_update(VISP_SAMPLES_SRC_INSTALL_PATH "${VISP_INSTALL_DATAROOTDIR}/samples")
-  vp_update(VISP_JAR_INSTALL_PATH         "${VISP_INSTALL_DATAROOTDIR}/java")
-  vp_update(VISP_CONFIG_INSTALL_PATH      "${VISP_LIB_INSTALL_PATH}/cmake/visp")
-endif()
-
-# the include directory we depend on for the build
-set(VISP_INCLUDE_DIR ${VISP_BINARY_DIR}/${VISP_INC_INSTALL_PATH})
-set(VISP_DOC_DIR "${VISP_BINARY_DIR}/doc")
-
-# The location where includes and libraries will be build
-set(BINARY_OUTPUT_PATH ${VISP_BINARY_DIR}/${VISP_BIN_INSTALL_PATH})
-
-if(WIN32)
-  # Postfix of .lib and .dll
-  set(VISP_DEBUG_POSTFIX "d")
-  set(VISP_DLLVERSION "${VISP_VERSION_MAJOR}${VISP_VERSION_MINOR}${VISP_VERSION_PATCH}")
-else()
-  set(VISP_DEBUG_POSTFIX "")
-  set(VISP_DLLVERSION "")
-endif()
-
-# --- Python Support ---
-if(NOT IOS)
-  # Make sure to refresh the python interpreter every time we rerun cmake
-  # If we don't do this, we may use an old or invalid python when installing the bindings
-  # that was cached by a previous attempt at building
-  if(CMAKE_VERSION VERSION_LESS "3.15.0")
-    set(PYTHON3_CACHE_LIST
-      PYTHON3INTERP_FOUND PYTHONINTERP_FOUND PYTHONLIBS_FOUND PYTHON_FOUND
-      PYTHON3_EXECUTABLE PYTHON_EXECUTABLE
-    )
-    foreach (_variableName ${PYTHON3_CACHE_LIST})
-      unset(${_variableName} CACHE)
-    endforeach()
-    include(cmake/VISPDetectPython.cmake)
-  else()
-    set(PYTHON3_CACHE_LIST
-        Python3_FOUND Python3_EXECUTABLE Python3_Interpreter_FOUND Python3_LIBRARIES
-        _Python3_EXECUTABLE _Python3_INCLUDE_DIR _Python3_INTERPRETER_PROPERTIES _Python3_LIBRARY_RELEASE
-    )
-    foreach (_variableName ${PYTHON3_CACHE_LIST})
-      unset(${_variableName} CACHE)
-    endforeach()
-    # Find strategy
-    set(Python3_FIND_REGISTRY LAST)
-    set(Python3_FIND_VIRTUALENV FIRST)
-    set(Python3_FIND_STRATEGY LOCATION)
-    find_package (Python3 COMPONENTS Interpreter Development)
-
-    # Alias variables to be consistent with previous detection method
-    set(PYTHON3_FOUND ${Python3_FOUND})
-    set(PYTHON_DEFAULT_AVAILABLE TRUE)
-    set(PYTHON3_EXECUTABLE ${Python3_EXECUTABLE})
-    set(PYTHON_DEFAULT_EXECUTABLE ${PYTHON3_EXECUTABLE})
-    set(PYTHON3INTERP_FOUND ${Python3_Interpreter_FOUND})
-    set(PYTHON3_VERSION_STRING ${Python3_VERSION})
-  endif()
-endif()
-
-# --- Python Bindings requirements ---
-VP_OPTION(USE_PYBIND11       pybind11       QUIET    "Include pybind11 to create Python bindings" "" ON)
-VP_OPTION(ALLOW_SYSTEM_PYTHON  "" "" "Allow the use of the system Python interpreter when compiling and installing bindings" "" OFF)
-
-# Minimum tool versions
-set(CMAKE_MINIMUM_VERSION_PYTHON_BINDINGS "3.19.0")
-set(PYTHON3_MINIMUM_VERSION_PYTHON_BINDINGS "3.7.0")
-if(CMAKE_VERSION VERSION_LESS ${CMAKE_MINIMUM_VERSION_PYTHON_BINDINGS})
-  set(CMAKE_NOT_OK_FOR_BINDINGS TRUE)
-  message(STATUS "Required CMake version for Python bindings is ${CMAKE_MINIMUM_VERSION_PYTHON_BINDINGS},
-  but you have ${CMAKE_VERSION}.
-  Python bindings generation will be deactivated.
-  ")
-else()
-  set(CMAKE_NOT_OK_FOR_BINDINGS FALSE)
-endif()
-
-if(PYTHON3_VERSION_STRING VERSION_LESS ${PYTHON3_MINIMUM_VERSION_PYTHON_BINDINGS})
-  set(PYTHON3_NOT_OK_FOR_BINDINGS TRUE)
-  message(STATUS "Required Python version for Python bindings is ${PYTHON3_MINIMUM_VERSION_PYTHON_BINDINGS},
-  but you have ${PYTHON3_VERSION_STRING}.
-  Python bindings generation will be deactivated.
-  ")
-else()
-  set(PYTHON3_NOT_OK_FOR_BINDINGS FALSE)
-endif()
-if(VISP_CXX_STANDARD LESS VISP_CXX_STANDARD_17)
-  set(CXX_STANDARD_NOT_OK_FOR_BINDINGS TRUE)
-  message(STATUS "Required C++ standard is C++17, but you have ${VISP_CXX_STANDARD}")
-else()
-  set(CXX_STANDARD_NOT_OK_FOR_BINDINGS FALSE)
-endif()
-
-# Forbid system Python if override flag is not false
-if(DEFINED ENV{VIRTUAL_ENV} OR DEFINED ENV{CONDA_PREFIX})
-  set(_pip_args)
-  set(VISP_PYTHON_INTERPRETER_ALLOWED TRUE)
-else()
-  # First solution: raise an error when cmake will call pip install
-  # set(_pip_args "--require-virtualenv") # If this is a system python, throw an error
-  if(PYTHON3_FOUND)
-    if(ALLOW_SYSTEM_PYTHON)
-      set(VISP_PYTHON_INTERPRETER_ALLOWED TRUE)
-    else()
-      message(STATUS "The python version that you are using (${PYTHON3_EXECUTABLE}) is the system interpreter.
-      pip packages should not be installed system-wide!
-      Python bindings targets will be deactivated!
-      To reenable them, install conda or virtualenv, or reconfigure with ALLOW_SYSTEM_PYTHON to true.
-      delete the CMakeCache file then rerun cmake when inside the virtual environment.
-      ")
-      set(VISP_PYTHON_INTERPRETER_ALLOWED FALSE)
-    endif()
-  endif()
-endif()
-
-# ---
-
-
-include_directories(${VISP_INCLUDE_DIR})
-
-#----------------------------------------------------------------------
-# x86 SIMD optimization
-#----------------------------------------------------------------------
-VP_OPTION(ENABLE_SSE2  "" "" "Enable SSE2 instructions"  "" ON IF ((MSVC OR CMAKE_COMPILER_IS_GNUCXX) AND (X86 OR X86_64)) )
-VP_OPTION(ENABLE_SSE3  "" "" "Enable SSE3 instructions"  "" ON IF ((MSVC OR CMAKE_COMPILER_IS_GNUCXX) AND (X86 OR X86_64)) )
-VP_OPTION(ENABLE_SSSE3 "" "" "Enable SSSE3 instructions" "" ON IF ((MSVC OR CMAKE_COMPILER_IS_GNUCXX) AND (X86_64)) ) # X86 disabled since it produces an issue on Debian i386
-if(X86_64)
-  VP_OPTION(ENABLE_AVX   "" "" "Enable AVX instructions"   "" OFF) # should be explicitly enabled, used in matrix transpose code
-endif()
-
-#----------------------------------------------------------------------
-# BLAS / LAPACK
-#----------------------------------------------------------------------
-if(NOT WINRT AND NOT IOS)
-  include(cmake/ChooseBlas.cmake)
-endif()
-
-# ----------------------------------------------------------------------------
-# Handle RPATH
-# ----------------------------------------------------------------------------
-set(CMAKE_INSTALL_RPATH "${CMAKE_INSTALL_PREFIX}/${VISP_LIB_INSTALL_PATH}")
-set(CMAKE_INSTALL_RPATH_USE_LINK_PATH TRUE)
-
-if(ANDROID)
-  vp_update(VISP_JNI_INSTALL_PATH "${VISP_LIB_INSTALL_PATH}")
-elseif(INSTALL_CREATE_DISTRIB)
-  vp_update(VISP_JNI_INSTALL_PATH "${VISP_JAR_INSTALL_PATH}/${VISP_ARCH}")
-else()
-  vp_update(VISP_JNI_INSTALL_PATH "${VISP_JAR_INSTALL_PATH}")
-endif()
-vp_update(VISP_JNI_BIN_INSTALL_PATH "${VISP_JNI_INSTALL_PATH}")
-
-if(NOT VISP_LIB_ARCHIVE_INSTALL_PATH)
-  set(VISP_LIB_ARCHIVE_INSTALL_PATH ${VISP_LIB_INSTALL_PATH})
-endif()
-
-# ----------------------------------------------------------------------------
-#  Path for additional contrib modules
-# ----------------------------------------------------------------------------
-set(VISP_CONTRIB_MODULES_PATH "" CACHE PATH "Where to look for additional contrib ViSP modules")
-
-# Get the OS
-set(OS ${CMAKE_SYSTEM_NAME})
-
-set(OGRE_DIR $ENV{OGRE_DIR})
-if(NOT OGRE_DIR) # For compat with previous ViSP versions
-  set(OGRE_DIR $ENV{OGRE_HOME})
-endif()
-if(OGRE_DIR)
-  # replace \ with / especially for windows
-  STRING(REGEX REPLACE "\\\\" "/" OGRE_DIR ${OGRE_DIR})
-endif()
-
-# ----------------------------------------------------------------------------
-# Check for system libs
-# ----------------------------------------------------------------------------
-include(CheckLibraryExists)
-
-if(UNIX)
-  # try to found -lm requested on some platforms to link with X11
-  find_library(M_LIBRARY NAMES m)
-  mark_as_advanced(M_LIBRARY)
-  if(M_LIBRARY)
-    list(APPEND VISP_LINKER_LIBS ${M_LIBRARY})
-  endif()
-  # try to found -lsocket -lnsl requested for vpNetwork and vpSickLDMRS
-  find_library(SOCKET_LIBRARY NAMES socket)
-  find_library(NSL_LIBRARY NAMES nsl)
-  mark_as_advanced(SOCKET_LIBRARY NSL_LIBRARY)
-  if (SOCKET_LIBRARY)
-    list(APPEND VISP_LINKER_LIBS ${SOCKET_LIBRARY})
-  endif()
-  if (NSL_LIBRARY)
-    list(APPEND VISP_LINKER_LIBS ${NSL_LIBRARY})
-  endif()
-endif()
-
-if(WIN32)
-  # winmm.lib for timeGetTime() under windows
-  check_library_exists("winmm.lib" getch "" HAVE_LIBWINMM) # for timeGetTime()
-  if(HAVE_LIBWINMM)
-    list(APPEND VISP_LINKER_LIBS "winmm.lib")
-  endif()
-
-  # rpcrt4.lib for timeGetTime() under windows
-  check_library_exists("rpcrt4.lib" getch "" HAVE_LIBRPCRT4) # for UuidToString()
-  if(HAVE_LIBRPCRT4)
-    list(APPEND VISP_LINKER_LIBS "rpcrt4.lib")
-  endif()
-endif()
-
-if(WIN32 AND NOT CYGWIN)
-  VP_CHECK_PACKAGE(WS2_32)
-  # Should be before include(cmake/VISPDetectCXXStandard.cmake)
-  VP_CHECK_FUNCTION_EXISTS(inet_ntop "${WS2_32_LIBRARY}")
-else()
-  # Should be before include(cmake/VISPDetectCXXStandard.cmake)
-  VP_CHECK_FUNCTION_EXISTS(inet_ntop "")
-endif()
-
-#--------------------------------------------------------------------
-# Option management
-#--------------------------------------------------------------------
-
-# Choose static or shared libraries.
-VP_OPTION(BUILD_SHARED_LIBS  "" "" "Build ViSP shared libraries (.dll/.so) instead of static ones (.lib/.a)" "" NOT (ANDROID OR APPLE_FRAMEWORK))
-# Build apps as an option.
-VP_OPTION(BUILD_APPS "" "" "Build utility applications (used for example for calibration)" "" (NOT ANDROID AND NOT WINRT AND NOT APPLE_FRAMEWORK) )
-# Build examples as an option.
-VP_OPTION(BUILD_EXAMPLES  "" "" "Build ViSP examples" "" ON)
-# Build examples as an option.
-VP_OPTION(BUILD_TESTS  "" "" "Build ViSP tests" "" ON)
-VP_OPTION(BUILD_COVERAGE "" "" "Enables test coverage" "" OFF IF (BUILD_TESTS AND (CMAKE_COMPILER_IS_GNUCXX OR CMAKE_COMPILER_IS_CLANGCXX)))
-
-# Build java as an option
-VP_OPTION(BUILD_JAVA  "" "" "Enable Java support" "" (ANDROID OR NOT CMAKE_CROSSCOMPILING)  IF (ANDROID OR (NOT APPLE_FRAMEWORK AND NOT WINRT)) )
-VP_OPTION(BUILD_FAT_JAVA_LIB  "" "" "Create Java wrapper exporting all functions of ViSP library (requires static build of ViSP modules)" "" ANDROID IF NOT BUILD_SHARED_LIBS)
-VP_OPTION(BUILD_ANDROID_SERVICE   "" "" "Build ViSP Manager for Google Play"          "" OFF IF ANDROID )
-VP_OPTION(BUILD_ANDROID_PROJECTS  "" "" "Build Android projects providing .apk files" "" ON  IF ANDROID )
-VP_OPTION(BUILD_ANDROID_EXAMPLES  "" "" "Build examples for Android platform"         "" ON  IF ANDROID )
-VP_OPTION(INSTALL_ANDROID_EXAMPLES "" "" "Install Android examples"  ""                  OFF IF ANDROID )
-
-# Build python bindings as an option
-VP_OPTION(BUILD_PYTHON_BINDINGS  "" "" "Build Python bindings" "" ON IF (PYTHON3INTERP_FOUND AND USE_PYBIND11 AND NOT CMAKE_NOT_OK_FOR_BINDINGS AND VISP_PYTHON_INTERPRETER_ALLOWED AND NOT PYTHON3_NOT_OK_FOR_BINDINGS AND NOT CXX_STANDARD_NOT_OK_FOR_BINDINGS) )
-VP_OPTION(BUILD_PYTHON_BINDINGS_DOC  "" "" "Build the documentation for the Python bindings" "" ON IF BUILD_PYTHON_BINDINGS )
-
-
-# Build demos as an option.
-VP_OPTION(BUILD_DEMOS  "" "" "Build ViSP demos" "" ON)
-# Build tutorials as an option.
-VP_OPTION(BUILD_TUTORIALS  "" "" "Build ViSP tutorials" "" ON)
-# Build apps as an option.
-vp_check_subdirectories(VISP_CONTRIB_MODULES_PATH apps APPS_FOUND)
-if(APPS_FOUND)
-  VP_OPTION(BUILD_APPS  "" "" "Build ViSP apps" "" ON)
-endif()
-# Build deprecated functions as an option.
-VP_OPTION(BUILD_DEPRECATED_FUNCTIONS  "" "" "Build deprecated functionalities" "" ON)
-VP_OPTION(ACTIVATE_WARNING_3PARTY_MUTE  "" "" "Add flags to disable warning due to known 3rd parties" "" ON)
-# Debug and trace cflags
-set(ENABLE_DEBUG_LEVEL 0 CACHE STRING "Set a debug level value between 0 and 9")
-
-if(ENABLE_DEBUG_LEVEL)
-  if(ENABLE_DEBUG_LEVEL MATCHES "^([0-9]+)?$")
-    set(VP_DEBUG_MODE ${CMAKE_MATCH_1})
-    set(VP_DEBUG TRUE)
-    set(VP_TRACE TRUE)
-  else()
-    set(VP_DEBUG_MODE 0)
-  endif()
-else()
-  set(VP_DEBUG_MODE 0)
-endif()
-
-VP_OPTION(BUILD_WITH_STATIC_CRT  "" "" "Enables use of staticaly linked CRT for staticaly linked ViSP" "" ON IF MSVC)
-
-# ----------------------------------------------------------------------------
-# Build options
-# ----------------------------------------------------------------------------
-VP_OPTION(ENABLE_SOLUTION_FOLDERS "" "" "Solution folder in Visual Studio or in other IDEs" "" (MSVC_IDE OR CMAKE_GENERATOR MATCHES Xcode))
-# Note that it is better to set ENABLE_MOMENTS_COMBINE_MATRICES to OFF
-VP_OPTION(ENABLE_MOMENTS_COMBINE_MATRICES  "" "" "Use linear combination of matrices instead of linear combination of moments to compute interaction matrices." "" OFF)
-VP_OPTION(ENABLE_TEST_WITHOUT_DISPLAY      "" "" "Don't use display feature when testing" "" ON)
-VP_OPTION(ENABLE_FULL_DOC      "" "" "Build doc with internal classes that are by default not part of the doc" "" OFF)
-
-# Allow introduction of "visp" namespace. By default disabled to keep compat with previous versions
-VP_OPTION(ENABLE_VISP_NAMESPACE "" "" "Enable visp namespace" "" OFF)
-# Allow introduction of "explicit" keyword. By default disabled to keep compat with previous versions
-VP_OPTION(ENABLE_EXPLICIT_KEYWORD "" "" "Enable c++ explicit keyword" "" OFF)
-# Enable the vpImageTools::warp() methods
-VP_OPTION(ENABLE_IMAGE_TOOLS_WARP "" "" "Enable vpImageTools::warp() methods" "" ON)
-
-if(ENABLE_SOLUTION_FOLDERS)
-  set_property(GLOBAL PROPERTY USE_FOLDERS ON)
-  set_property(GLOBAL PROPERTY PREDEFINED_TARGETS_FOLDER "CMakeTargets")
-endif()
-
-if(ENABLE_TEST_WITHOUT_DISPLAY)
-  set(SHORT_OPTION_TO_DISABLE_DISPLAY "-d")
-   # catch does not support passing -d as argument as it is already reserved
-  set(LONG_OPTION_TO_DISABLE_DISPLAY "--no-display")
-endif()
-
-# Check for Inria's robot drivers
-VP_CHECK_PACKAGE(RAW1394)
-VP_CHECK_PACKAGE(RT)
-VP_CHECK_PACKAGE(CALINUX)
-VP_CHECK_PACKAGE(IRISA)
-# check for linux/parport.h
-VP_CHECK_PACKAGE(PARPORT)
-# OpenGL
-VP_CHECK_PACKAGE(OpenGL)
-# for pioneer
-VP_CHECK_PACKAGE(RT)
-VP_CHECK_PACKAGE(DL)
-# for Afma6 calibration data
-VP_CHECK_PACKAGE(Afma6_data)
-if(AFMA6_DATA_FOUND)
-  set(VISP_AFMA6_DATA_PATH ${AFMA6_DATA_PATH})
-else()
-  set(VISP_AFMA6_DATA_PATH "")
-endif()
-# for Viper850 calibration data
-VP_CHECK_PACKAGE(Viper850_data)
-if(VIPER850_DATA_FOUND)
-  set(VISP_VIPER850_DATA_PATH ${VIPER850_DATA_PATH})
-else()
-  set(VISP_VIPER850_DATA_PATH "")
-endif()
-# for Viper650 calibration data
-VP_CHECK_PACKAGE(Viper650_data)
-if(VIPER650_DATA_FOUND)
-  set(VISP_VIPER650_DATA_PATH ${VIPER650_DATA_PATH})
-else()
-  set(VISP_VIPER650_DATA_PATH "")
-endif()
-
-find_host_program(XRANDR xrandr)
-
-VP_CHECK_PACKAGE(C99)
-
-VP_OPTION(USE_AFMA6       ""          ""    "Include Afma6 robot support"      "" ON IF (RAW1394_FOUND AND RT_FOUND AND CALINUX_FOUND AND IRISA_FOUND AND NOT WINRT AND NOT IOS))
-VP_OPTION(USE_VIPER650    ""          ""    "Include Viper s650 robot support" "" ON IF (RAW1394_FOUND AND RT_FOUND AND CALINUX_FOUND AND IRISA_FOUND AND NOT WINRT AND NOT IOS))
-VP_OPTION(USE_VIPER850    ""          ""    "Include Viper s850 robot support" "" ON IF (RAW1394_FOUND AND RT_FOUND AND CALINUX_FOUND AND IRISA_FOUND AND NOT WINRT AND NOT IOS))
-VP_OPTION(USE_UR_RTDE     ur_rtde     QUIET "Include Universal Robot RTDE C++ interface support for UR robots" "" ON IF NOT WINRT AND NOT IOS)
-VP_OPTION(USE_VIRTUOSE    Virtuose    ""    "Include Virtuose SDK support for Haption devices" "" ON IF NOT WINRT)
-VP_OPTION(USE_ARSDK       ARSDK       QUIET "Include Parrot ARSDK support"     "" ON IF NOT WINRT AND NOT IOS)
-if(USE_ARSDK)
-  VP_OPTION(USE_FFMPEG    FFMPEG       ""    "Include ffmpeg support for Parrot Bebop2"  "" ON)
-endif()
-VP_OPTION(USE_FRANKA      Franka      QUIET "Include libfranka SDK support for Franka robots" "" ON IF NOT WINRT AND NOT IOS)
-# Note: libfranka needs c++14 option to build, but to use the library c++11 is enough.
-# That's why, setting USE_CXX_STANDARD=11 (which is the default) allows to use libfranka.
-VP_OPTION(USE_JACOSDK     JacoSDK     ""    "Include Kinova Jaco SDK support"  "" ON IF NOT MINGW AND NOT APPLE AND NOT WINRT AND NOT IOS)
-VP_OPTION(USE_MAVSDK      MAVSDK      QUIET "Include mavsdk support"           "" ON IF NOT WINRT AND NOT IOS)
-VP_OPTION(USE_DC1394      DC1394      ""    "Include dc1394 support"           "" ON IF UNIX AND NOT WINRT AND NOT IOS)
-VP_OPTION(USE_V4L2        V4L2        ""    "Include v4l2 support"             "" ON IF UNIX AND NOT WINRT AND NOT IOS)
-VP_OPTION(USE_FLYCAPTURE  FlyCapture  ""    "Include FlyCapture SDK support for FLIR cameras" "" ON IF NOT WINRT AND NOT IOS)
-VP_OPTION(USE_PYLON       Pylon       ""    "Include Pylon SDK support for Basler cameras" "" ON IF NOT WINRT AND NOT IOS)
-VP_OPTION(USE_UEYE        Ueye        ""    "Include uEye SDK support for IDS cameras" "" ON IF NOT WINRT AND NOT IOS)
-VP_OPTION(USE_COMEDI      Comedi      ""    "Include comedi (linux control and measurement device interface) support" "" ON IF NOT WINRT AND NOT IOS)
-VP_OPTION(USE_FTIITSDK    FTIITSDK    ""    "Include IIT force-torque SDK support" "" ON IF NOT WINRT AND NOT IOS)
-VP_OPTION(USE_BICLOPS     BICLOPS     ""    "Include biclops support"          "" ON IF NOT WINRT AND NOT IOS)
-VP_OPTION(USE_PTU46       PTU46       ""    "Include ptu-46 support"           "" ON IF UNIX AND NOT WINRT AND NOT IOS)
-VP_OPTION(USE_FLIRPTUSDK  FlirPtuSDK  ""    "Include Flir PTU SDK support"     "" ON IF NOT WINRT AND NOT IOS)
-VP_OPTION(USE_CMU1394     CMU1394     ""    "Include cmu1494 support"          "" ON IF WIN32 AND NOT WINRT AND NOT IOS)
-VP_OPTION(USE_QUALISYS    Qualisys    ""    "Include Qualisys SDK support"     "" ON IF NOT WINRT AND NOT IOS)
-VP_OPTION(USE_VICON       Vicon       ""    "Include Vicon SDK support"        "" ON IF NOT WINRT AND NOT IOS)
-VP_OPTION(USE_GDI         GDI         ""    "Include gdi support"              "" ON IF WIN32 AND NOT WINRT AND NOT IOS)
-#VP_OPTION(USE_DIRECT3D    DIRECT3D    ""    "Include d3d support"             "" ON IF WIN32 AND NOT WINRT AND NOT IOS)
-VP_OPTION(USE_DIRECTSHOW  DIRECTSHOW  ""    "Include dshow support"            "" ON IF WIN32 AND NOT WINRT AND NOT IOS)
-
-VP_OPTION(USE_OPENMP      OpenMP      ""    "Include openmp support"           "" ON)
-VP_OPTION(USE_EIGEN3      Eigen3      QUIET "Include eigen3 support"           "" ON IF NOT WINRT AND NOT IOS)
-VP_OPTION(USE_COIN3D      Coin3D      ""    "Include coin3d support"           "" ON IF OPENGL_FOUND AND NOT WINRT AND NOT IOS)
-VP_OPTION(USE_PANDA3D     "MyPanda3D" ""    "Include Panda3D support"          "" ON IF NOT IOS)
-VP_OPTION(USE_YARP        YARP        QUIET "Include yarp support"             "YARP_DIR" ON IF NOT WINRT AND NOT IOS)
-VP_OPTION(USE_OGRE        OGRE        QUIET "Include Ogre3D support"           "OGRE_DIR" ON IF NOT WINRT AND NOT IOS)
-VP_OPTION(USE_OIS         OIS         QUIET "Include Ogre3D/ois support"       "OIS_DIR"  ON IF USE_OGRE AND NOT WINRT AND NOT IOS)
-VP_OPTION(USE_LIBFREENECT LIBFREENECT ""    "Include libfreenect support"      "" ON IF NOT WINRT AND NOT IOS)
-VP_OPTION(USE_LIBUSB_1    LIBUSB_1    ""    "Include libusb-1 support"         "" ON IF NOT WINRT AND NOT IOS)
-VP_OPTION(USE_REALSENSE2  RealSense2  ""    "Include RealSense2 SDK support"   "" ON IF NOT WINRT AND NOT IOS)
-VP_OPTION(USE_OCCIPITAL_STRUCTURE   Occipital_Structure   ""    "Include Occipital Structure SDK support" "" ON IF NOT WINRT AND NOT IOS)
-VP_OPTION(USE_SOWIN       SOWIN       ""    "Include Coin/SoWin support"   "" OFF IF (WIN32 AND USE_COIN3D) AND NOT WINRT AND NOT IOS)
-# Check for SoQt 1.6.0 linked to Qt5 or older version with SOQT
-VP_OPTION(USE_SOQT        "SoQt;SOQT" QUIET "Include Coin/SoQt support"    "" OFF IF USE_COIN3D AND NOT WINRT AND NOT IOS)
-if(SOQT_FOUND) # SoQt < 1.6.0 that depends on Qt4 was found. We need an explicit Qt4 search
-  VP_OPTION(USE_QT        Qt          ""    "Include Coin/SoQt/Qt support" "" ON  IF USE_SOQT AND NOT WINRT AND NOT IOS)
-endif()
-VP_OPTION(USE_SOXT        SOXT        ""    "Include Coin/SoXt support"    "" OFF IF USE_COIN3D AND NOT WINRT AND NOT IOS)
-set(THREADS_PREFER_PTHREAD_FLAG TRUE)
-VP_OPTION(USE_THREADS     Threads     ""    "Include std::thread support"  "" ON)
-
-VP_OPTION(USE_XML2        LibXml2     ""    "Include libxml2 support"      "" ON IF NOT WINRT)
-if(USE_XML2 AND WIN32)
-  # libxml2 needs iconv on windows
-  VP_OPTION(USE_ICONV        Iconv     ""    "Include Iconv support"      "" ON IF NOT WINRT)
-endif()
-
-if(CMAKE_TOOLCHAIN_FILE)
-  # Find opencv2.framework for ios and naoqi
-  VP_OPTION(USE_OPENCV      "MyOpenCV" QUIET "Include OpenCV support" "OpenCV_DIR;OpenCV_FOUND;OPENCV_FOUND" ON)
-else()
-  VP_OPTION(USE_OPENCV      "OpenCV;MyOpenCV" QUIET "Include OpenCV support" "OpenCV_DIR;OpenCV_FOUND;OPENCV_FOUND" ON)
-endif()
-VP_OPTION(USE_ZLIB        ZLIB         ""    "Include zlib support"         "" ON IF NOT WINRT AND NOT IOS)
-set(X11_ADVANCED "X11_xcb_util_LIB;X11_xcb_util_INCLUDE_PATH;X11_xcb_xfixes_INCLUDE_PATH;X11_xcb_xfixes_LIB")
-VP_OPTION(USE_X11         X11          ""    "Include X11 support"          "${X11_ADVANCED}" ON IF NOT WINRT AND NOT IOS)
-# Workaround, see below. The following line searching for GKT2 has to be moved after searching for PCL
-#VP_OPTION(USE_GTK2        GTK2         ""    "Include gtk2 support"         "" OFF IF NOT WINRT AND NOT IOS)
-VP_OPTION(USE_JPEG        JPEG         ""    "Include jpeg support"         "" ON IF NOT IOS)
-VP_OPTION(USE_PNG         PNG          ""    "Include png support"          "" ON IF NOT IOS)
-# To control Pioneer mobile robots, under UNIX we need Aria and std::threads, rt and dl 3rd party libraries
-VP_OPTION(USE_ARIA        ARIA         ""    "Include aria support"         "" ON IF NOT WINRT AND NOT IOS)
-#VP_OPTION(USE_RT          RT           ""    "Include rt support"           "" ON)
-#VP_OPTION(USE_DL          DL           ""    "Include dl support"           "" ON)
-# bar codes
-VP_OPTION(USE_ZBAR        ZBAR         ""    "Include zbar support"         "" ON IF NOT WINRT AND NOT IOS)
-VP_OPTION(USE_DMTX        DMTX         ""    "Include dmtx support"         "" ON IF NOT WINRT AND NOT IOS)
-VP_OPTION(USE_PCL         PCL          QUIET "Include Point Cloud Library support" "" ON IF NOT WINRT AND NOT IOS)
-VP_OPTION(USE_TENSORRT    TensorRT     ""    "Include TensorRT support"     "" ON IF NOT WINRT AND NOT IOS)
-VP_OPTION(USE_NLOHMANN_JSON nlohmann_json QUIET "Include nlohmann json support" "" ON)
-
-if(USE_EIGEN3)
-  # Since Eigen 5.0.0, EIGEN3_INCLUDE_DIRS is not defined anymore.
-  # We need to get the include dir from the imported target Eigen3::Eigen.
-  vp_find_eigen3(EIGEN3_INCLUDE_DIRS Eigen3_VERSION)
-endif()
-
-if(USE_PCL)
-  # PCL is used in modules gui, sensor and mbt.
-  # In these modules we cannot directly use PCL_INCLUDE_DIRS and PCL_LIBRARIES using:
-  #   list(APPEND opt_incs ${PCL_INCLUDE_DIRS})
-  #   list(APPEND opt_libs ${PCL_LIBRARIES})
-  # Using PCL_LIBRARIES works to build visp libraries, embedded examples, demos, tests and tutorials thanks to the
-  # components. But when examples, demos, tests and tutorials are build outside ViSP workspace as independent projects
-  # that are using ViSP as 3rd-party we lead to build issues due to VTK headers and libraries that are not found.
-  # That's why here, we are using vp_find_pcl() macro that will set PCL_DEPS_INCLUDE_DIRS, PCL_DEPS_LIBRARIES
-  # and PCL_DEPS_COMPILE_OPTIONS that contains also VTK material location.
-  # Compile options are needed to overcome this issue https://github.com/lagadic/visp/issues/1681
-  #   Potential runtime error due to aligned malloc mismatch! You likely have to compile your code with AVX enabled
-  #   or define EIGEN_MAX_ALIGN_BYTES=32
-  # Note that according to https://github.com/PointCloudLibrary/pcl/issues/5806#issuecomment-2900397246
-  # it is not a good practice to use PCL_DEFINITIONS and PCL_COMPILE_OPTIONS. The following macro
-  # gets rather compile options from interfaces.
-  vp_find_pcl(PCL_LIBRARIES PCL_DEPS_INCLUDE_DIRS PCL_DEPS_LIBRARIES PCL_DEPS_COMPILE_OPTIONS)
-  set(PCL_REQUIRED_COMPONENTS "common;filters;io;visualization;segmentation")
-  # Create cmake vars corresponding to pcl components used by ViSP like VISP_HAVE_PCL_COMMON...
-  vp_detect_required_pcl_components(PCL_REQUIRED_COMPONENTS)
-
-  # USE_NLOHMANN_JSON is set to ON if nlohmann_json is installed and found thanks to nlohmann_jsonConfig.cmake.
-  # VTK that is a PCL 3rd party embbed also a built in version of nlohmann_json.
-  # Here we add a specific case to consider the nlohmann version coming from VTK when the system version is not found
-  if(NOT USE_NLOHMANN_JSON)
-    if(VISP_HAVE_NLOHMANN_JSON_FROM_VTK)
-      message(WARNING "json 3rd party is detected and used as a VTK 3rd party which is itself a PCL 3rd party. Thus we enable nlohmann json usage turning USE_NLOHMANN_JSON=ON.")
-      unset(USE_NLOHMANN_JSON)
-      set(USE_NLOHMANN_JSON ON CACHE BOOL "Include nlohmann json support thanks to VTK" FORCE)
-    endif()
-  endif()
-endif()
-
-# ----------------------------------------------------------------------------
-# Workaround for the following issue that occured on FreeBSD 14.2 with pcl-1.15.0
-# and vtk-9.5.0. It occurs when GTK2 is searched before PCL. Searching first PCL
-# and after GTK2 does the trick.
-# The following error seems due to the fact that FindGTK2.cmake is seraching for
-# freetype2.
-#
-# See PCL issue: https://github.com/PointCloudLibrary/pcl/issues/6301
-#
-#  CMake Error at /usr/local/lib/cmake/freetype/freetype-config.cmake:42 (message):
-#    Some (but not all) targets in this export set were already defined.
-#
-#    Targets Defined: Freetype::Freetype
-#
-#    Targets not yet defined: freetype
-#
-#  Call Stack (most recent call first):
-#    /usr/local/lib/cmake/vtk-9.5/FindFreetype.cmake:98 (find_package)
-#    /usr/local/lib/cmake/vtk-9.5/VTK-vtk-module-find-packages.cmake:1061 (find_package)
-#    /usr/local/lib/cmake/vtk-9.5/vtk-config.cmake:170 (include)
-#    /usr/local/share/pcl-1.15/PCLConfig.cmake:255 (find_package)
-#    /usr/local/share/pcl-1.15/PCLConfig.cmake:304 (find_VTK)
-#    /usr/local/share/pcl-1.15/PCLConfig.cmake:555 (find_external_library)
-#    cmake/VISPUtils.cmake:549 (find_package)
-#    CMakeLists.txt:674 (VP_OPTION)
-# ----------------------------------------------------------------------------
-VP_OPTION(USE_GTK2        GTK2         ""    "Include gtk2 support"         "" OFF IF NOT WINRT AND NOT IOS)
-
-# ----------------------------------------------------------------------------
-# Handle OpenCV 2.4.8 as minimal version
-# ----------------------------------------------------------------------------
-if(USE_OPENCV)
-  if(OpenCV_VERSION)
-    if(OpenCV_VERSION VERSION_LESS "2.4.8")
-      message(WARNING "OpenCV 3rd party was detected but its version ${OpenCV_VERSION} is too old. Thus we disable OpenCV usage turning USE_OPENCV=OFF.")
-      unset(USE_OPENCV)
-      set(USE_OPENCV OFF CACHE BOOL "Include OpenCV support" FORCE)
-    endif()
-  else()
-    message(WARNING "OpenCV 3rd party was detected but its version cannot be found or is too old. Thus we disable OpenCV usage turning USE_OPENCV=OFF.")
-    unset(USE_OPENCV)
-    set(USE_OPENCV OFF CACHE BOOL "Include OpenCV support" FORCE)
-  endif()
-endif()
-
-# ----------------------------------------------------------------------------
-# Handle cxx standard depending on specific 3rd parties. Should be before module parsing and VISP3rdParty.cmake include
-# ----------------------------------------------------------------------------
-# if c++ standard is not at leat c++17, force 3rd parties that require at least c++17 to OFF
-if(VISP_CXX_STANDARD LESS VISP_CXX_STANDARD_17)
-  if(USE_MAVSDK)
-    message(WARNING "mavsdk 3rd party was detected and needs at least c++17 standard compiler flag while you have set c++${USE_CXX_STANDARD}. Thus we disable MAVSDK usage turning USE_MAVSDK=OFF.")
-    unset(USE_MAVSDK)
-    set(USE_MAVSDK OFF CACHE BOOL "Include mavsdk support for mavlink compatible devices" FORCE)
-  endif()
-  if(USE_PCL AND (PCL_VERSION VERSION_GREATER_EQUAL 1.15.0))
-    # pcl >= 1.15.0 requires c++17
-    message(WARNING "pcl 3rd party was detected and needs at least c++17 standard compiler flag while you have set c++${USE_CXX_STANDARD}. Thus we disable pcl usage turning USE_PCL=OFF.")
-    unset(USE_PCL)
-    set(USE_PCL OFF CACHE BOOL "Include pcl support" FORCE)
-  endif()
-endif()
-
-if(VISP_CXX_STANDARD LESS VISP_CXX_STANDARD_14)
-  if(USE_FTIITSDK)
-    message(WARNING "IIT force-torque SDK 3rd party was detected and needs at least c++14 standard compiler flag while you have set c++${USE_CXX_STANDARD}. Thus we disable IIT force-torque usage turning USE_FTIITSDK=OFF.")
-    unset(USE_FTIITSDK)
-    set(USE_FTIITSDK OFF CACHE BOOL "Include IIT force-torque SDK support" FORCE)
-  endif()
-  if(USE_EIGEN3 AND (Eigen3_VERSION VERSION_GREATER_EQUAL 5.0.0))
-    # Eigen >= 5.0.0 requires c++14
-    message(WARNING "Eigen3 3rd party was detected and needs at least c++14 standard compiler flag while you have set c++${USE_CXX_STANDARD}. Thus we disable Eigen3 usage turning USE_EIGEN3=OFF.")
-    unset(USE_EIGEN3)
-    set(USE_EIGEN3 OFF CACHE BOOL "Include Eigen3 support" FORCE)
-  endif()
-  if(USE_PCL AND (PCL_VERSION VERSION_GREATER 1.9.1))
-    # pcl > 1.9.1 requires c++14
-    message(WARNING "pcl 3rd party was detected and needs at least c++14 standard compiler flag while you have set c++${USE_CXX_STANDARD}. Thus we disable pcl usage turning USE_PCL=OFF.")
-    unset(USE_PCL)
-    set(USE_PCL OFF CACHE BOOL "Include pcl support" FORCE)
-  endif()
-endif()
-
-if(VISP_CXX_STANDARD LESS VISP_CXX_STANDARD_11)
-  if(USE_OPENCV)
-    message(WARNING "OpenCV 3rd party was detected and needs at least c++11 standard compiler flag while you have set c++${USE_CXX_STANDARD}. Thus we disable OpenCV usage turning USE_OPENCV=OFF.")
-    unset(USE_OPENCV)
-    set(USE_OPENCV OFF CACHE BOOL "Include OpenCV support" FORCE)
-  endif()
-  if(USE_NLOHMANN_JSON)
-    message(WARNING "nlohmann json 3rd party was detected and needs at least c++11 standard compiler flag while you have set c++${USE_CXX_STANDARD}. Thus we disable nlohmann json usage turning USE_NLOHMANN_JSON=OFF.")
-    unset(USE_NLOHMANN_JSON)
-    set(USE_NLOHMANN_JSON OFF CACHE BOOL "Include nlohmann json support" FORCE)
-  endif()
-  if(USE_REALSENSE2)
-    message(WARNING "librealsense2 3rd party was detected and needs at least c++11 standard compiler flag while you have set c++${USE_CXX_STANDARD}. Thus we disable realsense2 usage turning USE_REALSENSE2=OFF.")
-    unset(USE_REALSENSE2)
-    set(USE_REALSENSE2 OFF CACHE BOOL "Include librealsense2 support" FORCE)
-  endif()
-  if(USE_XML2)
-    message(WARNING "libxml2 3rd party was detected and needs at least c++11 standard compiler flag while you have set c++${USE_CXX_STANDARD}. Thus we disable libxml2 usage turning USE_XML2=OFF.")
-    unset(USE_XML2)
-    set(USE_XML2 OFF CACHE BOOL "Include libxml2 support" FORCE)
-  endif()
-  if(USE_QUALISYS)
-    message(WARNING "Qualisys SDK 3rd party was detected and needs at least c++11 standard compiler flag while you have set c++${USE_CXX_STANDARD}. Thus we disable qualisys usage turning USE_QUALISYS=OFF.")
-    unset(USE_QUALISYS)
-    set(USE_QUALISYS OFF CACHE BOOL "Include Qualisys SDK support" FORCE)
-  endif()
-  if(USE_BICLOPS)
-    message(WARNING "Biclops SDK 3rd party was detected and needs at least c++11 standard compiler flag while you have set c++${USE_CXX_STANDARD}. Thus we disable biclops usage turning USE_BICLOPS=OFF.")
-    unset(USE_BICLOPS)
-    set(USE_BICLOPS OFF CACHE BOOL "Include biclops support" FORCE)
-  endif()
-  if(USE_ARSDK)
-    message(WARNING "Parrot ARSDK 3rd party was detected and needs at least c++11 standard compiler flag while you have set c++${USE_CXX_STANDARD}. Thus we disable ARSDK usage turning USE_ARSDK=OFF.")
-    unset(USE_ARSDK)
-    set(USE_ARSDK OFF CACHE BOOL "Include Parrot ARSDK support" FORCE)
-  endif()
-  if(USE_THREADS)
-    message(WARNING "std::thread was detected but needs at least c++11 standard compiler flag while you have set c++${USE_CXX_STANDARD}. Thus we disable std::thread usage turning USE_THREADS=OFF.")
-    unset(USE_THREADS)
-    set(USE_THREADS OFF CACHE BOOL "Include std::thread support" FORCE)
-  endif()
-  if(USE_PANDA3D)
-    message(WARNING "Panda3D was detected but needs at least c++11 standard compiler flag while you have set c++${USE_CXX_STANDARD}. Thus we disable Panda3D usage turning USE_PANDA3D=OFF.")
-    unset(USE_PANDA3D)
-    set(USE_PANDA3D OFF CACHE BOOL "Include Panda3D support" FORCE)
-  endif()
-  if(USE_OGRE)
-    message(WARNING "Ogre3D was detected but needs at least c++11 standard compiler flag while you have set c++${USE_CXX_STANDARD}. Thus we disable Ogre3D usage turning USE_OGRE=OFF.")
-    unset(USE_OGRE)
-    set(USE_OGRE OFF CACHE BOOL "Include Ogre3D support" FORCE)
-  endif()
-  if(USE_FRANKA)
-    message(WARNING "libfranka was detected but needs at least c++11 standard compiler flag while you have set c++${USE_CXX_STANDARD}. Thus we disable libfranka usage turning USE_FRANKA=OFF.")
-    unset(USE_FRANKA)
-    set(USE_FRANKA OFF CACHE BOOL "Include libfranka SDK support for Franka robots" FORCE)
-  endif()
-  if(USE_UR_RTDE)
-    message(WARNING "Universal rtde library was detected but needs at least c++11 standard compiler flag while you have set c++${USE_CXX_STANDARD}. Thus we disable rtde usage turning USE_UR_RTDE=OFF.")
-    unset(USE_UR_RTDE)
-    set(USE_UR_RTDE OFF CACHE BOOL "Include Universal Robot RTDE C++ interface support for UR robots" FORCE)
-  endif()
-endif()
-
-if(UNIX AND Threads_FOUND)
-  # Apriltag on unix needs native pthread. On windows we are using pthread built-in
-  set(USE_PTHREAD ON) # for AprilTag only
-endif()
-
-# ----------------------------------------------------------------------------
-# Build-in 3rd parties. Should be after c++ standard potential modification
-# ----------------------------------------------------------------------------
-# Since C99 is not supported by MSVC 2010 or prior, we disable apriltag if MSVC < 2012
-VP_OPTION(WITH_APRILTAG   ""           ""    "Use AprilTag as built-in library"  "" ON IF (USE_THREADS OR USE_PTHREAD) AND (NOT WINRT) AND (NOT MSVC_VERSION LESS 1700))
-VP_OPTION(WITH_APRILTAG_BIG_FAMILY ""  ""    "Use AprilTag big family (41h12, 48h12, 49h12, 52h13)" "" OFF IF WITH_APRILTAG)
-VP_OPTION(WITH_MINIZ      ""           ""    "Use npz related I/O as built-in functions"   "" ON)
-VP_OPTION(WITH_ATIDAQ     ""           ""    "Use atidaq-c as built-in library"  "" ON IF USE_COMEDI AND NOT WINRT)
-VP_OPTION(WITH_CLIPPER    ""           ""    "Use clipper as built-in library"   "" ON IF USE_OPENCV)
-VP_OPTION(WITH_LAPACK     ""           ""    "Use lapack as built-in library"    "" ON IF NOT USE_LAPACK)
-VP_OPTION(WITH_QBDEVICE   ""           ""    "Use qbdevice-api as built-in library" "" ON IF (NOT WINRT) AND (NOT IOS))
-VP_OPTION(WITH_TAKKTILE2  ""           ""    "Use Right Hand takktile2 driver as built-in library"   "" ON IF (NOT WIN32) AND (NOT WINRT) AND (NOT IOS) AND (NOT ANDROID))
-VP_OPTION(WITH_CATCH2     ""           ""    "Use catch2 built-in library" "" ON)
-VP_OPTION(WITH_POLOLU     ""           ""    "Use rapa pololu as built-in library" "" ON IF (NOT WINRT) AND (NOT IOS) AND (NOT ANDROID))
-VP_OPTION(WITH_PUGIXML    ""           ""    "Use pugixml built-in third-party" "" ON)
-VP_OPTION(WITH_SIMDLIB    ""           ""    "Use simdlib built-in third-party" "" ON)
-VP_OPTION(WITH_STBIMAGE   ""           ""    "Use std_image built-in third-party" "" ON)
-VP_OPTION(WITH_TINYEXR    ""           ""    "Use tinyexr built-in third-party" "" ON)
-
-if(VISP_CXX_STANDARD LESS VISP_CXX_STANDARD_11)
-  if(WITH_POLOLU)
-    message(WARNING "pololu 3rd party needs at least c++11 standard compiler flag while you have set c++${USE_CXX_STANDARD}. Thus we disable pololu usage turning WITH_POLOLU=OFF.")
-    unset(WITH_POLOLU)
-    set(WITH_POLOLU OFF CACHE BOOL "Build rapa pololu as built-in library" FORCE)
-  endif()
-  if(WITH_QBDEVICE)
-    message(WARNING "qbdevice-api 3rd party needs at least c++11 standard compiler flag while you have set c++${USE_CXX_STANDARD}. Thus we disable qbdevice usage turning WITH_QBDEVICE=OFF.")
-    unset(WITH_QBDEVICE)
-    set(WITH_QBDEVICE OFF CACHE BOOL "Build rapa pololu as built-in library" FORCE)
-  endif()
-  if(WITH_TAKKTILE2)
-    message(WARNING "Right Hand takktile2 3rd party needs at least c++11 standard compiler flag while you have set c++${USE_CXX_STANDARD}. Thus we disable takktile2 usage turning WITH_TAKKTILE2=OFF.")
-    unset(WITH_TAKKTILE2)
-    set(WITH_TAKKTILE2 OFF CACHE BOOL "Build rapa pololu as built-in library" FORCE)
-  endif()
-endif()
-
-if(VISP_CXX_STANDARD LESS VISP_CXX_STANDARD_14)
-  if(WITH_CATCH2)
-    message(WARNING "catch2 3rd party needs at least c++14 standard compiler flag while you have set c++${USE_CXX_STANDARD}. Thus we disable catch2 usage turning WITH_CATCH2=OFF.")
-    unset(WITH_CATCH2)
-    set(WITH_CATCH2 OFF CACHE BOOL "Use catch2 built-in library" FORCE)
-  endif()
-endif()
-
-# ----------------------------------------------------------------------------
-# Check for specific functions. Should be after cxx standard detection in VISPDetectCXXStandard.cmake and
-# potential modification depending on pcl, realsense2, libfranka
-# ----------------------------------------------------------------------------
-VP_CHECK_PACKAGE(IsNaN)
-VP_CHECK_PACKAGE(IsInf)
-VP_CHECK_PACKAGE(Round)
-VP_CHECK_PACKAGE(Erfc)
-VP_CHECK_PACKAGE(Strtof)
-VP_CHECK_PACKAGE(IsFinite)
-VP_CHECK_PACKAGE(Log1p)
-
-#----------------------------------------------------------------------
-# For Dart server and tests
-# We use CDash set through CTestConfig.cmake file
-# Dashboards are sent to https://cdash-ci.inria.fr/index.php?project=ViSP
-#----------------------------------------------------------------------
-if(BUILD_TESTS OR BUILD_EXAMPLES OR BUILD_DEMOS)
-  enable_testing()
-  mark_as_advanced(DART_ROOT)
-  mark_as_advanced(BUILD_TESTING)
-endif()
-
-#----------------------------------------------------------------------
-# Try to find doxygen for documentation generation
-# Use "make visp_doc" target to generate the documentation
-#----------------------------------------------------------------------
-find_package(Doxygen)
-if(DOXYGEN_FOUND)
-  set(VISP_HAVE_DOXYGEN "yes")        # for header vpConfig.h
-  ## we need latex for doxygen because of the formulas
-  find_package(LATEX)
-  if(NOT LATEX_COMPILER)
-    message(STATUS "latex command LATEX_COMPILER not found but usually required. You will probably get warnings and user interaction on doxy run.")
-  endif()
-  if(NOT MAKEINDEX_COMPILER)
-    message(STATUS "makeindex command MAKEINDEX_COMPILER not found but usually required.")
-  endif()
-  if(NOT DVIPS_CONVERTER)
-    message(STATUS "dvips command DVIPS_CONVERTER not found but usually required.")
-  endif()
-
-  # set vars used in doxygen config file
-  # - DOXYGEN_STRIP_FROM_INC_PATH corresponding to STRIP_FROM_INC_PATH in the doxy file
-  set(DOXYGEN_STRIP_FROM_INC_PATH "")
-  foreach(m ${VISP_MODULES_BUILD} ${VISP_MODULES_DISABLED_USER} ${VISP_MODULES_DISABLED_AUTO} ${VISP_MODULES_DISABLED_FORCE})
-    if(m MATCHES "^visp_")
-      set(DOXYGEN_STRIP_FROM_INC_PATH "${DOXYGEN_STRIP_FROM_INC_PATH} \\ \n\t\t\t \"${VISP_MODULE_${m}_LOCATION}/include\"")
-    endif()
-  endforeach()
-  # - DOXYGEN_IMAGE_PATH corresponding to IMAGE_PATH in the doxy file
-  set(DOXYGEN_IMAGE_PATH "\"${VISP_SOURCE_DIR}/doc/image\"")
-  if(VISP_CONTRIB_MODULES_PATH)
-    foreach(contrib ${VISP_CONTRIB_MODULES_PATH})
-      set(image_path_ "${VISP_CONTRIB_MODULES_PATH}/doc/image")
-      if(EXISTS ${image_path_})
-        set(DOXYGEN_IMAGE_PATH "${DOXYGEN_IMAGE_PATH} \\ \n\t\t\t \"${image_path_}\"")
-      endif()
-    endforeach()
-  endif()
-  # - DOXYGEN_CITE_BIB_FILES corresponding to CITE_BIB_FILES in the doxy file
-  set(DOXYGEN_CITE_BIB_FILES "\"${VISP_SOURCE_DIR}/doc/biblio/references.bib\"")
-  if(VISP_CONTRIB_MODULES_PATH)
-    set(cite_bib_file_ "${VISP_CONTRIB_MODULES_PATH}/doc/biblio/references.bib")
-    if(EXISTS ${cite_bib_file_})
-      set(DOXYGEN_CITE_BIB_FILES "${DOXYGEN_CITE_BIB_FILES} \\ \n\t\t\t \"${cite_bib_file_}\"")
-    endif()
-  endif()
-  # - DOXYGEN_SHOULD_SKIP_THIS var
-  if (ENABLE_FULL_DOC)
-    set(DOXYGEN_SHOULD_SKIP_THIS "")
-  else()
-    set(DOXYGEN_SHOULD_SKIP_THIS "DOXYGEN_SHOULD_SKIP_THIS")
-  endif()
-  # - DOXYGEN_USE_MATHJAX corresponding to USE_MATHJAX in the doxy file
-  VP_OPTION(USE_MATHJAX  "" "" "Use MathJax to generate latex formula" "" OFF)
-  if (USE_MATHJAX)
-    set(DOXYGEN_USE_MATHJAX "YES")
-  else()
-    set(DOXYGEN_USE_MATHJAX "NO")
-  endif()
-
-  if(DOXYGEN_AWESOME_DIR)
-    set(DOXYGEN_HTML_EXTRA_STYLESHEET "${DOXYGEN_AWESOME_DIR}/doxygen-awesome.css ${VISP_SOURCE_DIR}/doc/doxygen-awesome.custom.css")
-  endif()
-
-  # HTML version of the doc
-  set(DOXYGEN_GENERATE_HTML "YES")
-  set(DOXYGEN_GENERATE_XML "NO")
-  set(DOXYGEN_GENERATE_TEST_LIST "YES")
-  set(DOXYGEN_QUIET "NO")
-  set(DOXYGEN_INPUTS
-    "${VISP_SOURCE_DIR}/apps"
-    "${VISP_SOURCE_DIR}/demo"
-    "${VISP_SOURCE_DIR}/doc"
-    "${VISP_SOURCE_DIR}/example"
-    "${VISP_SOURCE_DIR}/modules"
-    "${VISP_SOURCE_DIR}/tutorial"
-    "${VISP_BINARY_DIR}/doc"
-    "${VISP_CONTRIB_MODULES_PATH}"
-  )
-  string (REPLACE ";" " " DOXYGEN_INPUTS "${DOXYGEN_INPUTS}")
-  configure_file(${VISP_SOURCE_DIR}/doc/config-doxygen.in
-    ${VISP_DOC_DIR}/config-doxygen
-    @ONLY )
-
-  # XML version  of the doc
-  set(DOXYGEN_GENERATE_HTML "NO")
-  set(DOXYGEN_GENERATE_XML "YES")
-  set(DOXYGEN_GENERATE_TEST_LIST "NO")
-  set(DOXYGEN_QUIET "YES")
-  set(DOXYGEN_INPUTS
-    "${VISP_SOURCE_DIR}/modules"
-  )
-  string (REPLACE ";" " " DOXYGEN_INPUTS "${DOXYGEN_INPUTS}")
-  configure_file(${VISP_SOURCE_DIR}/doc/config-doxygen.in
-    ${VISP_DOC_DIR}/config-doxygen-xml
-    @ONLY )
-
-  # set vars used in mainpage.dox.in
-  # - VISP_MAINPAGE_EXTENSION
-  set(VISP_MAINPAGE_EXTENSION "")
-  if(VISP_CONTRIB_MODULES_PATH)
-    foreach(contrib ${VISP_CONTRIB_MODULES_PATH})
-      set(mainpage_ext_file_ "${contrib}/doc/mainpage_extension.doc")
-      if(EXISTS ${mainpage_ext_file_})
-        file(READ ${mainpage_ext_file_} mainpage_ext_content_)
-        set(VISP_MAINPAGE_EXTENSION "${VISP_MAINPAGE_EXTENSION}\n${mainpage_ext_content_}")
-      endif()
-    endforeach()
-  endif()
-
-  configure_file(${VISP_SOURCE_DIR}/doc/mainpage.dox.in
-    ${VISP_DOC_DIR}/mainpage.dox
-    @ONLY )
-else()
-  set(VISP_HAVE_DOXYGEN "no")        # for header vpConfig.h
-endif()
-
-# ----------------------------------------------------------------------------
-# Extra ViSP targets: uninstall, etc.
-# ----------------------------------------------------------------------------
-include(cmake/VISPExtraTargets.cmake)
-
-# Ogre plugins and resources
-include(cmake/OgreTools.cmake)
-if(USE_OGRE)
-  vp_set_ogre_plugin()
-  vp_set_ogre_resources()
-  set(VISP_HAVE_OGRE_VERSION "(${OGRE_VERSION_MAJOR}<<16 | ${OGRE_VERSION_MINOR}<<8 | ${OGRE_VERSION_PATCH})") # for vpConfig.h
-endif()
-
-#----------------------------------------------------------------------
-# Add definitions
-#----------------------------------------------------------------------
-# With Visual Studio 2005, Microsoft deprecates the standard C library, for
-# example fopen() and sprintf(), to non-portable functions fopen_s() and
-# sprintf_s(). These functions are considered by Microsoft more secure. This is
-# a worthwhile exercise ! The use of these deprecated functions causes a lot of
-# warnings. To suppress it, we add the _CRT_SECURE_NO_DEPRECATE preprocessor
-# definition
-if(WIN32 AND MSVC)
-  add_definitions("-D_CRT_SECURE_NO_DEPRECATE")
-  add_definitions("-D_SCL_SECURE_NO_WARNINGS") # to avoid warning C4996; std::copy::_Unchecked_iterators::_Deprecate
-endif()
-
-#----------------------------------------------------------------------
-# Use statically or dynamically linked CRT?
-# Default: dynamic
-#----------------------------------------------------------------------
-if(MSVC)
-   include(cmake/VISPCRTLinkage.cmake)
-endif(MSVC)
-
-#----------------------------------------------------------------------
-# Create and install visp-config.1.gz man page
-#----------------------------------------------------------------------
-if(UNIX AND NOT ANDROID)
-  find_host_program(GZIP gzip)
-  if(GZIP)
-    file(MAKE_DIRECTORY ${VISP_BINARY_DIR}/doc/man/man1)
-    add_custom_command(
-      OUTPUT ${VISP_BINARY_DIR}/doc/man/man1/visp-config.1.gz
-      COMMAND ${GZIP} -9 -c ${CMAKE_CURRENT_SOURCE_DIR}/doc/man/man1/visp-config.1 > ${VISP_BINARY_DIR}/doc/man/man1/visp-config.1.gz
-      DEPENDS ${CMAKE_CURRENT_SOURCE_DIR}/doc/man/man1/visp-config.1
-    )
-    add_custom_target(man ALL
-      DEPENDS ${VISP_BINARY_DIR}/doc/man/man1/visp-config.1.gz
-    )
-    install(FILES
-      ${VISP_BINARY_DIR}/doc/man/man1/visp-config.1.gz
-      DESTINATION ${CMAKE_INSTALL_DATAROOTDIR}/man/man1
-      PERMISSIONS OWNER_READ GROUP_READ WORLD_READ OWNER_WRITE
-      COMPONENT dev
-    )
-  endif()
-endif()
-
-#----------------------------------------------------------------------
-# Add 3rd-party libraries
-#----------------------------------------------------------------------
-include(cmake/VISP3rdParty.cmake)
-
-# --- Java Support ---
-if(BUILD_JAVA)
-  if(ANDROID)
-    include(cmake/android/ViSPDetectAndroidSDK.cmake)
-  else()
-    include(cmake/VISPDetectApacheAnt.cmake)
-    if(ANT_EXECUTABLE AND NOT OPENCV_JAVA_IGNORE_ANT)
-      vp_update(VISP_JAVA_SDK_BUILD_TYPE "ANT")
-    elseif(NOT ANDROID)
-      find_package(Java)
-      if(Java_FOUND)
-        include(UseJava)
-        vp_update(VISP_JAVA_SDK_BUILD_TYPE "JAVA")
-      endif()
-    endif()
-    find_package(JNI)
-  endif()
-endif()
-
-if(ANDROID AND ANDROID_EXECUTABLE AND ANT_EXECUTABLE AND (ANT_VERSION VERSION_GREATER 1.7) AND (ANDROID_TOOLS_Pkg_Revision GREATER 13))
-  SET(CAN_BUILD_ANDROID_PROJECTS TRUE)
-else()
-  SET(CAN_BUILD_ANDROID_PROJECTS FALSE)
-endif()
-
-#-----------------------------------------------------------------------------
-# Add extra compilation flags
-#-----------------------------------------------------------------------------
-include(cmake/AddExtraCompilationFlags.cmake) # should be called after FindOpenMP and cxx standard potential changes
-
-#----------------------------------------------------------------------
-# Modules
-#----------------------------------------------------------------------
-include(cmake/VISPModule.cmake)
-
-# process subdirectories
-add_subdirectory(modules)
-
-#-------------------------------------------------------------------------------
-# specific things that need to be updated in vpConfig.h
-#-------------------------------------------------------------------------------
-VP_SET(VISP_HAVE_OPENMP      TRUE IF USE_OPENMP)
-VP_SET(VISP_HAVE_OPENCV      TRUE IF (BUILD_MODULE_visp_core AND USE_OPENCV))
-VP_SET(VISP_HAVE_X11         TRUE IF (BUILD_MODULE_visp_core AND USE_X11))
-VP_SET(VISP_HAVE_GTK         TRUE IF (BUILD_MODULE_visp_core AND USE_GTK2))
-VP_SET(VISP_HAVE_GDI         TRUE IF (BUILD_MODULE_visp_core AND USE_GDI))
-VP_SET(VISP_HAVE_D3D9        TRUE IF (BUILD_MODULE_visp_core AND USE_DIRECT3D))
-VP_SET(VISP_HAVE_JPEG        TRUE IF (BUILD_MODULE_visp_core AND USE_JPEG))
-VP_SET(VISP_HAVE_PNG         TRUE IF (BUILD_MODULE_visp_core AND USE_PNG))
-VP_SET(VISP_HAVE_YARP        TRUE IF (BUILD_MODULE_visp_core AND USE_YARP))
-VP_SET(VISP_HAVE_EIGEN3      TRUE IF (BUILD_MODULE_visp_core AND USE_EIGEN3))
-VP_SET(VISP_HAVE_MKL         TRUE IF (BUILD_MODULE_visp_core AND USE_MKL))
-VP_SET(VISP_HAVE_NETLIB      TRUE IF (BUILD_MODULE_visp_core AND USE_NETLIB))
-VP_SET(VISP_HAVE_OPENBLAS    TRUE IF (BUILD_MODULE_visp_core AND USE_OPENBLAS))
-VP_SET(VISP_HAVE_ATLAS       TRUE IF (BUILD_MODULE_visp_core AND USE_ATLAS))
-VP_SET(VISP_HAVE_GSL         TRUE IF (BUILD_MODULE_visp_core AND USE_GSL))
-VP_SET(VISP_HAVE_LAPACK      TRUE IF (BUILD_MODULE_visp_core AND (USE_LAPACK OR WITH_LAPACK)))
-VP_SET(VISP_HAVE_LAPACK_ATLAS    TRUE IF (BUILD_MODULE_visp_core AND USE_ATLAS))
-VP_SET(VISP_HAVE_LAPACK_BUILT_IN TRUE IF (BUILD_MODULE_visp_core AND WITH_LAPACK))
-VP_SET(VISP_HAVE_LAPACK_GSL      TRUE IF (BUILD_MODULE_visp_core AND USE_GSL))
-VP_SET(VISP_HAVE_LAPACK_MKL      TRUE IF (BUILD_MODULE_visp_core AND USE_MKL))
-VP_SET(VISP_HAVE_LAPACK_NETLIB   TRUE IF (BUILD_MODULE_visp_core AND USE_NETLIB))
-VP_SET(VISP_HAVE_LAPACK_OPENBLAS TRUE IF (BUILD_MODULE_visp_core AND USE_OPENBLAS))
-
-# Keep VISP_HAVE_PTHREAD for the moment for compat and for vpMutex and vpThread deprecated classes
-VP_SET(VISP_HAVE_PTHREAD     TRUE IF (BUILD_MODULE_visp_core AND (USE_PTHREAD AND UNIX)))
-
-VP_SET(VISP_HAVE_THREADS     TRUE IF (BUILD_MODULE_visp_core AND USE_THREADS))
-VP_SET(VISP_HAVE_XML2        TRUE IF (BUILD_MODULE_visp_core AND ((USE_XML2 AND WIN32 AND USE_ICONV) OR (USE_XML2 AND NOT WIN32))))
-VP_SET(VISP_HAVE_PCL         TRUE IF (BUILD_MODULE_visp_core AND USE_PCL))
-VP_SET(VISP_HAVE_TENSORRT    TRUE IF (BUILD_MODULE_visp_core AND USE_TENSORRT))
-VP_SET(VISP_HAVE_NLOHMANN_JSON          TRUE IF (BUILD_MODULE_visp_core AND USE_NLOHMANN_JSON))
-VP_SET(VISP_HAVE_NLOHMANN_JSON_FROM_VTK TRUE IF (BUILD_MODULE_visp_core AND VISP_HAVE_NLOHMANN_JSON_FROM_VTK))
-
-VP_SET(VISP_HAVE_OGRE        TRUE IF (BUILD_MODULE_visp_ar AND USE_OGRE))
-VP_SET(VISP_HAVE_OIS         TRUE IF (BUILD_MODULE_visp_ar AND USE_OIS))
-VP_SET(VISP_HAVE_COIN3D      TRUE IF (BUILD_MODULE_visp_ar AND USE_COIN3D))
-VP_SET(VISP_HAVE_SOWIN       TRUE IF (BUILD_MODULE_visp_ar AND USE_SOWIN))
-VP_SET(VISP_HAVE_SOXT        TRUE IF (BUILD_MODULE_visp_ar AND USE_SOXT))
-VP_SET(VISP_HAVE_SOQT        TRUE IF (BUILD_MODULE_visp_ar AND USE_SOQT))
-VP_SET(VISP_HAVE_QT          TRUE IF (BUILD_MODULE_visp_ar AND USE_QT))
-VP_SET(VISP_HAVE_PANDA3D     TRUE IF (BUILD_MODULE_visp_ar AND USE_PANDA3D))
-
-VP_SET(VISP_HAVE_ZBAR        TRUE IF (BUILD_MODULE_visp_detection AND USE_ZBAR))
-VP_SET(VISP_HAVE_DMTX        TRUE IF (BUILD_MODULE_visp_detection AND USE_DMTX))
-
-VP_SET(VISP_HAVE_AFMA6       TRUE IF (BUILD_MODULE_visp_robot AND USE_AFMA6))
-VP_SET(VISP_HAVE_VIPER650    TRUE IF (BUILD_MODULE_visp_robot AND USE_VIPER650))
-VP_SET(VISP_HAVE_VIPER850    TRUE IF (BUILD_MODULE_visp_robot AND USE_VIPER850))
-VP_SET(VISP_HAVE_UR_RTDE     TRUE IF (BUILD_MODULE_visp_robot AND USE_UR_RTDE))
-VP_SET(VISP_HAVE_FRANKA      TRUE IF (BUILD_MODULE_visp_robot AND USE_FRANKA))
-VP_SET(VISP_HAVE_JACOSDK     TRUE IF (BUILD_MODULE_visp_robot AND USE_JACOSDK))
-VP_SET(VISP_HAVE_MAVSDK      TRUE IF (BUILD_MODULE_visp_robot AND USE_MAVSDK))
-VP_SET(VISP_HAVE_BICLOPS     TRUE IF (BUILD_MODULE_visp_robot AND USE_BICLOPS))
-VP_SET(VISP_HAVE_PTU46       TRUE IF (BUILD_MODULE_visp_robot AND USE_PTU46))
-VP_SET(VISP_HAVE_FLIR_PTU_SDK TRUE IF (BUILD_MODULE_visp_robot AND USE_FLIRPTUSDK))
-VP_SET(VISP_HAVE_ARSDK       TRUE IF (BUILD_MODULE_visp_robot AND USE_ARSDK))
-VP_SET(VISP_HAVE_FFMPEG      TRUE IF (BUILD_MODULE_visp_robot AND USE_FFMPEG))
-#VP_SET(VISP_HAVE_PIONEER     TRUE IF (BUILD_MODULE_visp_robot AND USE_ARIA))
-if(BUILD_MODULE_visp_robot AND USE_ARIA)
-  if(UNIX AND USE_THREADS AND RT_FOUND AND DL_FOUND)
-    set(VISP_HAVE_PIONEER TRUE)
-  elseif(NOT UNIX)
-    set(VISP_HAVE_PIONEER TRUE)
-  endif()
-endif()
-#VP_SET(VISP_HAVE_VIRTUOSE    TRUE IF (BUILD_MODULE_visp_robot AND USE_VIRTUOSE))
-if(BUILD_MODULE_visp_robot AND USE_VIRTUOSE)
-  if(UNIX AND USE_THREADS AND RT_FOUND AND DL_FOUND)
-    set(VISP_HAVE_VIRTUOSE TRUE)
-  elseif(NOT UNIX)
-    set(VISP_HAVE_VIRTUOSE TRUE)
-  endif()
-endif()
-VP_SET(VISP_HAVE_COIN3D      TRUE IF (BUILD_MODULE_visp_robot AND USE_COIN3D))
-
-VP_SET(VISP_HAVE_V4L2        TRUE IF (BUILD_MODULE_visp_sensor AND USE_V4L2))
-VP_SET(VISP_HAVE_DC1394      TRUE IF (BUILD_MODULE_visp_sensor AND USE_DC1394))
-VP_SET(VISP_HAVE_CMU1394     TRUE IF (BUILD_MODULE_visp_sensor AND USE_CMU1394))
-VP_SET(VISP_HAVE_DIRECTSHOW  TRUE IF (BUILD_MODULE_visp_sensor AND USE_DIRECTSHOW))
-VP_SET(VISP_HAVE_LIBFREENECT TRUE IF (BUILD_MODULE_visp_sensor AND USE_LIBFREENECT))
-VP_SET(VISP_HAVE_LIBUSB_1    TRUE IF (BUILD_MODULE_visp_sensor AND USE_LIBUSB_1))
-VP_SET(VISP_HAVE_REALSENSE2  TRUE IF (BUILD_MODULE_visp_sensor AND USE_REALSENSE2))
-VP_SET(VISP_HAVE_OCCIPITAL_STRUCTURE   TRUE IF (BUILD_MODULE_visp_sensor AND USE_OCCIPITAL_STRUCTURE))
-VP_SET(VISP_HAVE_FLYCAPTURE  TRUE IF (BUILD_MODULE_visp_sensor AND USE_FLYCAPTURE))
-VP_SET(VISP_HAVE_PYLON       TRUE IF (BUILD_MODULE_visp_sensor AND USE_PYLON))
-VP_SET(VISP_HAVE_UEYE        TRUE IF (BUILD_MODULE_visp_sensor AND USE_UEYE))
-VP_SET(VISP_HAVE_COMEDI      TRUE IF (BUILD_MODULE_visp_sensor AND USE_COMEDI))
-VP_SET(VISP_HAVE_ATIDAQ      TRUE IF (BUILD_MODULE_visp_sensor AND WITH_ATIDAQ))
-VP_SET(VISP_HAVE_FT_IIT_SDK  TRUE IF (BUILD_MODULE_visp_sensor AND USE_FTIITSDK))
-VP_SET(VISP_HAVE_CLIPPER     TRUE IF (BUILD_MODULE_visp_mbt AND BUILD_MODULE_visp_klt AND WITH_CLIPPER))
-VP_SET(VISP_HAVE_APRILTAG    TRUE IF (BUILD_MODULE_visp_detection AND WITH_APRILTAG))
-VP_SET(VISP_HAVE_APRILTAG_BIG_FAMILY TRUE IF (BUILD_MODULE_visp_detection AND WITH_APRILTAG AND WITH_APRILTAG_BIG_FAMILY))
-VP_SET(VISP_HAVE_QBDEVICE    TRUE IF (BUILD_MODULE_visp_robot AND WITH_QBDEVICE))
-VP_SET(VISP_HAVE_TAKKTILE2   TRUE IF (BUILD_MODULE_visp_robot AND WITH_TAKKTILE2))
-VP_SET(VISP_HAVE_POLOLU      TRUE IF (BUILD_MODULE_visp_robot AND WITH_POLOLU))
-VP_SET(VISP_HAVE_CATCH2      TRUE IF (BUILD_MODULE_visp_core AND WITH_CATCH2))
-VP_SET(VISP_HAVE_SIMDLIB     TRUE IF (BUILD_MODULE_visp_core AND WITH_SIMDLIB))
-VP_SET(VISP_HAVE_STBIMAGE    TRUE IF (BUILD_MODULE_visp_core AND WITH_STBIMAGE))
-VP_SET(VISP_HAVE_TINYEXR     TRUE IF (BUILD_MODULE_visp_core AND WITH_TINYEXR))
-VP_SET(VISP_HAVE_PUGIXML     TRUE IF (BUILD_MODULE_visp_core AND WITH_PUGIXML))
-VP_SET(VISP_HAVE_MINIZ       TRUE IF (BUILD_MODULE_visp_core AND WITH_MINIZ))
-
-VP_SET(VISP_HAVE_QUALISYS    TRUE IF (BUILD_MODULE_visp_sensor AND USE_QUALISYS))
-VP_SET(VISP_HAVE_VICON       TRUE IF (BUILD_MODULE_visp_sensor AND USE_VICON))
-
-VP_SET(VISP_BUILD_SHARED_LIBS            TRUE IF BUILD_SHARED_LIBS) # for header vpConfig.h
-VP_SET(VISP_HAVE_DC1394_CAMERA_ENUMERATE TRUE IF (USE_DC1394 AND DC1394_CAMERA_ENUMERATE_FOUND)) # for header vpConfig.h
-VP_SET(VISP_HAVE_DC1394_FIND_CAMERAS     TRUE IF (USE_DC1394 AND DC1394_FIND_CAMERAS_FOUND)) # for header vpConfig.h
-VP_SET(VISP_HAVE_XRANDR      TRUE IF XRANDR) # for header vpConfig.h
-VP_SET(VISP_HAVE_NULLPTR     TRUE IF HAVE_NULLPTR) # for header vpConfig.h
-
-# Check if libfreenect dependencies (ie libusb-1.0 and threads) are available
-if(USE_LIBFREENECT AND USE_LIBUSB_1 AND USE_THREADS)
-  if(LIBFREENECT_FOUND AND LIBUSB_1_FOUND)
-    set(VISP_HAVE_LIBFREENECT_AND_DEPENDENCIES TRUE)
-
-    # The material is found. Check if libfreenect is an old version
-    include(CheckCXXSourceCompiles)
-    set(CMAKE_REQUIRED_LIBRARIES ${LIBFREENECT_LIBRARIES} ${PTHREAD_LIBRARIES} ${LIBUSB_1_LIBRARIES})
-    set(CMAKE_REQUIRED_INCLUDES ${LIBFREENECT_INCLUDE_DIRS} ${PTHREAD_INCLUDE_DIRS} ${LIBUSB_1_INCLUDE_DIRS})
-    CHECK_CXX_SOURCE_COMPILES("
-      #include <libfreenect.hpp>
-
-      class vpMyKinect : public Freenect::FreenectDevice
-      {
-      };
-
-      int main()
-      {
-        Freenect::Freenect<vpMyKinect> freenect;
-      }
-      " LIBFREENECT_IS_OLD_VERSION)
-    #MESSAGE("LIBFREENECT_IS_OLD_VERSION: ${LIBFREENECT_IS_OLD_VERSION}")
-    if(LIBFREENECT_IS_OLD_VERSION)
-      set(VISP_HAVE_LIBFREENECT_OLD TRUE)  # for header vpConfig.h
-    else()
-      set(VISP_HAVE_LIBFREENECT_OLD FALSE) # for header vpConfig.h
-    endif()
-  endif()
-endif()
-
-# OpenCV version
-if(USE_OPENCV)
-  set(VISP_HAVE_OPENCV_VERSION "(${OpenCV_VERSION_MAJOR}<<16 | ${OpenCV_VERSION_MINOR}<<8 | ${OpenCV_VERSION_PATCH})") # for vpConfig.h
-endif()
-
-# PCL version
-if(USE_PCL)
-  set(VISP_HAVE_PCL_VERSION "(${PCL_VERSION_MAJOR}<<16 | ${PCL_VERSION_MINOR}<<8 | ${PCL_VERSION_PATCH})") # for vpConfig.h
-endif()
-
-# coin and gui
-if(USE_SOWIN OR USE_SOXT OR (USE_SOQT AND SoQt_FOUND) OR (USE_SOQT AND USE_QT))
-  set(VISP_HAVE_COIN3D_AND_GUI TRUE)         # for header vpConfig.h
-endif()
-
-# check libfranka and set version
-if(USE_FRANKA)
-  set(VISP_HAVE_FRANKA_VERSION "(${Franka_VERSION_MAJOR}<<16 | ${Franka_VERSION_MINOR}<<8 | ${Franka_VERSION_PATCH})") # for vpConfig.h
-endif()
-
-# check MAVSDK and set version
-if(USE_MAVSDK)
-  set(VISP_HAVE_MAVSDK_VERSION "(${MAVSDK_VERSION_MAJOR}<<16 | ${MAVSDK_VERSION_MINOR}<<8 | ${MAVSDK_VERSION_PATCH})") # for vpConfig.h
-endif()
-
-# NaN
-# Find isnan macro (C-style): https://www.cplusplus.com/reference/cmath/isnan/
-VP_SET(VISP_HAVE_FUNC_ISNAN TRUE IF HAVE_FUNC_ISNAN) # for header vpConfig.h
-# Find std::isnan function (cmath): https://en.cppreference.com/w/cpp/numeric/math/isnan
-VP_SET(VISP_HAVE_FUNC_STD_ISNAN TRUE IF HAVE_FUNC_STD_ISNAN) # for header vpConfig.h
-# Find _isnan function for MSVC: https://learn.microsoft.com/en-us/cpp/c-runtime-library/reference/isnan-isnan-isnanf?view=msvc-170
-VP_SET(VISP_HAVE_FUNC__ISNAN TRUE IF HAVE_FUNC__ISNAN) # for header vpConfig.h
-
-# Inf
-# Find isinf macro (C-style): https://www.cplusplus.com/reference/cmath/isinf/
-VP_SET(VISP_HAVE_FUNC_ISINF TRUE IF HAVE_FUNC_ISINF) # for header vpConfig.h
-# Find std::isinf function (cmath): https://en.cppreference.com/w/cpp/numeric/math/isinf
-VP_SET(VISP_HAVE_FUNC_STD_ISINF TRUE IF HAVE_FUNC_STD_ISINF) # for header vpConfig.h
-# Macro to indicate if ViSP is build with -fast-math compiler option
-VP_SET(VISP_HAVE_FAST_MATH TRUE IF ENABLE_FAST_MATH) # for header vpConfig.h
-
-# round
-# Find round function (math.h): https://www.cplusplus.com/reference/cmath/round/
-VP_SET(VISP_HAVE_FUNC_ROUND TRUE IF HAVE_FUNC_ROUND) # for header vpConfig.h
-# Find std::round function (cmath): https://en.cppreference.com/w/cpp/numeric/math/round
-VP_SET(VISP_HAVE_FUNC_STD_ROUND TRUE IF HAVE_FUNC_STD_ROUND) # for header vpConfig.h
-
-# erfc
-# Find erfc function (math.h): https://www.cplusplus.com/reference/cmath/erfc/
-VP_SET(VISP_HAVE_FUNC_ERFC TRUE IF HAVE_FUNC_ERFC) # for header vpConfig.h
-# Find std::erfc function (cmath): https://en.cppreference.com/w/cpp/numeric/math/erfc
-VP_SET(VISP_HAVE_FUNC_STD_ERFC TRUE IF HAVE_FUNC_STD_ERFC) # for header vpConfig.h
-
-# Find strtof function (stdlib.h)
-VP_SET(VISP_HAVE_FUNC_STRTOF TRUE IF HAVE_FUNC_STRTOF) # for header vpConfig.h
-
-# Find log1p function (math.h)
-VP_SET(VISP_HAVE_FUNC_LOG1P TRUE IF HAVE_FUNC_LOG1P) # for header vpConfig.h
-
-# Find inet_ntop function
-VP_SET(VISP_HAVE_FUNC_INET_NTOP TRUE IF HAVE_FUNC_INET_NTOP) # for header vpConfig.h
-
-# isfinite
-# Find isfinite macro (C-style): https://www.cplusplus.com/reference/cmath/isfinite/
-VP_SET(VISP_HAVE_FUNC_ISFINITE TRUE IF HAVE_FUNC_ISFINITE) # for header vpConfig.h
-# Find std::isfinite function (cmath): https://en.cppreference.com/w/cpp/numeric/math/isfinite
-VP_SET(VISP_HAVE_FUNC_STD_ISFINITE TRUE IF HAVE_FUNC_STD_ISFINITE) # for header vpConfig.h
-# Find _finite function for MSVC: https://learn.microsoft.com/en-us/cpp/c-runtime-library/reference/finite-finitef?view=msvc-170
-VP_SET(VISP_HAVE_FUNC__FINITE TRUE IF HAVE_FUNC__FINITE) # for header vpConfig.h
-
-VP_SET(VISP_BUILD_DEPRECATED_FUNCTIONS TRUE IF BUILD_DEPRECATED_FUNCTIONS) # for header vpConfig.h
-VP_SET(VISP_MOMENTS_COMBINE_MATRICES TRUE IF ENABLE_MOMENTS_COMBINE_MATRICES) # for header vpConfig.h
-VP_SET(VISP_USE_MSVC TRUE IF MSVC) # for header vpConfig.h
-
-VP_SET(VISP_HAVE_BICLOPS_AND_GET_HOMED_STATE_FUNCTION TRUE IF (USE_BICLOPS AND BICLOPS_HAVE_GET_HOMED_STATE_FUNCTION)) # for header vpConfig.h
-
-if(VISP_DATASET_FOUND)
-  VP_SET(VISP_HAVE_DATASET TRUE)
-  set(VISP_HAVE_DATASET_VERSION "(${VISP_DATASET_VERSION_MAJOR}<<16 | ${VISP_DATASET_VERSION_MINOR}<<8 | ${VISP_DATASET_VERSION_PATCH})") # for vpConfig.h
-endif()
-
-if(EXISTS "${CMAKE_CURRENT_SOURCE_DIR}/modules/vision/include/visp3/vision/vpHomography.h")
-  set(VISP_HAVE_HOMOGRAPHY TRUE)
-endif()
-
-# libraries for Pioneer mobile robots
-if(USE_ARIA AND UNIX)
-  if(ARIA_FOUND AND USE_THREADS AND RT_FOUND AND DL_FOUND)
-    set(VISP_HAVE_PIONEER TRUE) # for header vpConfig.h
-  endif()
-elseif(USE_ARIA AND NOT UNIX)
-  set(VISP_HAVE_PIONEER TRUE) # for header vpConfig.h
-endif()
-
-# examples
-if(BUILD_ANDROID_EXAMPLES)
-  add_subdirectory(samples)
-endif()
-
-if(ANDROID)
-  add_subdirectory(platforms/android/service)
-endif()
-
-# ----------------------------------------------------------------------------
-# Finalization: generate configuration-based files
-# ----------------------------------------------------------------------------
-
-# Generate platform-dependent and configuration-dependent headers
-include(cmake/VISPGenerateHeaders.cmake)
-
-# Configure the file describing how to use ViSP. VISPConfig.cmake
-# is the main file configuring a CMake package.
-# . Exports build settings and dependencies for projects using ViSP as a
-#   third party project.
-# . Create and install files for simple use of find_package(VISP)
-#   by other cmakified "user" projects and libraries depending on ViSP.
-#   (see "Mastering CMake", pp.72)
-# . To use ViSP in a third party project based on CMake:
-#   find_package(VISP REQUIRED)
-#   include_directories(${VISP_INCLUDE_DIRS})
-#   target_link_libraries(<target> ${VISP_LIBRARIES})
-include(cmake/VISPGenerateConfig.cmake)
-
-# Generate Info.plist for the IOS/OSX frameworks
-if(APPLE_FRAMEWORK)
-  include(cmake/VISPGenerateInfoPlist.cmake)
-endif()
-
-#----------------------------------------------------------------------
-# For Dart server and tests
-# We use CDash set through CTestConfig.cmake file
-# Dashboards are sent to http://cdash.irisa.fr/CDash/index.php?project=ViSP
-#----------------------------------------------------------------------
-if(BUILD_TESTS)
-  include(CTest)
-endif()
-
-#----------------------------------------------------------------------
-# For CPack packaging tool
-#----------------------------------------------------------------------
-
-option(BUILD_PACKAGE "Configure ViSP packaging" OFF)
-if(BUILD_PACKAGE)
-  if(UNIX AND NOT APPLE AND NOT WIN32) # =linux
-    option(BUILD_PACKAGE_DEBIAN "Build debian package" ON)
-    option(BUILD_PACKAGE_RPM "Build rpm package" ON)
-  endif()
-
-  include(cmake/CPackConfig.cmake)
-endif(BUILD_PACKAGE)
-
-#----------------------------------------------------------------------
-# Generate the package dependent visp-config shell script for projects which
-# are not using CMake:
-# Usage:
-#    visp-config --cflags ...
-#----------------------------------------------------------------------
-if(NOT CMAKE_GENERATOR MATCHES "Xcode")
-  include(cmake/VISPGenerateConfigScript.cmake)
-endif()
-
-#----------------------------------------------------------------------
-# Propagation in sub dirs to build demo, example, test, tutorial
-#----------------------------------------------------------------------
-
-set(VISP_DIR ${PROJECT_BINARY_DIR})
-mark_as_advanced(VISP_DIR)
-mark_as_advanced(VISP_INCLUDE_DIRS)
-
-if(BUILD_APPS)
-  add_subdirectory(apps)
-  vp_add_subdirectories(VISP_CONTRIB_MODULES_PATH apps)
-endif()
-if(BUILD_DEMOS)
-  add_subdirectory(demo)
-  vp_add_subdirectories(VISP_CONTRIB_MODULES_PATH demo)
-endif()
-if(BUILD_EXAMPLES)
-  add_subdirectory(example)
-  vp_add_subdirectories(VISP_CONTRIB_MODULES_PATH example)
-endif()
-if(BUILD_TUTORIALS)
-  add_subdirectory(tutorial)
-  vp_add_subdirectories(VISP_CONTRIB_MODULES_PATH tutorial)
-endif()
-if(BUILD_APPS)
-  vp_add_subdirectories(VISP_CONTRIB_MODULES_PATH apps)
-endif()
-if(BUILD_PYTHON_BINDINGS)
-  add_subdirectory(modules/python)
-endif()
-
-
-
-# ----------------------------------------------------------------------------
-#  Make some cmake vars advanced
-# ----------------------------------------------------------------------------
-if(JPEG_FOUND)
-  mark_as_advanced(jconfig_dir)
-endif()
-if(OGRE_FOUND)
-  vp_set_ogre_advanced_var()
-endif()
-if(Coin_FOUND)
-  mark_as_advanced(Coin_DIR Coin_LIBRARY Qt5OpenGL_DIR)
-endif()
-
-# ----------------------------------------------------------------------------
-#  Update version of 3rd party for which info is missing
-# ----------------------------------------------------------------------------
-if(USE_JPEG)
-  if(NOT JPEG_LIB_VERSION)
-    vp_parse_header("${JPEG_INCLUDE_DIR}/jpeglib.h" JPEG_VERSION_LINES JPEG_LIB_VERSION)
-  endif()
-  if(NOT JPEG_LIB_VERSION)
-    get_filename_component(JPEG_LIB_DIR ${JPEG_LIBRARIES} PATH)
-    string(REPLACE "lib" "include" JPEG_INC_DIR ${JPEG_LIB_DIR})
-    vp_parse_header("${JPEG_INC_DIR}/jconfig.h" JPEG_VERSION_LINES JPEG_LIB_VERSION)
-  endif()
-  if(NOT JPEG_LIB_VERSION)
-    vp_parse_header("${JPEG_INCLUDE_DIR}/jconfig.h" JPEG_VERSION_LINES JPEG_LIB_VERSION)
-    if(NOT JPEG_LIB_VERSION)
-      vp_parse_header("${JPEG_INCLUDE_DIR}/jconfig-32.h" JPEG_LIB_VERSION JPEG_LIB_VERSION)
-      if(NOT JPEG_LIB_VERSION)
-        vp_parse_header("${JPEG_INCLUDE_DIR}/jconfig-64.h" JPEG_LIB_VERSION JPEG_LIB_VERSION)
-      endif()
-    endif()
-  endif()
-endif()
-if(USE_COIN3D)
-  vp_parse_header("${COIN3D_INCLUDE_DIRS}/Inventor/C/basic.h" COIN_VERSION_LINES COIN_MAJOR_VERSION COIN_MINOR_VERSION COIN_MICRO_VERSION)
-  set(COIN3D_VERSION "${COIN_MAJOR_VERSION}.${COIN_MINOR_VERSION}.${COIN_MICRO_VERSION}")
-endif()
-if(USE_FLIRPTUSDK)
-  vp_parse_header("${FLIRPTUSDK_CPI_INCLUDE_DIR}/cpi.h" CPI_VERSION_LINES CPI_VER_MAJOR CPI_VER_MINOR CPI_VER_REV)
-  set(FLIRPTUSDK_VERSION "${CPI_VER_MAJOR}.${CPI_VER_MINOR}.${CPI_VER_REV}")
-endif()
-
-# ----------------------------------------------------------------------------
-#  System information
-# ----------------------------------------------------------------------------
-vp_system_information(NUMBER_OF_LOGICAL_CORES NUMBER_OF_PHYSICAL_CORES TOTAL_PHYSICAL_MEMORY OS_NAME OS_RELEASE
-                      OS_VERSION OS_PLATFORM PROCESSOR_NAME PROCESSOR_DESCRIPTION IS_64BIT HAS_FPU CPU_OPTIM)
-
-# ----------------------------------------------------------------------------
-#  Autodetect if we are in a GIT repository
-# ----------------------------------------------------------------------------
-find_host_package(Git QUIET)
-
-if(NOT DEFINED VISP_VCSVERSION AND GIT_FOUND)
-  vp_git_describe(VISP_VCSVERSION "${VISP_SOURCE_DIR}")
-elseif(NOT DEFINED VISP_VCSVERSION)
-  # We don't have git:
-  set(VISP_VCSVERSION "unknown")
-endif()
-
-# ----------------------------------------------------------------------------
-# Summary:
-# ----------------------------------------------------------------------------
-status("")
-status("==========================================================")
-status("General configuration information for ViSP ${VISP_VERSION}")
-status("")
-if(VISP_VCSVERSION)
-  status("  Version control:" ${VISP_VCSVERSION})
-endif()
-
-# ========================== contrib modules ==========================
-if(VISP_CONTRIB_MODULES_PATH)
-  set(__dump_extra_header OFF)
-  foreach(p ${VISP_CONTRIB_MODULES_PATH})
-    if(EXISTS ${p})
-      if(NOT __dump_extra_header)
-        set(__dump_extra_header ON)
-        status("")
-        status("  Extra modules:")
-      else()
-        status("")
-      endif()
-      set(EXTRA_MODULES_VCSVERSION "unknown")
-      if(GIT_FOUND)
-        execute_process(COMMAND "${GIT_EXECUTABLE}" describe --tags --always --dirty --match "[0-9].[0-9].[0-9]*"
-          WORKING_DIRECTORY "${p}"
-          OUTPUT_VARIABLE EXTRA_MODULES_VCSVERSION
-          RESULT_VARIABLE GIT_RESULT
-          ERROR_QUIET
-          OUTPUT_STRIP_TRAILING_WHITESPACE
-        )
-        if(NOT GIT_RESULT EQUAL 0)
-          set(EXTRA_MODULES_VCSVERSION "unknown")
-        endif()
-      endif()
-      status("    Location (extra):" ${p})
-      status("    Version control (extra):" ${EXTRA_MODULES_VCSVERSION})
-    endif()
-  endforeach()
-  unset(__dump_extra_header)
-endif()
-
-# ========================== build platform ==========================
-status("")
-status("  Platform:")
-if(NOT DEFINED VISP_TIMESTAMP AND NOT BUILD_INFO_SKIP_TIMESTAMP)
-  string(TIMESTAMP VISP_TIMESTAMP "" UTC)
-  set(VISP_TIMESTAMP "${VISP_TIMESTAMP}" CACHE STRING "Timestamp of ViSP build configuration" FORCE)
-endif()
-if(VISP_TIMESTAMP)
-  status("    Timestamp:"      ${VISP_TIMESTAMP})
-endif()
-status("    Host:"             ${CMAKE_HOST_SYSTEM_NAME} ${CMAKE_HOST_SYSTEM_VERSION} ${CMAKE_HOST_SYSTEM_PROCESSOR})
-if(CMAKE_CROSSCOMPILING)
-  status("    Target:"         ${CMAKE_SYSTEM_NAME} ${CMAKE_SYSTEM_VERSION} ${CMAKE_SYSTEM_PROCESSOR})
-endif()
-status("    CMake:"            ${CMAKE_VERSION})
-status("    CMake generator:"  ${CMAKE_GENERATOR})
-status("    CMake build tool:" ${CMAKE_BUILD_TOOL})
-if(MSVC)
-  status("    MSVC:"           ${MSVC_VERSION})
-endif()
-if(CMAKE_GENERATOR MATCHES Xcode)
-  status("    Xcode:"          ${XCODE_VERSION})
-endif()
-if(NOT CMAKE_GENERATOR MATCHES "Xcode|Visual Studio")
-  status("    Configuration:"  ${CMAKE_BUILD_TYPE})
-endif()
-
-# ========================== system information ==========================
-
-status("")
-status("  System information:")
-status("    Number of CPU logical cores:"                  "${NUMBER_OF_LOGICAL_CORES}")
-status("    Number of CPU physical cores:"                 "${NUMBER_OF_PHYSICAL_CORES}")
-status("    Total physical memory (in MiB):"               "${TOTAL_PHYSICAL_MEMORY}")
-status("    OS name:"                                      "${OS_NAME}")
-status("    OS release:"                                   "${OS_RELEASE}")
-status("    OS version:"                                   "${OS_VERSION}")
-status("    OS platform:"                                  "${OS_PLATFORM}")
-status("    CPU name:"                                     "${PROCESSOR_NAME}")
-status("    CPU description:"                              "${PROCESSOR_DESCRIPTION}")
-status("    Is the CPU 64-bit?"                            ${IS_64BIT} THEN "yes" ELSE "no")
-status("    Does the CPU have FPU?"                        ${HAS_FPU} THEN "yes" ELSE "no")
-status("    CPU optimization:"                             ${CPU_OPTIM})
-if(NOT ("${CMAKE_MAJOR_VERSION}.${CMAKE_MINOR_VERSION}" LESS 3.20))
-# https://cmake.org/cmake/help/latest/variable/CMAKE_LANG_BYTE_ORDER.html
-# https://github.com/libevent/libevent/pull/1349/files
-  if(CMAKE_CXX_BYTE_ORDER STREQUAL "BIG_ENDIAN")
-    status("    CPU endianness:"                 "big-endian")
-  elseif(CMAKE_CXX_BYTE_ORDER STREQUAL "LITTLE_ENDIAN")
-    status("    CPU endianness:"                 "little-endian")
-  else()
-    status("    CPU endianness:"                 "unknown")
-  endif()
-endif()
-
-# ========================== C/C++ options ==========================
-if(CMAKE_CXX_COMPILER_VERSION)
-  set(VISP_COMPILER_STR "${CMAKE_CXX_COMPILER} ${CMAKE_CXX_COMPILER_ARG1} (ver ${CMAKE_CXX_COMPILER_VERSION})")
-elseif(CMAKE_COMPILER_IS_CLANGCXX)
-  set(VISP_COMPILER_STR "${CMAKE_CXX_COMPILER} ${CMAKE_CXX_COMPILER_ARG1} (ver ${CMAKE_CLANG_REGEX_VERSION})")
-elseif(CMAKE_COMPILER_IS_GNUCXX)
-  set(VISP_COMPILER_STR "${CMAKE_CXX_COMPILER} ${CMAKE_CXX_COMPILER_ARG1} (ver ${CMAKE_GCC_REGEX_VERSION})")
-else()
-  set(VISP_COMPILER_STR "${CMAKE_CXX_COMPILER} ${CMAKE_CXX_COMPILER_ARG1}")
-endif()
-string(STRIP "${VISP_COMPILER_STR}" VISP_COMPILER_STR)
-
-status("")
-status("  C/C++:")
-status("    Built as dynamic libs?:" BUILD_SHARED_LIBS THEN "yes" ELSE "no")
-status("    C++ Compiler:"           ${VISP_COMPILER_STR})
-status("    C++ flags (Release):"    ${CMAKE_CXX_FLAGS} ${CMAKE_CXX_FLAGS_RELEASE})
-status("    C++ flags (Debug):"      ${CMAKE_CXX_FLAGS} ${CMAKE_CXX_FLAGS_DEBUG})
-status("    C Compiler:"             ${CMAKE_C_COMPILER} ${CMAKE_C_COMPILER_ARG1})
-status("    C flags (Release):"      ${CMAKE_C_FLAGS} ${CMAKE_C_FLAGS_RELEASE})
-status("    C flags (Debug):"        ${CMAKE_C_FLAGS} ${CMAKE_C_FLAGS_DEBUG})
-if(WIN32)
-  status("    Linker flags (Release):" ${CMAKE_EXE_LINKER_FLAGS} ${CMAKE_EXE_LINKER_FLAGS_RELEASE})
-  status("    Linker flags (Debug):"   ${CMAKE_EXE_LINKER_FLAGS} ${CMAKE_EXE_LINKER_FLAGS_DEBUG})
-else()
-  status("    Linker flags (Release):" ${CMAKE_SHARED_LINKER_FLAGS} ${CMAKE_SHARED_LINKER_FLAGS_RELEASE})
-  status("    Linker flags (Debug):"   ${CMAKE_SHARED_LINKER_FLAGS} ${CMAKE_SHARED_LINKER_FLAGS_DEBUG})
-endif()
-status("    Use cxx standard:"       CMAKE_CXX_STANDARD THEN "${CMAKE_CXX_STANDARD}" ELSE "no")
-
-# ========================== ViSP modules ==========================
-status("")
-status("  ViSP modules:")
-string(REPLACE "visp_" "" VISP_MODULES_BUILD_ST          "${VISP_MODULES_BUILD}")
-string(REPLACE "visp_" "" VISP_MODULES_DISABLED_USER_ST  "${VISP_MODULES_DISABLED_USER}")
-string(REPLACE "visp_" "" VISP_MODULES_DISABLED_FORCE_ST "${VISP_MODULES_DISABLED_FORCE}")
-set(VISP_MODULES_DISABLED_AUTO_ST "")
-foreach(m ${VISP_MODULES_DISABLED_AUTO})
-  set(__mdeps "")
-  foreach(d ${VISP_MODULE_${m}_DEPS})
-    if(d MATCHES "^visp_" AND NOT USE_${d})
-      list(APPEND __mdeps ${d})
-    endif()
-  endforeach()
-  if(__mdeps)
-    list(APPEND VISP_MODULES_DISABLED_AUTO_ST "${m}(deps: ${__mdeps})")
-  else()
-    list(APPEND VISP_MODULES_DISABLED_AUTO_ST "${m}")
-  endif()
-endforeach()
-string(REPLACE "visp_" "" VISP_MODULES_DISABLED_AUTO_ST  "${VISP_MODULES_DISABLED_AUTO_ST}")
-
-status("    To be built:"             VISP_MODULES_BUILD          THEN ${VISP_MODULES_BUILD_ST}          ELSE "-")
-status("    Disabled:"                VISP_MODULES_DISABLED_USER  THEN ${VISP_MODULES_DISABLED_USER_ST}  ELSE "-")
-status("    Disabled by dependency:"  VISP_MODULES_DISABLED_AUTO  THEN ${VISP_MODULES_DISABLED_AUTO_ST}  ELSE "-")
-status("    Unavailable:"             VISP_MODULES_DISABLED_FORCE THEN ${VISP_MODULES_DISABLED_FORCE_ST} ELSE "-")
-status("    Enable visp namespace:"   ENABLE_VISP_NAMESPACE       THEN "yes" ELSE "no")
-status("    Enable explicit keyword:" ENABLE_EXPLICIT_KEYWORD     THEN "yes" ELSE "no")
-
-# ========================== Android details ==========================
-if(ANDROID)
-  status("")
-  if(DEFINED ANDROID_NDK_REVISION)
-    set(__msg "${ANDROID_NDK} (ver ${ANDROID_NDK_REVISION})")
-  else()
-    set(__msg "location: ${ANDROID_NDK}")
-  endif()
-  status("  Android NDK: " ${__msg})
-  status("    Android ABI:" ${ANDROID_ABI})
-  if(BUILD_WITH_STANDALONE_TOOLCHAIN)
-    status("    NDK toolchain:" "standalone: ${ANDROID_STANDALONE_TOOLCHAIN}")
-  elseif(BUILD_WITH_ANDROID_NDK OR DEFINED ANDROID_TOOLCHAIN_NAME)
-    status("    NDK toolchain:" "${ANDROID_TOOLCHAIN_NAME}")
-  endif()
-  status("    STL type:" ${ANDROID_STL})
-  status("    Native API level:" ${ANDROID_NATIVE_API_LEVEL})
-
-  if(BUILD_ANDROID_PROJECTS)
-    status("  Android SDK: " "${ANDROID_SDK} (tools: ${ANDROID_SDK_TOOLS_VERSION} build tools: ${ANDROID_SDK_BUILD_TOOLS_VERSION})")
-    if(ANDROID_EXECUTABLE)
-      status("    android tool:"  "${ANDROID_EXECUTABLE}")
-    endif()
-  else()
-    status("  Android SDK: " "not used, projects are not built")
-  endif()
-  if(DEFINED ANDROID_SDK_COMPATIBLE_TARGET)
-    status("    SDK target:" "${ANDROID_SDK_COMPATIBLE_TARGET}")
-  endif()
-  if(DEFINED ANDROID_PROJECTS_BUILD_TYPE)
-    if(ANDROID_PROJECTS_BUILD_TYPE STREQUAL "ANT")
-      status("    Projects build scripts:" "Ant/Eclipse compatible")
-    elseif(ANDROID_PROJECTS_BUILD_TYPE STREQUAL "ANT")
-      status("    Projects build scripts:" "Gradle")
-    endif()
-  endif()
-endif()
-
-# ================== Windows RT features ==================
-if(WIN32)
-  status("")
-  status("  Windows RT support:" WINRT THEN "yes" ELSE "no")
-  if(WINRT)
-    status("    Building for Microsoft platform: " ${CMAKE_SYSTEM_NAME})
-    status("    Building for architectures: " ${CMAKE_VS_EFFECTIVE_PLATFORMS})
-    status("    Building for version: " ${CMAKE_SYSTEM_VERSION})
-  endif()
-endif()
-
-# ========================== java ==========================
-status("")
-status("  Python 3:")
-status("    Interpreter:"     PYTHON3INTERP_FOUND  THEN "${PYTHON3_EXECUTABLE} (ver ${PYTHON3_VERSION_STRING})"    ELSE "no")
-
-if(BUILD_JAVA OR BUILD_visp_java)
-  status("")
-  status("  Java:"            BUILD_FAT_JAVA_LIB  THEN "export all functions"                    ELSE "")
-  status("    ant:"           ANT_EXECUTABLE      THEN "${ANT_EXECUTABLE} (ver ${ANT_VERSION})"  ELSE "no")
-  if(NOT ANDROID)
-  status("    Java:"          Java_FOUND          THEN "yes (ver ${Java_VERSION})"                 ELSE "no")
-  status("    JNI:"           JNI_INCLUDE_DIRS    THEN "${JNI_INCLUDE_DIRS}"                       ELSE "no")
-  status("    Java wrappers:" HAVE_visp_java      THEN "yes (${VISP_JAVA_SDK_BUILD_TYPE})"         ELSE "no")
-  endif()
-endif()
-
-# ======================= Python bindings ========================
-status("")
-status("  Python3 bindings:"           BUILD_PYTHON_BINDINGS    THEN "yes" ELSE "no")
-if(BUILD_PYTHON_BINDINGS)
-  status("    Python3 interpreter:"    PYTHON3INTERP_FOUND  THEN "${PYTHON3_EXECUTABLE} (ver ${PYTHON3_VERSION_STRING})" ELSE "no")
-  status("    Pybind11:"               USE_PYBIND11         THEN "${pybind11_DIR} (${pybind11_VERSION})" ELSE "no")
-  status("    Package version:"        "${VISP_PYTHON_PACKAGE_VERSION}")
-  status("    Wrapped modules:"        "${VISP_PYTHON_BOUND_MODULES}")
-  status("    Generated input config:" "${VISP_PYTHON_GENERATED_CONFIG_FILE}")
-else()
-  status("    Requirements: ")
-  status("      Python version > ${PYTHON3_MINIMUM_VERSION_PYTHON_BINDINGS}:" PYTHON3_FOUND AND NOT PYTHON3_NOT_OK_FOR_BINDINGS THEN "ok (ver ${PYTHON3_VERSION_STRING})" ELSE "python not found or too old (${PYTHON3_VERSION_STRING})")
-  status("      Python in virtual env. or conda (or system with override):" VISP_PYTHON_INTERPRETER_ALLOWED THEN "failed" ELSE "ok")
-  status("      Pybind11 found:"     USE_PYBIND11 THEN "ok" ELSE "failed")
-  status("      CMake > ${CMAKE_MINIMUM_VERSION_PYTHON_BINDINGS}:" CMAKE_NOT_OK_FOR_BINDINGS THEN "failed (${CMAKE_VERSION})" ELSE "ok (${CMAKE_VERSION})")
-  status("      C++ standard > ${VISP_CXX_STANDARD_17}:" CXX_STANDARD_NOT_OK_FOR_BINDINGS THEN "failed (${VISP_CXX_STANDARD})" ELSE "ok (${VISP_CXX_STANDARD})")
-endif()
-
-
-# ============================ Options ===========================
-status("")
-status("  Build options: ")
-status("    Build deprecated:"           BUILD_DEPRECATED_FUNCTIONS      THEN "yes" ELSE "no")
-status("    Build with moment combine:"  ENABLE_MOMENTS_COMBINE_MATRICES THEN "yes" ELSE "no")
-
-# ===================== Optional 3rd parties =====================
-status("")
-status("  OpenCV: ")
-status("    Version:"                USE_OPENCV         THEN "${OpenCV_VERSION}" ELSE "n/a")
-if(USE_OPENCV)
-  vp_list_replace_string(OpenCV_LIB_COMPONENTS OpenCV_LIB_COMPONENTS_FILTERED "^opencv_+" "")
-  status("    Modules:"    "${OpenCV_LIB_COMPONENTS_FILTERED}")
-  status("    OpenCV dir:" "${OpenCV_DIR}")
-endif()
-status("")
-status("  YARP: ")
-status("    Version:"                USE_YARP           THEN "${YARP_VERSION_SHORT}" ELSE "n/a")
-status("")
-status("  Mathematics: ")
-status("    Blas/Lapack:"            (USE_LAPACK OR WITH_LAPACK) THEN "yes" ELSE "no")
-status("    \\- Use MKL:"            USE_MKL            THEN "yes" ELSE "no")
-status("    \\- Use OpenBLAS:"       USE_OPENBLAS       THEN "yes (ver ${OpenBLAS_VERSION})" ELSE "no")
-status("    \\- Use Atlas:"          USE_ATLAS          THEN "yes" ELSE "no")
-status("    \\- Use Netlib:"         USE_NETLIB         THEN "yes (ver ${NETLIB_VERSION})" ELSE "no")
-status("    \\- Use GSL:"            USE_GSL            THEN "yes (ver ${GSL_VERSION})" ELSE "no")
-status("    \\- Use Lapack (built-in):" WITH_LAPACK     THEN "yes (ver ${LAPACK_VERSION})" ELSE "no")
-status("    Use Eigen3:"             USE_EIGEN3         THEN "yes (ver ${Eigen3_VERSION})" ELSE "no")
-status("    Use OpenCV:"             USE_OPENCV         THEN "yes (ver ${OpenCV_VERSION})" ELSE "no")
-status("")
-status("  Simulator: ")
-status("    Ogre simulator: ")
-status("    \\- Use Ogre3D:"         USE_OGRE         THEN "yes (ver ${OGRE_VERSION})" ELSE "no")
-status("    \\- Use OIS:"            USE_OIS          THEN "yes (ver ${OIS_VERSION})" ELSE "no")
-status("    Coin simulator: ")
-status("    \\- Use Coin3D:"         USE_COIN3D       THEN "yes (ver ${COIN3D_VERSION})" ELSE "no")
-status("    \\- Use SoWin:"          USE_SOWIN        THEN "yes" ELSE "no")
-status("    \\- Use SoXt:"           USE_SOXT         THEN "yes" ELSE "no")
-if(USE_SOQT AND SoQt_FOUND)
-status("    \\- Use SoQt:"           USE_SOQT    AND SoQt_FOUND THEN "yes (ver ${SoQt_VERSION})" ELSE "no")
-else()
-status("    \\- Use SoQt:"           USE_SOQT         THEN "yes" ELSE "no")
-endif()
-status("    \\- Use Qt5:"            USE_SOQT AND SoQt_FOUND                    THEN "yes" ELSE "no")
-status("    \\- Use Qt4:"            USE_QT   AND DESIRED_QT_VERSION MATCHES 4  THEN "yes" ELSE "no")
-status("    \\- Use Qt3:"            USE_QT   AND DESIRED_QT_VERSION MATCHES 3  THEN "yes" ELSE "no")
-status("    Panda3D:"                USE_PANDA3D      THEN "yes (ver ${Panda3D_VERSION_STRING})" ELSE "no")
-
-status("")
-status("  Media I/O: ")
-status("    Use JPEG:"               USE_JPEG         THEN "yes (ver ${JPEG_LIB_VERSION})" ELSE "no")
-status("    Use PNG:"                USE_PNG          THEN "yes (ver ${PNG_VERSION_STRING})" ELSE "no")
-status("    \\- Use ZLIB:"           USE_ZLIB         THEN "yes (ver ${ZLIB_VERSION_STRING})" ELSE "no")
-status("    Use OpenCV:"             USE_OPENCV       THEN "yes (ver ${OpenCV_VERSION})" ELSE "no")
-status("    Use stb_image (built-in):" WITH_STBIMAGE  THEN "yes (ver ${STBIMAGE_VERSION})" ELSE "no")
-status("    Use TinyEXR (built-in):" WITH_TINYEXR     THEN "yes (ver ${TINYEXR_VERSION})" ELSE "no")
-status("    Use simdlib (built-in):" WITH_SIMDLIB     THEN "yes (ver ${SIMD_VERSION})" ELSE "no")
-status("    Use npz I/O (built-in):" WITH_MINIZ       THEN "yes" ELSE "no")
-status("")
-status("  Real robots: ")
-status("    Use Afma6:"              USE_AFMA6        THEN "yes" ELSE "no")
-if(USE_AFMA6)
-status("    \\- Data:"               AFMA6_DATA_FOUND THEN "yes (in ${AFMA6_DATA_PATH})" ELSE "no")
-endif()
-status("    Use Franka:"             USE_FRANKA       THEN "yes (ver ${Franka_VERSION})" ELSE "no")
-status("    Use Viper650:"           USE_VIPER650     THEN "yes" ELSE "no")
-if(USE_VIPER650)
-status("    \\- Data:"               VIPER650_DATA_FOUND THEN "yes (in ${VIPER650_DATA_PATH})" ELSE "no")
-endif()
-status("    Use Viper850:"           USE_VIPER850     THEN "yes" ELSE "no")
-if(USE_VIPER850)
-status("    \\- Data:"               VIPER850_DATA_FOUND THEN "yes (in ${VIPER850_DATA_PATH})" ELSE "no")
-endif()
-status("    Use ur_rtde:"            USE_UR_RTDE      THEN "yes (ver ${ur_rtde_VERSION})" ELSE "no")
-status("    Use Kinova Jaco:"        USE_JACOSDK      THEN "yes" ELSE "no")
-status("    Use aria (Pioneer):"     USE_ARIA         THEN "yes" ELSE "no")
-status("    Use PTU46:"              USE_PTU46        THEN "yes" ELSE "no")
-status("    Use Biclops PTU:"        USE_BICLOPS      THEN "yes" ELSE "no")
-status("    Use Flir PTU SDK:"       USE_FLIRPTUSDK   THEN "yes (ver ${FLIRPTUSDK_VERSION})" ELSE "no")
-status("    Use MAVSDK:"             USE_MAVSDK       THEN "yes (ver ${MAVSDK_VERSION})" ELSE "no")
-status("    Use Parrot ARSDK:"       USE_ARSDK        THEN "yes (ver ${ARSDK_VERSION})" ELSE "no")
-status("    \\- Use ffmpeg:"         USE_FFMPEG       THEN "yes" ELSE "no")
-if(USE_FFMPEG)
-status("       \\- Use libavcodec:"  USE_FFMPEG     THEN "yes (ver ${FFMPEG_LIBAVCODEC_VERSION})" ELSE "no")
-status("       \\- Use libavformat:" USE_FFMPEG     THEN "yes (ver ${FFMPEG_LIBAVFORMAT_VERSION})" ELSE "no")
-status("       \\- Use libavutil:"   USE_FFMPEG     THEN "yes (ver ${FFMPEG_LIBAVUTIL_VERSION})" ELSE "no")
-status("       \\- Use libswscale:"  USE_FFMPEG     THEN "yes (ver ${FFMPEG_LIBSWSCALE_VERSION})" ELSE "no")
-endif()
-status("    Use Virtuose:"           USE_VIRTUOSE     THEN "yes" ELSE "no")
-status("    Use qbdevice (built-in):" WITH_QBDEVICE   THEN "yes (ver ${QBDEVICE_VERSION})" ELSE "no")
-status("    Use takktile2 (built-in):" WITH_TAKKTILE2 THEN "yes (ver ${TAKKTILE2_VERSION})" ELSE "no")
-status("    Use pololu (built-in):"  WITH_POLOLU      THEN "yes (ver ${POLOLU_VERSION})" ELSE "no")
-status("")
-status("  GUI: ")
-status("    Use X11:"                USE_X11          THEN "yes" ELSE "no")
-status("    Use GTK2:"               USE_GTK2         THEN "yes (ver ${GTK2_VERSION})" ELSE "no")
-status("    Use OpenCV:"             USE_OPENCV       THEN "yes (ver ${OpenCV_VERSION})" ELSE "no")
-status("    Use GDI:"                USE_GDI          THEN "yes" ELSE "no")
-status("    Use Direct3D:"           USE_DIRECT3D     THEN "yes" ELSE "no")
-status("")
-status("  Cameras: ")
-status("    Use DC1394-2.x:"         USE_DC1394       THEN "yes (ver ${DC1394_VERSION})" ELSE "no")
-status("    Use CMU 1394:"           USE_CMU1394      THEN "yes" ELSE "no")
-status("    Use V4L2:"               USE_V4L2         THEN "yes (ver ${V4L2_VERSION})" ELSE "no")
-status("    Use directshow:"         USE_DIRECTSHOW   THEN "yes" ELSE "no")
-status("    Use OpenCV:"             USE_OPENCV       THEN "yes (ver ${OpenCV_VERSION})" ELSE "no")
-status("    Use FLIR Flycapture:"    USE_FLYCAPTURE   THEN "yes" ELSE "no")
-status("    Use Basler Pylon:"       USE_PYLON        THEN "yes (ver ${PYLON_VERSION})" ELSE "no")
-status("    Use IDS uEye:"           USE_UEYE         THEN "yes (ver ${UEYE_VERSION})" ELSE "no")
-status("")
-status("  RGB-D sensors: ")
-status("    Use Realsense2:"         USE_REALSENSE2   THEN "yes (ver ${REALSENSE2_VERSION})" ELSE "no")
-status("    Use Occipital Structure:"          USE_OCCIPITAL_STRUCTURE    THEN "yes" ELSE "no")
-status("    Use Kinect:"             USE_LIBFREENECT AND USE_LIBUSB_1 AND USE_THREADS THEN "yes" ELSE "no")
-status("    \\- Use libfreenect:"    USE_LIBFREENECT  THEN "yes (ver ${LIBFREENECT_VERSION})" ELSE "no")
-status("    \\- Use libusb-1:"       USE_LIBUSB_1     THEN "yes (ver ${LIBUSB_1_VERSION})" ELSE "no")
-status("    \\- Use std::thread:"    USE_THREADS      THEN "yes" ELSE "no")
-status("    Use PCL:"                USE_PCL          THEN "yes (ver ${PCL_VERSION})" ELSE "no")
-status("    \\- Use VTK:"            VTK_FOUND        THEN "yes (ver ${VTK_VERSION})" ELSE "no")
-status("")
-status("  F/T sensors: ")
-status("    Use atidaq (built-in):"  WITH_ATIDAQ      THEN "yes (ver ${ATIDAQ_VERSION})" ELSE "no")
-status("    Use comedi:"             USE_COMEDI       THEN "yes (ver ${COMEDI_VERSION})" ELSE "no")
-status("    Use IIT SDK:"            USE_FTIITSDK     THEN "yes" ELSE "no")
-status("")
-status("  Mocap: ")
-status("    Use Qualisys:"           USE_QUALISYS     THEN "yes" ELSE "no")
-status("    Use Vicon:"              USE_VICON        THEN "yes" ELSE "no")
-status("")
-status("  Detection: ")
-status("    Use zbar:"                    USE_ZBAR                  THEN "yes (ver ${ZBAR_VERSION})" ELSE "no")
-status("    Use dmtx:"                    USE_DMTX                  THEN "yes (ver ${DMTX_VERSION})" ELSE "no")
-status("    Use AprilTag (built-in):"     WITH_APRILTAG             THEN "yes (ver ${APRILTAG_VERSION})" ELSE "no")
-status("    \\- Use AprilTag big family:" WITH_APRILTAG_BIG_FAMILY  THEN "yes" ELSE "no")
-status("")
-status("  Misc: ")
-status("    Use Clipper (built-in):"  WITH_CLIPPER     THEN "yes (ver ${CLIPPER_VERSION})" ELSE "no")
-status("    Use pugixml (built-in):"  WITH_PUGIXML     THEN "yes (ver ${PUGIXML_VERSION})" ELSE "no")
-status("    Use libxml2:"             USE_XML2         THEN "yes (ver ${LIBXML2_VERSION_STRING})" ELSE "no")
-if(WIN32)
-status("    \\- Use Iconv:"           USE_ICONV        THEN "yes (ver ${Iconv_VERSION})" ELSE "no")
-endif()
-if(VISP_HAVE_NLOHMANN_JSON_FROM_VTK)
-status("    Use json (nlohmann vtk):"     USE_NLOHMANN_JSON THEN "yes (ver ${VTK_NLOHMANN_JSON_VERSION})" ELSE "no")
-else()
-status("    Use json (nlohmann system):"  USE_NLOHMANN_JSON THEN "yes (ver ${nlohmann_json_VERSION})" ELSE "no")
-endif()
-status("")
-status("  Optimization: ")
-status("    Use OpenMP:"             USE_OPENMP         THEN "yes (ver ${OpenMP_CXX_VERSION})" ELSE "no")
-status("    Use std::thread:"        USE_THREADS        THEN "yes" ELSE "no")
-status("    Use pthread:"            USE_PTHREAD        THEN "yes" ELSE "no")
-status("    Use simdlib (built-in):" WITH_SIMDLIB       THEN "yes (ver ${SIMD_VERSION})" ELSE "no")
-status("")
-status("  DNN: ")
-status("    Use CUDA Toolkit:"       USE_TENSORRT AND CUDA_FOUND  THEN "yes (ver ${CUDA_VERSION})" ELSE "no")
-status("    Use TensorRT:"           USE_TENSORRT       THEN "yes (ver ${TENSORRT_VERSION})" ELSE "no")
-
-# ========================== documentation ==========================
-status("")
-status("  Documentation: ")
-status("    Use doxygen:"            DOXYGEN_FOUND    THEN "yes (ver ${DOXYGEN_VERSION})" ELSE "no")
-status("    \\- Use mathjax:"        USE_MATHJAX      THEN "yes" ELSE "no")
-if(DOXYGEN_AWESOME_DIR)
-  status("    \\- Use doxygen-awesome:" "yes")
-else()
-  status("    \\- Use doxygen-awesome:" "no")
-endif()
-
-# ========================== samples and tests ==========================
-status("")
-status("  Tests and samples:")
-status("    Use catch2 (built-in):"  WITH_CATCH2        THEN "yes (ver ${CATCH2_VERSION})" ELSE "no")
-status("    Tests:"                  BUILD_TESTS        THEN "yes" ELSE "no")
-status("    Apps:"                   BUILD_APPS         THEN "yes" ELSE "no")
-status("    Demos:"                  BUILD_DEMOS        THEN "yes" ELSE "no")
-status("    Examples:"               BUILD_EXAMPLES     THEN "yes" ELSE "no")
-status("    Tutorials:"              BUILD_TUTORIALS    THEN "yes" ELSE "no")
-status("    Dataset found:"          VISP_DATASET_FOUND THEN "yes (ver ${VISP_DATASET_VERSION} in ${VISP_DATASET_LOCATION})" ELSE "no")
-if(APPS_FOUND)
-  status("    Apps:"              BUILD_APPS  THEN "yes" ELSE "no")
-endif()
-
-# ========================== library dirs ==========================
-status("")
-status("  Library dirs:")
-if(USE_EIGEN3)
-  status("    Eigen3 dir:" "${Eigen3_DIR}")
-endif()
-if(USE_MKL)
-  status("    MKL include dir:" "${MKL_INCLUDE_DIRS}")
-endif()
-if(USE_OPENBLAS)
-  status("    OpenBLAS include dir:" "${OpenBLAS_INCLUDE_DIR}")
-endif()
-if(USE_OPENCV)
-  status("    OpenCV dir:" "${OpenCV_DIR}")
-endif()
-if(USE_PCL)
-  status("    PCL dir:" "${PCL_DIR}")
-endif()
-if(USE_PANDA3D)
-  if(Panda3D_DIR)
-    status("    Panda3D dir:" "${Panda3D_DIR}")
-  elseif($ENV{Panda3D_DIR})
-    status("    Panda3D dir:" "$ENV{Panda3D_DIR}")
-  else()
-    file(REAL_PATH "${Panda3D_INCLUDE_DIRS}/../.." Panda3D_DIR)
-    status("    Panda3D dir:" "${Panda3D_DIR}")
-  endif()
-endif()
-if(USE_YARP)
-  status("    Yarp dir:" "${YARP_DIR}")
-endif()
-if(USE_OGRE)
-  if(NOT ${OGRE_DIR} MATCHES "NOTFOUND")
-    status("    Ogre dir:" "${OGRE_DIR}")
-  else()
-    status("    Ogre inc dir:" "${OGRE_INCLUDE_DIR}")
-    status("    Ogre Main lib:" "${OGRE_LIBRARY_REL}")
-    status("    Ogre plugin dir:" "${OGRE_PLUGIN_DIR_REL}")
-  endif()
-endif()
-
-# ========================== auxiliary ==========================
-status("")
-status("  Install path:" "${CMAKE_INSTALL_PREFIX}")
-status("")
-
-status("==========================================================")
-
-vp_finalize_status()
->>>>>>> 7d3b9bc7
+#############################################################################
+#
+# ViSP, open source Visual Servoing Platform software.
+# Copyright (C) 2005 - 2024 by Inria. All rights reserved.
+#
+# This software is free software; you can redistribute it and/or modify
+# it under the terms of the GNU General Public License as published by
+# the Free Software Foundation; either version 2 of the License, or
+# (at your option) any later version.
+# See the file LICENSE.txt at the root directory of this source
+# distribution for additional information about the GNU GPL.
+#
+# For using ViSP with software that can not be combined with the GNU
+# GPL, please contact Inria about acquiring a ViSP Professional
+# Edition License.
+#
+# See https://visp.inria.fr for more information.
+#
+# This software was developed at:
+# Inria Rennes - Bretagne Atlantique
+# Campus Universitaire de Beaulieu
+# 35042 Rennes Cedex
+# France
+#
+# If you have questions regarding the use of this file, please contact
+# Inria at visp@inria.fr
+#
+# This file is provided AS IS with NO WARRANTY OF ANY KIND, INCLUDING THE
+# WARRANTY OF DESIGN, MERCHANTABILITY AND FITNESS FOR A PARTICULAR PURPOSE.
+#
+# Description:
+# ViSP overall configuration file. Detect third party libraries (X11, GTK, ...)
+#
+#############################################################################
+
+# Detect crosscompiling; need to be before project(VISP) to work
+if(NOT CMAKE_TOOLCHAIN_FILE)
+  # Modify default install prefix
+  if(WIN32)
+    set(CMAKE_INSTALL_PREFIX "${CMAKE_BINARY_DIR}/install" CACHE PATH "Installation Directory")
+  endif()
+else(NOT CMAKE_TOOLCHAIN_FILE)
+  #Android: set output folder to ${CMAKE_BINARY_DIR}
+  set(LIBRARY_OUTPUT_PATH_ROOT ${CMAKE_BINARY_DIR} CACHE PATH "root for library output, set this to change where android libs are compiled to" )
+  # Crosscompiling
+  set(CMAKE_INSTALL_PREFIX "${CMAKE_BINARY_DIR}/install" CACHE PATH "Installation Directory")
+endif()
+
+if(CMAKE_SYSTEM_NAME MATCHES WindowsPhone OR CMAKE_SYSTEM_NAME MATCHES WindowsStore)
+  set(WINRT TRUE)
+endif(CMAKE_SYSTEM_NAME MATCHES WindowsPhone OR CMAKE_SYSTEM_NAME MATCHES WindowsStore)
+
+if(WINRT)
+  add_definitions(-DWINRT)
+
+  if(CMAKE_SYSTEM_NAME MATCHES WindowsPhone)
+    set(WINRT_PHONE TRUE)
+    add_definitions(-DWINRT_PHONE)
+  elseif(CMAKE_SYSTEM_NAME MATCHES WindowsStore)
+    set(WINRT_STORE TRUE)
+    add_definitions(-DWINRT_STORE)
+  endif()
+
+  if(CMAKE_SYSTEM_VERSION MATCHES 10 OR CMAKE_SYSTEM_VERSION MATCHES 10.0)
+    set(WINRT_10 TRUE)
+    add_definitions(-DWINRT_10)
+  elseif(CMAKE_SYSTEM_VERSION MATCHES 8.1)
+    set(WINRT_8_1 TRUE)
+    add_definitions(-DWINRT_8_1)
+  elseif(CMAKE_SYSTEM_VERSION MATCHES 8.0)
+    set(WINRT_8_0 TRUE)
+    add_definitions(-DWINRT_8_0)
+  endif()
+endif()
+
+# By default set release configuration
+if(NOT CMAKE_BUILD_TYPE)
+  set(CMAKE_BUILD_TYPE "Release" CACHE STRING "Choose the type of build, options are: None Debug Release RelWithDebInfo MinSizeRel." FORCE)
+endif()
+
+cmake_minimum_required(VERSION 3.10) # needs to be before project() for policy CMP0025
+
+# Detect if the toolchain is for Aldebaran naoqi
+if(CMAKE_TOOLCHAIN_FILE AND I_AM_A_ROBOT)
+  include(platforms/naoqi/cmake/extra.cmake)
+endif()
+
+if(POLICY CMP0020)
+  cmake_policy(SET CMP0020 NEW) # For UsTK: Qt5
+endif()
+if(POLICY CMP0022)
+  cmake_policy(SET CMP0022 NEW) # Due to sensor ATIDAQ_LIBRARIES
+endif()
+if(POLICY CMP0025)
+  cmake_policy(SET CMP0025 NEW) # To set compiler id for Apple Clang to AppleClang instead of Clang. Required to detect OpenMP support on MacOS
+endif()
+if(POLICY CMP0053)
+  cmake_policy(SET CMP0053 NEW) # For UsTK: VTK and Qt5
+endif()
+if(POLICY CMP0054)
+  cmake_policy(SET CMP0054 NEW) # To turn off a warning in native FindOpenMP with cmake 3.9.2
+endif()
+if(POLICY CMP0068)
+  cmake_policy(SET CMP0068 NEW)  # CMake 3.9+: `RPATH` settings on macOS do not affect `install_name`.
+endif()
+if(POLICY CMP0072)
+  cmake_policy(SET CMP0072 NEW) # To use legacy GL library with FindOpenGL and cmake 3.12.0
+endif()
+if(POLICY CMP0074)
+  cmake_policy(SET CMP0074 NEW) # For PCL_ROOT usage and cmake 3.12.0 when PCL 1.9.1 all in one is used on Windows
+endif()
+if(POLICY CMP0075)
+  cmake_policy(SET CMP0075 NEW) # For check_include_file and cmake 3.12.0
+endif()
+if(POLICY CMP0146)
+  cmake_policy(SET CMP0146 OLD) # The ``FindCUDA`` module deprecated since CMake 3.10
+endif()
+
+if(APPLE)
+  # Fix following errors for libpng and libjpeg detection:
+  # - Application built with libpng-1.4.12 but running with 1.6.37,
+  # - Wrong JPEG library version: library is 90, caller expects 80.
+  # The reason is that headers were found in /Library/Frameworks/Mono.framework/Headers
+  # while libraries in /usr/local/lib
+  set(CMAKE_FIND_FRAMEWORK LAST)
+endif()
+
+project(VISP C CXX)
+
+list(APPEND CMAKE_MODULE_PATH "${PROJECT_SOURCE_DIR}/cmake")
+
+include(cmake/VISPUtils.cmake)
+include(cmake/VISPDetectCXXStandard.cmake) # Set cxx standard to 17 by default
+
+#-----------------------------------------------------------------------------
+# VISP version number.  An even minor number corresponds to releases.
+set(VISP_VERSION_MAJOR "3")
+set(VISP_VERSION_MINOR "6")
+set(VISP_VERSION_PATCH "1")
+set(VISP_VERSION "${VISP_VERSION_MAJOR}.${VISP_VERSION_MINOR}.${VISP_VERSION_PATCH}")
+set(VISP_SOVERSION "${VISP_VERSION_MAJOR}.${VISP_VERSION_MINOR}")
+# Package revision number
+set(VISP_REVISION "1")
+
+# Try to locate visp-images and, if it exists, its version
+vp_find_dataset(VISP_DATASET_FOUND VISP_DATASET_LOCATION
+                VISP_DATASET_VERSION
+                VISP_DATASET_VERSION_MAJOR
+                VISP_DATASET_VERSION_MINOR
+                VISP_DATASET_VERSION_PATCH)
+
+#-----------------------------------------------------------------------------
+# TO BE CHECKED BEFORE NEXT RELEASE
+#
+# Remove following 3 next lines and check if pcl produces a CMP0144 complain around CMake variable FLANN_ROOT set to /opt/homebrew
+if(NOT DEFINED CMAKE_SUPPRESS_DEVELOPER_WARNINGS)
+  set(CMAKE_SUPPRESS_DEVELOPER_WARNINGS 1 CACHE INTERNAL "No dev warnings")
+endif()
+#-----------------------------------------------------------------------------
+
+find_file(GNU_INSTALL_DIRS_FROM_CMAKE NAMES GNUInstallDirs.cmake PATHS ${CMAKE_ROOT}/Modules)
+mark_as_advanced(GNU_INSTALL_DIRS_FROM_CMAKE)
+if(GNU_INSTALL_DIRS_FROM_CMAKE)
+  include(${CMAKE_ROOT}/Modules/GNUInstallDirs.cmake)
+else()
+  include(cmake/GNUInstallDirs.cmake)
+endif()
+
+#----------------------------------------------------------------------
+# Tool specific
+#----------------------------------------------------------------------
+# PCL tools
+include(cmake/PCLTools.cmake)
+# Eigen3 tools
+include(cmake/Eigen3Tools.cmake)
+
+#----------------------------------------------------------------------
+# Platform specific
+#----------------------------------------------------------------------
+include(cmake/VISPDetectPlatform.cmake)
+
+# Where to install the library and headers
+if(ANDROID)
+  # Where to build modules
+  set(LIBRARY_OUTPUT_PATH                 "${VISP_BINARY_DIR}/lib/${ANDROID_NDK_ABI_NAME}")
+  # Where to build internal 3rdparties
+  vp_update(VISP_3P_LIBRARY_OUTPUT_PATH   "${VISP_BINARY_DIR}/3rdparty/lib/${ANDROID_NDK_ABI_NAME}")
+
+  vp_update(VISP_INSTALL_BINARIES_PREFIX "sdk/native/")
+  # set binary path
+  vp_update(VISP_BIN_INSTALL_PATH         "sdk/native/bin/${ANDROID_NDK_ABI_NAME}")
+
+  # set samples path
+  vp_update(VISP_SAMPLES_BIN_INSTALL_PATH "sdk/native/samples/${ANDROID_NDK_ABI_NAME}")
+
+  vp_update(VISP_LIB_INSTALL_PATH         "sdk/native/libs/${ANDROID_NDK_ABI_NAME}")
+  vp_update(VISP_LIB_ARCHIVE_INSTALL_PATH "sdk/native/staticlibs/${ANDROID_NDK_ABI_NAME}")
+  vp_update(VISP_3P_LIB_INSTALL_PATH      "sdk/native/3rdparty/libs/${ANDROID_NDK_ABI_NAME}")
+  vp_update(VISP_CONFIG_INSTALL_PATH      "sdk/native/jni")
+  vp_update(VISP_INC_INSTALL_PATH         "sdk/native/jni/include")
+  vp_update(VISP_SAMPLES_SRC_INSTALL_PATH "samples/native")
+  vp_update(VISP_INSTALL_DATAROOTDIR      "sdk/etc")
+
+elseif(WIN32 AND CMAKE_HOST_SYSTEM_NAME MATCHES Windows)
+  # Where to build modules
+  set(LIBRARY_OUTPUT_PATH         "${VISP_BINARY_DIR}/lib")
+  # Where to build internal 3rdparties
+  vp_update(VISP_3P_LIBRARY_OUTPUT_PATH "${VISP_BINARY_DIR}/3rdparty/lib${LIB_SUFFIX}")
+
+  if(DEFINED VISP_RUNTIME AND DEFINED VISP_ARCH)
+    vp_update(VISP_INSTALL_BINARIES_PREFIX "${VISP_ARCH}/${VISP_RUNTIME}/")
+  else()
+    message(STATUS "Can't detect runtime and/or arch")
+    vp_update(VISP_INSTALL_BINARIES_PREFIX "")
+  endif()
+
+  if(VISP_STATIC)
+    vp_update(VISP_LIB_INSTALL_PATH "${VISP_INSTALL_BINARIES_PREFIX}staticlib${LIB_SUFFIX}")
+  else()
+    vp_update(VISP_LIB_INSTALL_PATH "${VISP_INSTALL_BINARIES_PREFIX}lib${LIB_SUFFIX}")
+  endif()
+  vp_update(VISP_3P_LIB_INSTALL_PATH      "${VISP_INSTALL_BINARIES_PREFIX}staticlib${LIB_SUFFIX}")
+  vp_update(VISP_SAMPLES_SRC_INSTALL_PATH samples/native)
+  vp_update(VISP_JAR_INSTALL_PATH         java)
+  vp_update(VISP_INC_INSTALL_PATH         "${CMAKE_INSTALL_INCLUDEDIR}")
+  vp_update(VISP_BIN_INSTALL_PATH         "${VISP_INSTALL_BINARIES_PREFIX}bin")
+  vp_update(VISP_INSTALL_DATAROOTDIR      "${CMAKE_INSTALL_DATAROOTDIR}/visp-${VISP_VERSION}")
+  vp_update(VISP_CONFIG_INSTALL_PATH      ".")
+
+else() # UNIX
+  # Where to build modules
+  set(LIBRARY_OUTPUT_PATH         "${VISP_BINARY_DIR}/lib")
+  # Where to build internal 3rdparties
+  vp_update(VISP_3P_LIBRARY_OUTPUT_PATH "${VISP_BINARY_DIR}/3rdparty/lib${LIB_SUFFIX}")
+
+  vp_update(VISP_INSTALL_BINARIES_PREFIX "")
+
+  #----------------------------------------------------------------------
+  # Multi-arch option that should be enable for debian packaging
+  #----------------------------------------------------------------------
+  VP_OPTION(ENABLE_MULTIARCH  "" "" "Enable multi-arch support"  "" OFF IF (NOT APPLE))
+
+  # The location where includes and libraries will be installed
+  if(ENABLE_MULTIARCH)
+    # The 2 following lines should be used to enable multi-arch support.
+    vp_update(VISP_INC_INSTALL_PATH       "${CMAKE_INSTALL_INCLUDEDIR}/${CMAKE_LIBRARY_ARCHITECTURE}")
+    vp_update(VISP_LIB_INSTALL_PATH       "${CMAKE_INSTALL_LIBDIR}/${CMAKE_LIBRARY_ARCHITECTURE}")
+  else()
+    # catkin doesn't support multi-arch; use rather the next 2 lines
+    vp_update(VISP_INC_INSTALL_PATH       "${CMAKE_INSTALL_INCLUDEDIR}")
+    vp_update(VISP_LIB_INSTALL_PATH       "${CMAKE_INSTALL_LIBDIR}")
+  endif()
+  vp_update(VISP_BIN_INSTALL_PATH         "${CMAKE_INSTALL_BINDIR}")
+  vp_update(VISP_INSTALL_DATAROOTDIR      "${CMAKE_INSTALL_DATAROOTDIR}/visp-${VISP_VERSION}")
+  vp_update(VISP_3P_LIB_INSTALL_PATH      "${VISP_LIB_INSTALL_PATH}/visp/3rdparty")
+  vp_update(VISP_SAMPLES_SRC_INSTALL_PATH "${VISP_INSTALL_DATAROOTDIR}/samples")
+  vp_update(VISP_JAR_INSTALL_PATH         "${VISP_INSTALL_DATAROOTDIR}/java")
+  vp_update(VISP_CONFIG_INSTALL_PATH      "${VISP_LIB_INSTALL_PATH}/cmake/visp")
+endif()
+
+# the include directory we depend on for the build
+set(VISP_INCLUDE_DIR ${VISP_BINARY_DIR}/${VISP_INC_INSTALL_PATH})
+set(VISP_DOC_DIR "${VISP_BINARY_DIR}/doc")
+
+# The location where includes and libraries will be build
+set(BINARY_OUTPUT_PATH ${VISP_BINARY_DIR}/${VISP_BIN_INSTALL_PATH})
+
+if(WIN32)
+  # Postfix of .lib and .dll
+  set(VISP_DEBUG_POSTFIX "d")
+  set(VISP_DLLVERSION "${VISP_VERSION_MAJOR}${VISP_VERSION_MINOR}${VISP_VERSION_PATCH}")
+else()
+  set(VISP_DEBUG_POSTFIX "")
+  set(VISP_DLLVERSION "")
+endif()
+
+# --- Python Support ---
+if(NOT IOS)
+  # Make sure to refresh the python interpreter every time we rerun cmake
+  # If we don't do this, we may use an old or invalid python when installing the bindings
+  # that was cached by a previous attempt at building
+  if(CMAKE_VERSION VERSION_LESS "3.15.0")
+    set(PYTHON3_CACHE_LIST
+      PYTHON3INTERP_FOUND PYTHONINTERP_FOUND PYTHONLIBS_FOUND PYTHON_FOUND
+      PYTHON3_EXECUTABLE PYTHON_EXECUTABLE
+    )
+    foreach (_variableName ${PYTHON3_CACHE_LIST})
+      unset(${_variableName} CACHE)
+    endforeach()
+    include(cmake/VISPDetectPython.cmake)
+  else()
+    set(PYTHON3_CACHE_LIST
+        Python3_FOUND Python3_EXECUTABLE Python3_Interpreter_FOUND Python3_LIBRARIES
+        _Python3_EXECUTABLE _Python3_INCLUDE_DIR _Python3_INTERPRETER_PROPERTIES _Python3_LIBRARY_RELEASE
+    )
+    foreach (_variableName ${PYTHON3_CACHE_LIST})
+      unset(${_variableName} CACHE)
+    endforeach()
+    # Find strategy
+    set(Python3_FIND_REGISTRY LAST)
+    set(Python3_FIND_VIRTUALENV FIRST)
+    set(Python3_FIND_STRATEGY LOCATION)
+    find_package (Python3 COMPONENTS Interpreter Development)
+
+    # Alias variables to be consistent with previous detection method
+    set(PYTHON3_FOUND ${Python3_FOUND})
+    set(PYTHON_DEFAULT_AVAILABLE TRUE)
+    set(PYTHON3_EXECUTABLE ${Python3_EXECUTABLE})
+    set(PYTHON_DEFAULT_EXECUTABLE ${PYTHON3_EXECUTABLE})
+    set(PYTHON3INTERP_FOUND ${Python3_Interpreter_FOUND})
+    set(PYTHON3_VERSION_STRING ${Python3_VERSION})
+  endif()
+endif()
+
+# --- Python Bindings requirements ---
+VP_OPTION(USE_PYBIND11       pybind11       QUIET    "Include pybind11 to create Python bindings" "" ON)
+VP_OPTION(ALLOW_SYSTEM_PYTHON  "" "" "Allow the use of the system Python interpreter when compiling and installing bindings" "" OFF)
+
+# Minimum tool versions
+set(CMAKE_MINIMUM_VERSION_PYTHON_BINDINGS "3.19.0")
+set(PYTHON3_MINIMUM_VERSION_PYTHON_BINDINGS "3.7.0")
+if(CMAKE_VERSION VERSION_LESS ${CMAKE_MINIMUM_VERSION_PYTHON_BINDINGS})
+  set(CMAKE_NOT_OK_FOR_BINDINGS TRUE)
+  message(STATUS "Required CMake version for Python bindings is ${CMAKE_MINIMUM_VERSION_PYTHON_BINDINGS},
+  but you have ${CMAKE_VERSION}.
+  Python bindings generation will be deactivated.
+  ")
+else()
+  set(CMAKE_NOT_OK_FOR_BINDINGS FALSE)
+endif()
+
+if(PYTHON3_VERSION_STRING VERSION_LESS ${PYTHON3_MINIMUM_VERSION_PYTHON_BINDINGS})
+  set(PYTHON3_NOT_OK_FOR_BINDINGS TRUE)
+  message(STATUS "Required Python version for Python bindings is ${PYTHON3_MINIMUM_VERSION_PYTHON_BINDINGS},
+  but you have ${PYTHON3_VERSION_STRING}.
+  Python bindings generation will be deactivated.
+  ")
+else()
+  set(PYTHON3_NOT_OK_FOR_BINDINGS FALSE)
+endif()
+if(VISP_CXX_STANDARD LESS VISP_CXX_STANDARD_17)
+  set(CXX_STANDARD_NOT_OK_FOR_BINDINGS TRUE)
+  message(STATUS "Required C++ standard is C++17, but you have ${VISP_CXX_STANDARD}")
+else()
+  set(CXX_STANDARD_NOT_OK_FOR_BINDINGS FALSE)
+endif()
+
+# Forbid system Python if override flag is not false
+if(DEFINED ENV{VIRTUAL_ENV} OR DEFINED ENV{CONDA_PREFIX})
+  set(_pip_args)
+  set(VISP_PYTHON_INTERPRETER_ALLOWED TRUE)
+else()
+  # First solution: raise an error when cmake will call pip install
+  # set(_pip_args "--require-virtualenv") # If this is a system python, throw an error
+  if(PYTHON3_FOUND)
+    if(ALLOW_SYSTEM_PYTHON)
+      set(VISP_PYTHON_INTERPRETER_ALLOWED TRUE)
+    else()
+      message(STATUS "The python version that you are using (${PYTHON3_EXECUTABLE}) is the system interpreter.
+      pip packages should not be installed system-wide!
+      Python bindings targets will be deactivated!
+      To reenable them, install conda or virtualenv, or reconfigure with ALLOW_SYSTEM_PYTHON to true.
+      delete the CMakeCache file then rerun cmake when inside the virtual environment.
+      ")
+      set(VISP_PYTHON_INTERPRETER_ALLOWED FALSE)
+    endif()
+  endif()
+endif()
+
+# ---
+
+
+include_directories(${VISP_INCLUDE_DIR})
+
+#----------------------------------------------------------------------
+# x86 SIMD optimization
+#----------------------------------------------------------------------
+VP_OPTION(ENABLE_SSE2  "" "" "Enable SSE2 instructions"  "" ON IF ((MSVC OR CMAKE_COMPILER_IS_GNUCXX) AND (X86 OR X86_64)) )
+VP_OPTION(ENABLE_SSE3  "" "" "Enable SSE3 instructions"  "" ON IF ((MSVC OR CMAKE_COMPILER_IS_GNUCXX) AND (X86 OR X86_64)) )
+VP_OPTION(ENABLE_SSSE3 "" "" "Enable SSSE3 instructions" "" ON IF ((MSVC OR CMAKE_COMPILER_IS_GNUCXX) AND (X86_64)) ) # X86 disabled since it produces an issue on Debian i386
+if(X86_64)
+  VP_OPTION(ENABLE_AVX   "" "" "Enable AVX instructions"   "" OFF) # should be explicitly enabled, used in matrix transpose code
+endif()
+if(CMAKE_COMPILER_IS_GNUCXX)
+  VP_OPTION(ENABLE_NATIVE_ARCH  "" "" "Enable all available CPU instruction sets"   "" OFF)
+endif()
+
+#----------------------------------------------------------------------
+# BLAS / LAPACK
+#----------------------------------------------------------------------
+if(NOT WINRT AND NOT IOS)
+  include(cmake/ChooseBlas.cmake)
+endif()
+
+# ----------------------------------------------------------------------------
+# Handle RPATH
+# ----------------------------------------------------------------------------
+set(CMAKE_INSTALL_RPATH "${CMAKE_INSTALL_PREFIX}/${VISP_LIB_INSTALL_PATH}")
+set(CMAKE_INSTALL_RPATH_USE_LINK_PATH TRUE)
+
+if(ANDROID)
+  vp_update(VISP_JNI_INSTALL_PATH "${VISP_LIB_INSTALL_PATH}")
+elseif(INSTALL_CREATE_DISTRIB)
+  vp_update(VISP_JNI_INSTALL_PATH "${VISP_JAR_INSTALL_PATH}/${VISP_ARCH}")
+else()
+  vp_update(VISP_JNI_INSTALL_PATH "${VISP_JAR_INSTALL_PATH}")
+endif()
+vp_update(VISP_JNI_BIN_INSTALL_PATH "${VISP_JNI_INSTALL_PATH}")
+
+if(NOT VISP_LIB_ARCHIVE_INSTALL_PATH)
+  set(VISP_LIB_ARCHIVE_INSTALL_PATH ${VISP_LIB_INSTALL_PATH})
+endif()
+
+# ----------------------------------------------------------------------------
+#  Path for additional contrib modules
+# ----------------------------------------------------------------------------
+set(VISP_CONTRIB_MODULES_PATH "" CACHE PATH "Where to look for additional contrib ViSP modules")
+
+# Get the OS
+set(OS ${CMAKE_SYSTEM_NAME})
+
+set(OGRE_DIR $ENV{OGRE_DIR})
+if(NOT OGRE_DIR) # For compat with previous ViSP versions
+  set(OGRE_DIR $ENV{OGRE_HOME})
+endif()
+if(OGRE_DIR)
+  # replace \ with / especially for windows
+  STRING(REGEX REPLACE "\\\\" "/" OGRE_DIR ${OGRE_DIR})
+endif()
+
+# ----------------------------------------------------------------------------
+# Check for system libs
+# ----------------------------------------------------------------------------
+include(CheckLibraryExists)
+
+if(UNIX)
+  # try to found -lm requested on some platforms to link with X11
+  find_library(M_LIBRARY NAMES m)
+  mark_as_advanced(M_LIBRARY)
+  if(M_LIBRARY)
+    list(APPEND VISP_LINKER_LIBS ${M_LIBRARY})
+  endif()
+  # try to found -lsocket -lnsl requested for vpNetwork and vpSickLDMRS
+  find_library(SOCKET_LIBRARY NAMES socket)
+  find_library(NSL_LIBRARY NAMES nsl)
+  mark_as_advanced(SOCKET_LIBRARY NSL_LIBRARY)
+  if (SOCKET_LIBRARY)
+    list(APPEND VISP_LINKER_LIBS ${SOCKET_LIBRARY})
+  endif()
+  if (NSL_LIBRARY)
+    list(APPEND VISP_LINKER_LIBS ${NSL_LIBRARY})
+  endif()
+endif()
+
+if(WIN32)
+  # winmm.lib for timeGetTime() under windows
+  check_library_exists("winmm.lib" getch "" HAVE_LIBWINMM) # for timeGetTime()
+  if(HAVE_LIBWINMM)
+    list(APPEND VISP_LINKER_LIBS "winmm.lib")
+  endif()
+
+  # rpcrt4.lib for timeGetTime() under windows
+  check_library_exists("rpcrt4.lib" getch "" HAVE_LIBRPCRT4) # for UuidToString()
+  if(HAVE_LIBRPCRT4)
+    list(APPEND VISP_LINKER_LIBS "rpcrt4.lib")
+  endif()
+endif()
+
+if(WIN32 AND NOT CYGWIN)
+  VP_CHECK_PACKAGE(WS2_32)
+  # Should be before include(cmake/VISPDetectCXXStandard.cmake)
+  VP_CHECK_FUNCTION_EXISTS(inet_ntop "${WS2_32_LIBRARY}")
+else()
+  # Should be before include(cmake/VISPDetectCXXStandard.cmake)
+  VP_CHECK_FUNCTION_EXISTS(inet_ntop "")
+endif()
+
+#--------------------------------------------------------------------
+# Option management
+#--------------------------------------------------------------------
+
+# Choose static or shared libraries.
+VP_OPTION(BUILD_SHARED_LIBS  "" "" "Build ViSP shared libraries (.dll/.so) instead of static ones (.lib/.a)" "" NOT (ANDROID OR APPLE_FRAMEWORK))
+# Build apps as an option.
+VP_OPTION(BUILD_APPS "" "" "Build utility applications (used for example for calibration)" "" (NOT ANDROID AND NOT WINRT AND NOT APPLE_FRAMEWORK) )
+# Build examples as an option.
+VP_OPTION(BUILD_EXAMPLES  "" "" "Build ViSP examples" "" ON)
+# Build examples as an option.
+VP_OPTION(BUILD_TESTS  "" "" "Build ViSP tests" "" ON)
+VP_OPTION(BUILD_COVERAGE "" "" "Enables test coverage" "" OFF IF (BUILD_TESTS AND (CMAKE_COMPILER_IS_GNUCXX OR CMAKE_COMPILER_IS_CLANGCXX)))
+
+# Build java as an option
+VP_OPTION(BUILD_JAVA  "" "" "Enable Java support" "" (ANDROID OR NOT CMAKE_CROSSCOMPILING)  IF (ANDROID OR (NOT APPLE_FRAMEWORK AND NOT WINRT)) )
+VP_OPTION(BUILD_FAT_JAVA_LIB  "" "" "Create Java wrapper exporting all functions of ViSP library (requires static build of ViSP modules)" "" ANDROID IF NOT BUILD_SHARED_LIBS)
+VP_OPTION(BUILD_ANDROID_SERVICE   "" "" "Build ViSP Manager for Google Play"          "" OFF IF ANDROID )
+VP_OPTION(BUILD_ANDROID_PROJECTS  "" "" "Build Android projects providing .apk files" "" ON  IF ANDROID )
+VP_OPTION(BUILD_ANDROID_EXAMPLES  "" "" "Build examples for Android platform"         "" ON  IF ANDROID )
+VP_OPTION(INSTALL_ANDROID_EXAMPLES "" "" "Install Android examples"  ""                  OFF IF ANDROID )
+
+# Build python bindings as an option
+VP_OPTION(BUILD_PYTHON_BINDINGS  "" "" "Build Python bindings" "" ON IF (PYTHON3INTERP_FOUND AND USE_PYBIND11 AND NOT CMAKE_NOT_OK_FOR_BINDINGS AND VISP_PYTHON_INTERPRETER_ALLOWED AND NOT PYTHON3_NOT_OK_FOR_BINDINGS AND NOT CXX_STANDARD_NOT_OK_FOR_BINDINGS) )
+VP_OPTION(BUILD_PYTHON_BINDINGS_DOC  "" "" "Build the documentation for the Python bindings" "" ON IF BUILD_PYTHON_BINDINGS )
+
+
+# Build demos as an option.
+VP_OPTION(BUILD_DEMOS  "" "" "Build ViSP demos" "" ON)
+# Build tutorials as an option.
+VP_OPTION(BUILD_TUTORIALS  "" "" "Build ViSP tutorials" "" ON)
+# Build apps as an option.
+vp_check_subdirectories(VISP_CONTRIB_MODULES_PATH apps APPS_FOUND)
+if(APPS_FOUND)
+  VP_OPTION(BUILD_APPS  "" "" "Build ViSP apps" "" ON)
+endif()
+# Build deprecated functions as an option.
+VP_OPTION(BUILD_DEPRECATED_FUNCTIONS  "" "" "Build deprecated functionalities" "" ON)
+VP_OPTION(ACTIVATE_WARNING_3PARTY_MUTE  "" "" "Add flags to disable warning due to known 3rd parties" "" ON)
+# Debug and trace cflags
+set(ENABLE_DEBUG_LEVEL 0 CACHE STRING "Set a debug level value between 0 and 9")
+
+if(ENABLE_DEBUG_LEVEL)
+  if(ENABLE_DEBUG_LEVEL MATCHES "^([0-9]+)?$")
+    set(VP_DEBUG_MODE ${CMAKE_MATCH_1})
+    set(VP_DEBUG TRUE)
+    set(VP_TRACE TRUE)
+  else()
+    set(VP_DEBUG_MODE 0)
+  endif()
+else()
+  set(VP_DEBUG_MODE 0)
+endif()
+
+VP_OPTION(BUILD_WITH_STATIC_CRT  "" "" "Enables use of staticaly linked CRT for staticaly linked ViSP" "" ON IF MSVC)
+
+# ----------------------------------------------------------------------------
+# Build options
+# ----------------------------------------------------------------------------
+VP_OPTION(ENABLE_SOLUTION_FOLDERS "" "" "Solution folder in Visual Studio or in other IDEs" "" (MSVC_IDE OR CMAKE_GENERATOR MATCHES Xcode))
+# Note that it is better to set ENABLE_MOMENTS_COMBINE_MATRICES to OFF
+VP_OPTION(ENABLE_MOMENTS_COMBINE_MATRICES  "" "" "Use linear combination of matrices instead of linear combination of moments to compute interaction matrices." "" OFF)
+VP_OPTION(ENABLE_TEST_WITHOUT_DISPLAY      "" "" "Don't use display feature when testing" "" ON)
+VP_OPTION(ENABLE_FULL_DOC      "" "" "Build doc with internal classes that are by default not part of the doc" "" OFF)
+
+# Allow introduction of "visp" namespace. By default disabled to keep compat with previous versions
+VP_OPTION(ENABLE_VISP_NAMESPACE "" "" "Enable visp namespace" "" OFF)
+# Allow introduction of "explicit" keyword. By default disabled to keep compat with previous versions
+VP_OPTION(ENABLE_EXPLICIT_KEYWORD "" "" "Enable c++ explicit keyword" "" OFF)
+# Enable the vpImageTools::warp() methods
+VP_OPTION(ENABLE_IMAGE_TOOLS_WARP "" "" "Enable vpImageTools::warp() methods" "" ON)
+
+if(ENABLE_SOLUTION_FOLDERS)
+  set_property(GLOBAL PROPERTY USE_FOLDERS ON)
+  set_property(GLOBAL PROPERTY PREDEFINED_TARGETS_FOLDER "CMakeTargets")
+endif()
+
+if(ENABLE_TEST_WITHOUT_DISPLAY)
+  set(SHORT_OPTION_TO_DISABLE_DISPLAY "-d")
+   # catch does not support passing -d as argument as it is already reserved
+  set(LONG_OPTION_TO_DISABLE_DISPLAY "--no-display")
+endif()
+
+# Check for Inria's robot drivers
+VP_CHECK_PACKAGE(RAW1394)
+VP_CHECK_PACKAGE(RT)
+VP_CHECK_PACKAGE(CALINUX)
+VP_CHECK_PACKAGE(IRISA)
+# check for linux/parport.h
+VP_CHECK_PACKAGE(PARPORT)
+# OpenGL
+VP_CHECK_PACKAGE(OpenGL)
+# for pioneer
+VP_CHECK_PACKAGE(RT)
+VP_CHECK_PACKAGE(DL)
+# for Afma6 calibration data
+VP_CHECK_PACKAGE(Afma6_data)
+if(AFMA6_DATA_FOUND)
+  set(VISP_AFMA6_DATA_PATH ${AFMA6_DATA_PATH})
+else()
+  set(VISP_AFMA6_DATA_PATH "")
+endif()
+# for Viper850 calibration data
+VP_CHECK_PACKAGE(Viper850_data)
+if(VIPER850_DATA_FOUND)
+  set(VISP_VIPER850_DATA_PATH ${VIPER850_DATA_PATH})
+else()
+  set(VISP_VIPER850_DATA_PATH "")
+endif()
+# for Viper650 calibration data
+VP_CHECK_PACKAGE(Viper650_data)
+if(VIPER650_DATA_FOUND)
+  set(VISP_VIPER650_DATA_PATH ${VIPER650_DATA_PATH})
+else()
+  set(VISP_VIPER650_DATA_PATH "")
+endif()
+
+find_host_program(XRANDR xrandr)
+
+VP_CHECK_PACKAGE(C99)
+
+VP_OPTION(USE_AFMA6       ""          ""    "Include Afma6 robot support"      "" ON IF (RAW1394_FOUND AND RT_FOUND AND CALINUX_FOUND AND IRISA_FOUND AND NOT WINRT AND NOT IOS))
+VP_OPTION(USE_VIPER650    ""          ""    "Include Viper s650 robot support" "" ON IF (RAW1394_FOUND AND RT_FOUND AND CALINUX_FOUND AND IRISA_FOUND AND NOT WINRT AND NOT IOS))
+VP_OPTION(USE_VIPER850    ""          ""    "Include Viper s850 robot support" "" ON IF (RAW1394_FOUND AND RT_FOUND AND CALINUX_FOUND AND IRISA_FOUND AND NOT WINRT AND NOT IOS))
+VP_OPTION(USE_UR_RTDE     ur_rtde     QUIET "Include Universal Robot RTDE C++ interface support for UR robots" "" ON IF NOT WINRT AND NOT IOS)
+VP_OPTION(USE_VIRTUOSE    Virtuose    ""    "Include Virtuose SDK support for Haption devices" "" ON IF NOT WINRT)
+VP_OPTION(USE_ARSDK       ARSDK       QUIET "Include Parrot ARSDK support"     "" ON IF NOT WINRT AND NOT IOS)
+if(USE_ARSDK)
+  VP_OPTION(USE_FFMPEG    FFMPEG       ""    "Include ffmpeg support for Parrot Bebop2"  "" ON)
+endif()
+VP_OPTION(USE_FRANKA      Franka      QUIET "Include libfranka SDK support for Franka robots" "" ON IF NOT WINRT AND NOT IOS)
+# Note: libfranka needs c++14 option to build, but to use the library c++11 is enough.
+# That's why, setting USE_CXX_STANDARD=11 (which is the default) allows to use libfranka.
+VP_OPTION(USE_JACOSDK     JacoSDK     ""    "Include Kinova Jaco SDK support"  "" ON IF NOT MINGW AND NOT APPLE AND NOT WINRT AND NOT IOS)
+VP_OPTION(USE_MAVSDK      MAVSDK      QUIET "Include mavsdk support"           "" ON IF NOT WINRT AND NOT IOS)
+VP_OPTION(USE_DC1394      DC1394      ""    "Include dc1394 support"           "" ON IF UNIX AND NOT WINRT AND NOT IOS)
+VP_OPTION(USE_V4L2        V4L2        ""    "Include v4l2 support"             "" ON IF UNIX AND NOT WINRT AND NOT IOS)
+VP_OPTION(USE_FLYCAPTURE  FlyCapture  ""    "Include FlyCapture SDK support for FLIR cameras" "" ON IF NOT WINRT AND NOT IOS)
+VP_OPTION(USE_PYLON       Pylon       ""    "Include Pylon SDK support for Basler cameras" "" ON IF NOT WINRT AND NOT IOS)
+VP_OPTION(USE_UEYE        Ueye        ""    "Include uEye SDK support for IDS cameras" "" ON IF NOT WINRT AND NOT IOS)
+VP_OPTION(USE_COMEDI      Comedi      ""    "Include comedi (linux control and measurement device interface) support" "" ON IF NOT WINRT AND NOT IOS)
+VP_OPTION(USE_FTIITSDK    FTIITSDK    ""    "Include IIT force-torque SDK support" "" ON IF NOT WINRT AND NOT IOS)
+VP_OPTION(USE_BICLOPS     BICLOPS     ""    "Include biclops support"          "" ON IF NOT WINRT AND NOT IOS)
+VP_OPTION(USE_PTU46       PTU46       ""    "Include ptu-46 support"           "" ON IF UNIX AND NOT WINRT AND NOT IOS)
+VP_OPTION(USE_FLIRPTUSDK  FlirPtuSDK  ""    "Include Flir PTU SDK support"     "" ON IF NOT WINRT AND NOT IOS)
+VP_OPTION(USE_CMU1394     CMU1394     ""    "Include cmu1494 support"          "" ON IF WIN32 AND NOT WINRT AND NOT IOS)
+VP_OPTION(USE_QUALISYS    Qualisys    ""    "Include Qualisys SDK support"     "" ON IF NOT WINRT AND NOT IOS)
+VP_OPTION(USE_VICON       Vicon       ""    "Include Vicon SDK support"        "" ON IF NOT WINRT AND NOT IOS)
+VP_OPTION(USE_GDI         GDI         ""    "Include gdi support"              "" ON IF WIN32 AND NOT WINRT AND NOT IOS)
+#VP_OPTION(USE_DIRECT3D    DIRECT3D    ""    "Include d3d support"             "" ON IF WIN32 AND NOT WINRT AND NOT IOS)
+VP_OPTION(USE_DIRECTSHOW  DIRECTSHOW  ""    "Include dshow support"            "" ON IF WIN32 AND NOT WINRT AND NOT IOS)
+
+VP_OPTION(USE_OPENMP      OpenMP      ""    "Include openmp support"           "" ON)
+VP_OPTION(USE_EIGEN3      Eigen3      QUIET "Include eigen3 support"           "" ON IF NOT WINRT AND NOT IOS)
+VP_OPTION(USE_COIN3D      Coin3D      ""    "Include coin3d support"           "" ON IF OPENGL_FOUND AND NOT WINRT AND NOT IOS)
+VP_OPTION(USE_PANDA3D     "MyPanda3D" ""    "Include Panda3D support"          "" ON IF NOT IOS)
+VP_OPTION(USE_YARP        YARP        QUIET "Include yarp support"             "YARP_DIR" ON IF NOT WINRT AND NOT IOS)
+VP_OPTION(USE_OGRE        OGRE        QUIET "Include Ogre3D support"           "OGRE_DIR" ON IF NOT WINRT AND NOT IOS)
+VP_OPTION(USE_OIS         OIS         QUIET "Include Ogre3D/ois support"       "OIS_DIR"  ON IF USE_OGRE AND NOT WINRT AND NOT IOS)
+VP_OPTION(USE_LIBFREENECT LIBFREENECT ""    "Include libfreenect support"      "" ON IF NOT WINRT AND NOT IOS)
+VP_OPTION(USE_LIBUSB_1    LIBUSB_1    ""    "Include libusb-1 support"         "" ON IF NOT WINRT AND NOT IOS)
+VP_OPTION(USE_REALSENSE2  RealSense2  ""    "Include RealSense2 SDK support"   "" ON IF NOT WINRT AND NOT IOS)
+VP_OPTION(USE_OCCIPITAL_STRUCTURE   Occipital_Structure   ""    "Include Occipital Structure SDK support" "" ON IF NOT WINRT AND NOT IOS)
+VP_OPTION(USE_SOWIN       SOWIN       ""    "Include Coin/SoWin support"   "" OFF IF (WIN32 AND USE_COIN3D) AND NOT WINRT AND NOT IOS)
+# Check for SoQt 1.6.0 linked to Qt5 or older version with SOQT
+VP_OPTION(USE_SOQT        "SoQt;SOQT" QUIET "Include Coin/SoQt support"    "" OFF IF USE_COIN3D AND NOT WINRT AND NOT IOS)
+if(SOQT_FOUND) # SoQt < 1.6.0 that depends on Qt4 was found. We need an explicit Qt4 search
+  VP_OPTION(USE_QT        Qt          ""    "Include Coin/SoQt/Qt support" "" ON  IF USE_SOQT AND NOT WINRT AND NOT IOS)
+endif()
+VP_OPTION(USE_SOXT        SOXT        ""    "Include Coin/SoXt support"    "" OFF IF USE_COIN3D AND NOT WINRT AND NOT IOS)
+set(THREADS_PREFER_PTHREAD_FLAG TRUE)
+VP_OPTION(USE_THREADS     Threads     ""    "Include std::thread support"  "" ON)
+
+VP_OPTION(USE_XML2        LibXml2     ""    "Include libxml2 support"      "" ON IF NOT WINRT)
+if(USE_XML2 AND WIN32)
+  # libxml2 needs iconv on windows
+  VP_OPTION(USE_ICONV        Iconv     ""    "Include Iconv support"      "" ON IF NOT WINRT)
+endif()
+
+if(CMAKE_TOOLCHAIN_FILE)
+  # Find opencv2.framework for ios and naoqi
+  VP_OPTION(USE_OPENCV      "MyOpenCV" QUIET "Include OpenCV support" "OpenCV_DIR;OpenCV_FOUND;OPENCV_FOUND" ON)
+else()
+  VP_OPTION(USE_OPENCV      "OpenCV;MyOpenCV" QUIET "Include OpenCV support" "OpenCV_DIR;OpenCV_FOUND;OPENCV_FOUND" ON)
+endif()
+VP_OPTION(USE_ZLIB        ZLIB         ""    "Include zlib support"         "" ON IF NOT WINRT AND NOT IOS)
+set(X11_ADVANCED "X11_xcb_util_LIB;X11_xcb_util_INCLUDE_PATH;X11_xcb_xfixes_INCLUDE_PATH;X11_xcb_xfixes_LIB")
+VP_OPTION(USE_X11         X11          ""    "Include X11 support"          "${X11_ADVANCED}" ON IF NOT WINRT AND NOT IOS)
+# Workaround, see below. The following line searching for GKT2 has to be moved after searching for PCL
+#VP_OPTION(USE_GTK2        GTK2         ""    "Include gtk2 support"         "" OFF IF NOT WINRT AND NOT IOS)
+VP_OPTION(USE_JPEG        JPEG         ""    "Include jpeg support"         "" ON IF NOT IOS)
+VP_OPTION(USE_PNG         PNG          ""    "Include png support"          "" ON IF NOT IOS)
+# To control Pioneer mobile robots, under UNIX we need Aria and std::threads, rt and dl 3rd party libraries
+VP_OPTION(USE_ARIA        ARIA         ""    "Include aria support"         "" ON IF NOT WINRT AND NOT IOS)
+#VP_OPTION(USE_RT          RT           ""    "Include rt support"           "" ON)
+#VP_OPTION(USE_DL          DL           ""    "Include dl support"           "" ON)
+# bar codes
+VP_OPTION(USE_ZBAR        ZBAR         ""    "Include zbar support"         "" ON IF NOT WINRT AND NOT IOS)
+VP_OPTION(USE_DMTX        DMTX         ""    "Include dmtx support"         "" ON IF NOT WINRT AND NOT IOS)
+VP_OPTION(USE_PCL         PCL          QUIET "Include Point Cloud Library support" "" ON IF NOT WINRT AND NOT IOS)
+VP_OPTION(USE_TENSORRT    TensorRT     ""    "Include TensorRT support"     "" ON IF NOT WINRT AND NOT IOS)
+VP_OPTION(USE_NLOHMANN_JSON nlohmann_json QUIET "Include nlohmann json support" "" ON)
+
+if(USE_EIGEN3)
+  # Since Eigen 5.0.0, EIGEN3_INCLUDE_DIRS is not defined anymore.
+  # We need to get the include dir from the imported target Eigen3::Eigen.
+  vp_find_eigen3(EIGEN3_INCLUDE_DIRS Eigen3_VERSION)
+endif()
+
+if(USE_PCL)
+  # PCL is used in modules gui, sensor and mbt.
+  # In these modules we cannot directly use PCL_INCLUDE_DIRS and PCL_LIBRARIES using:
+  #   list(APPEND opt_incs ${PCL_INCLUDE_DIRS})
+  #   list(APPEND opt_libs ${PCL_LIBRARIES})
+  # Using PCL_LIBRARIES works to build visp libraries, embedded examples, demos, tests and tutorials thanks to the
+  # components. But when examples, demos, tests and tutorials are build outside ViSP workspace as independent projects
+  # that are using ViSP as 3rd-party we lead to build issues due to VTK headers and libraries that are not found.
+  # That's why here, we are using vp_find_pcl() macro that will set PCL_DEPS_INCLUDE_DIRS, PCL_DEPS_LIBRARIES
+  # and PCL_DEPS_COMPILE_OPTIONS that contains also VTK material location.
+  # Compile options are needed to overcome this issue https://github.com/lagadic/visp/issues/1681
+  #   Potential runtime error due to aligned malloc mismatch! You likely have to compile your code with AVX enabled
+  #   or define EIGEN_MAX_ALIGN_BYTES=32
+  # Note that according to https://github.com/PointCloudLibrary/pcl/issues/5806#issuecomment-2900397246
+  # it is not a good practice to use PCL_DEFINITIONS and PCL_COMPILE_OPTIONS. The following macro
+  # gets rather compile options from interfaces.
+  vp_find_pcl(PCL_LIBRARIES PCL_DEPS_INCLUDE_DIRS PCL_DEPS_LIBRARIES PCL_DEPS_COMPILE_OPTIONS)
+  set(PCL_REQUIRED_COMPONENTS "common;filters;io;visualization;segmentation")
+  # Create cmake vars corresponding to pcl components used by ViSP like VISP_HAVE_PCL_COMMON...
+  vp_detect_required_pcl_components(PCL_REQUIRED_COMPONENTS)
+
+  # USE_NLOHMANN_JSON is set to ON if nlohmann_json is installed and found thanks to nlohmann_jsonConfig.cmake.
+  # VTK that is a PCL 3rd party embbed also a built in version of nlohmann_json.
+  # Here we add a specific case to consider the nlohmann version coming from VTK when the system version is not found
+  if(NOT USE_NLOHMANN_JSON)
+    if(VISP_HAVE_NLOHMANN_JSON_FROM_VTK)
+      message(WARNING "json 3rd party is detected and used as a VTK 3rd party which is itself a PCL 3rd party. Thus we enable nlohmann json usage turning USE_NLOHMANN_JSON=ON.")
+      unset(USE_NLOHMANN_JSON)
+      set(USE_NLOHMANN_JSON ON CACHE BOOL "Include nlohmann json support thanks to VTK" FORCE)
+    endif()
+  endif()
+endif()
+
+# ----------------------------------------------------------------------------
+# Workaround for the following issue that occured on FreeBSD 14.2 with pcl-1.15.0
+# and vtk-9.5.0. It occurs when GTK2 is searched before PCL. Searching first PCL
+# and after GTK2 does the trick.
+# The following error seems due to the fact that FindGTK2.cmake is seraching for
+# freetype2.
+#
+# See PCL issue: https://github.com/PointCloudLibrary/pcl/issues/6301
+#
+#  CMake Error at /usr/local/lib/cmake/freetype/freetype-config.cmake:42 (message):
+#    Some (but not all) targets in this export set were already defined.
+#
+#    Targets Defined: Freetype::Freetype
+#
+#    Targets not yet defined: freetype
+#
+#  Call Stack (most recent call first):
+#    /usr/local/lib/cmake/vtk-9.5/FindFreetype.cmake:98 (find_package)
+#    /usr/local/lib/cmake/vtk-9.5/VTK-vtk-module-find-packages.cmake:1061 (find_package)
+#    /usr/local/lib/cmake/vtk-9.5/vtk-config.cmake:170 (include)
+#    /usr/local/share/pcl-1.15/PCLConfig.cmake:255 (find_package)
+#    /usr/local/share/pcl-1.15/PCLConfig.cmake:304 (find_VTK)
+#    /usr/local/share/pcl-1.15/PCLConfig.cmake:555 (find_external_library)
+#    cmake/VISPUtils.cmake:549 (find_package)
+#    CMakeLists.txt:674 (VP_OPTION)
+# ----------------------------------------------------------------------------
+VP_OPTION(USE_GTK2        GTK2         ""    "Include gtk2 support"         "" OFF IF NOT WINRT AND NOT IOS)
+
+# ----------------------------------------------------------------------------
+# Handle OpenCV 2.4.8 as minimal version
+# ----------------------------------------------------------------------------
+if(USE_OPENCV)
+  if(OpenCV_VERSION)
+    if(OpenCV_VERSION VERSION_LESS "2.4.8")
+      message(WARNING "OpenCV 3rd party was detected but its version ${OpenCV_VERSION} is too old. Thus we disable OpenCV usage turning USE_OPENCV=OFF.")
+      unset(USE_OPENCV)
+      set(USE_OPENCV OFF CACHE BOOL "Include OpenCV support" FORCE)
+    endif()
+  else()
+    message(WARNING "OpenCV 3rd party was detected but its version cannot be found or is too old. Thus we disable OpenCV usage turning USE_OPENCV=OFF.")
+    unset(USE_OPENCV)
+    set(USE_OPENCV OFF CACHE BOOL "Include OpenCV support" FORCE)
+  endif()
+endif()
+
+# ----------------------------------------------------------------------------
+# Handle cxx standard depending on specific 3rd parties. Should be before module parsing and VISP3rdParty.cmake include
+# ----------------------------------------------------------------------------
+# if c++ standard is not at leat c++17, force 3rd parties that require at least c++17 to OFF
+if(VISP_CXX_STANDARD LESS VISP_CXX_STANDARD_17)
+  if(USE_MAVSDK)
+    message(WARNING "mavsdk 3rd party was detected and needs at least c++17 standard compiler flag while you have set c++${USE_CXX_STANDARD}. Thus we disable MAVSDK usage turning USE_MAVSDK=OFF.")
+    unset(USE_MAVSDK)
+    set(USE_MAVSDK OFF CACHE BOOL "Include mavsdk support for mavlink compatible devices" FORCE)
+  endif()
+  if(USE_PCL AND (PCL_VERSION VERSION_GREATER_EQUAL 1.15.0))
+    # pcl >= 1.15.0 requires c++17
+    message(WARNING "pcl 3rd party was detected and needs at least c++17 standard compiler flag while you have set c++${USE_CXX_STANDARD}. Thus we disable pcl usage turning USE_PCL=OFF.")
+    unset(USE_PCL)
+    set(USE_PCL OFF CACHE BOOL "Include pcl support" FORCE)
+  endif()
+endif()
+
+if(VISP_CXX_STANDARD LESS VISP_CXX_STANDARD_14)
+  if(USE_FTIITSDK)
+    message(WARNING "IIT force-torque SDK 3rd party was detected and needs at least c++14 standard compiler flag while you have set c++${USE_CXX_STANDARD}. Thus we disable IIT force-torque usage turning USE_FTIITSDK=OFF.")
+    unset(USE_FTIITSDK)
+    set(USE_FTIITSDK OFF CACHE BOOL "Include IIT force-torque SDK support" FORCE)
+  endif()
+  if(USE_EIGEN3 AND (Eigen3_VERSION VERSION_GREATER_EQUAL 5.0.0))
+    # Eigen >= 5.0.0 requires c++14
+    message(WARNING "Eigen3 3rd party was detected and needs at least c++14 standard compiler flag while you have set c++${USE_CXX_STANDARD}. Thus we disable Eigen3 usage turning USE_EIGEN3=OFF.")
+    unset(USE_EIGEN3)
+    set(USE_EIGEN3 OFF CACHE BOOL "Include Eigen3 support" FORCE)
+  endif()
+  if(USE_PCL AND (PCL_VERSION VERSION_GREATER 1.9.1))
+    # pcl > 1.9.1 requires c++14
+    message(WARNING "pcl 3rd party was detected and needs at least c++14 standard compiler flag while you have set c++${USE_CXX_STANDARD}. Thus we disable pcl usage turning USE_PCL=OFF.")
+    unset(USE_PCL)
+    set(USE_PCL OFF CACHE BOOL "Include pcl support" FORCE)
+  endif()
+endif()
+
+if(VISP_CXX_STANDARD LESS VISP_CXX_STANDARD_11)
+  if(USE_OPENCV)
+    message(WARNING "OpenCV 3rd party was detected and needs at least c++11 standard compiler flag while you have set c++${USE_CXX_STANDARD}. Thus we disable OpenCV usage turning USE_OPENCV=OFF.")
+    unset(USE_OPENCV)
+    set(USE_OPENCV OFF CACHE BOOL "Include OpenCV support" FORCE)
+  endif()
+  if(USE_NLOHMANN_JSON)
+    message(WARNING "nlohmann json 3rd party was detected and needs at least c++11 standard compiler flag while you have set c++${USE_CXX_STANDARD}. Thus we disable nlohmann json usage turning USE_NLOHMANN_JSON=OFF.")
+    unset(USE_NLOHMANN_JSON)
+    set(USE_NLOHMANN_JSON OFF CACHE BOOL "Include nlohmann json support" FORCE)
+  endif()
+  if(USE_REALSENSE2)
+    message(WARNING "librealsense2 3rd party was detected and needs at least c++11 standard compiler flag while you have set c++${USE_CXX_STANDARD}. Thus we disable realsense2 usage turning USE_REALSENSE2=OFF.")
+    unset(USE_REALSENSE2)
+    set(USE_REALSENSE2 OFF CACHE BOOL "Include librealsense2 support" FORCE)
+  endif()
+  if(USE_XML2)
+    message(WARNING "libxml2 3rd party was detected and needs at least c++11 standard compiler flag while you have set c++${USE_CXX_STANDARD}. Thus we disable libxml2 usage turning USE_XML2=OFF.")
+    unset(USE_XML2)
+    set(USE_XML2 OFF CACHE BOOL "Include libxml2 support" FORCE)
+  endif()
+  if(USE_QUALISYS)
+    message(WARNING "Qualisys SDK 3rd party was detected and needs at least c++11 standard compiler flag while you have set c++${USE_CXX_STANDARD}. Thus we disable qualisys usage turning USE_QUALISYS=OFF.")
+    unset(USE_QUALISYS)
+    set(USE_QUALISYS OFF CACHE BOOL "Include Qualisys SDK support" FORCE)
+  endif()
+  if(USE_BICLOPS)
+    message(WARNING "Biclops SDK 3rd party was detected and needs at least c++11 standard compiler flag while you have set c++${USE_CXX_STANDARD}. Thus we disable biclops usage turning USE_BICLOPS=OFF.")
+    unset(USE_BICLOPS)
+    set(USE_BICLOPS OFF CACHE BOOL "Include biclops support" FORCE)
+  endif()
+  if(USE_ARSDK)
+    message(WARNING "Parrot ARSDK 3rd party was detected and needs at least c++11 standard compiler flag while you have set c++${USE_CXX_STANDARD}. Thus we disable ARSDK usage turning USE_ARSDK=OFF.")
+    unset(USE_ARSDK)
+    set(USE_ARSDK OFF CACHE BOOL "Include Parrot ARSDK support" FORCE)
+  endif()
+  if(USE_THREADS)
+    message(WARNING "std::thread was detected but needs at least c++11 standard compiler flag while you have set c++${USE_CXX_STANDARD}. Thus we disable std::thread usage turning USE_THREADS=OFF.")
+    unset(USE_THREADS)
+    set(USE_THREADS OFF CACHE BOOL "Include std::thread support" FORCE)
+  endif()
+  if(USE_PANDA3D)
+    message(WARNING "Panda3D was detected but needs at least c++11 standard compiler flag while you have set c++${USE_CXX_STANDARD}. Thus we disable Panda3D usage turning USE_PANDA3D=OFF.")
+    unset(USE_PANDA3D)
+    set(USE_PANDA3D OFF CACHE BOOL "Include Panda3D support" FORCE)
+  endif()
+  if(USE_OGRE)
+    message(WARNING "Ogre3D was detected but needs at least c++11 standard compiler flag while you have set c++${USE_CXX_STANDARD}. Thus we disable Ogre3D usage turning USE_OGRE=OFF.")
+    unset(USE_OGRE)
+    set(USE_OGRE OFF CACHE BOOL "Include Ogre3D support" FORCE)
+  endif()
+  if(USE_FRANKA)
+    message(WARNING "libfranka was detected but needs at least c++11 standard compiler flag while you have set c++${USE_CXX_STANDARD}. Thus we disable libfranka usage turning USE_FRANKA=OFF.")
+    unset(USE_FRANKA)
+    set(USE_FRANKA OFF CACHE BOOL "Include libfranka SDK support for Franka robots" FORCE)
+  endif()
+  if(USE_UR_RTDE)
+    message(WARNING "Universal rtde library was detected but needs at least c++11 standard compiler flag while you have set c++${USE_CXX_STANDARD}. Thus we disable rtde usage turning USE_UR_RTDE=OFF.")
+    unset(USE_UR_RTDE)
+    set(USE_UR_RTDE OFF CACHE BOOL "Include Universal Robot RTDE C++ interface support for UR robots" FORCE)
+  endif()
+endif()
+
+if(UNIX AND Threads_FOUND)
+  # Apriltag on unix needs native pthread. On windows we are using pthread built-in
+  set(USE_PTHREAD ON) # for AprilTag only
+endif()
+
+# ----------------------------------------------------------------------------
+# Build-in 3rd parties. Should be after c++ standard potential modification
+# ----------------------------------------------------------------------------
+# Since C99 is not supported by MSVC 2010 or prior, we disable apriltag if MSVC < 2012
+VP_OPTION(WITH_APRILTAG   ""           ""    "Use AprilTag as built-in library"  "" ON IF (USE_THREADS OR USE_PTHREAD) AND (NOT WINRT) AND (NOT MSVC_VERSION LESS 1700))
+VP_OPTION(WITH_APRILTAG_BIG_FAMILY ""  ""    "Use AprilTag big family (41h12, 48h12, 49h12, 52h13)" "" OFF IF WITH_APRILTAG)
+VP_OPTION(WITH_MINIZ      ""           ""    "Use npz related I/O as built-in functions"   "" ON)
+VP_OPTION(WITH_ATIDAQ     ""           ""    "Use atidaq-c as built-in library"  "" ON IF USE_COMEDI AND NOT WINRT)
+VP_OPTION(WITH_CLIPPER    ""           ""    "Use clipper as built-in library"   "" ON IF USE_OPENCV)
+VP_OPTION(WITH_LAPACK     ""           ""    "Use lapack as built-in library"    "" ON IF NOT USE_LAPACK)
+VP_OPTION(WITH_QBDEVICE   ""           ""    "Use qbdevice-api as built-in library" "" ON IF (NOT WINRT) AND (NOT IOS))
+VP_OPTION(WITH_TAKKTILE2  ""           ""    "Use Right Hand takktile2 driver as built-in library"   "" ON IF (NOT WIN32) AND (NOT WINRT) AND (NOT IOS) AND (NOT ANDROID))
+VP_OPTION(WITH_CATCH2     ""           ""    "Use catch2 built-in library" "" ON)
+VP_OPTION(WITH_POLOLU     ""           ""    "Use rapa pololu as built-in library" "" ON IF (NOT WINRT) AND (NOT IOS) AND (NOT ANDROID))
+VP_OPTION(WITH_PUGIXML    ""           ""    "Use pugixml built-in third-party" "" ON)
+VP_OPTION(WITH_SIMDLIB    ""           ""    "Use simdlib built-in third-party" "" ON)
+VP_OPTION(WITH_STBIMAGE   ""           ""    "Use std_image built-in third-party" "" ON)
+VP_OPTION(WITH_TINYEXR    ""           ""    "Use tinyexr built-in third-party" "" ON)
+
+if(VISP_CXX_STANDARD LESS VISP_CXX_STANDARD_11)
+  if(WITH_POLOLU)
+    message(WARNING "pololu 3rd party needs at least c++11 standard compiler flag while you have set c++${USE_CXX_STANDARD}. Thus we disable pololu usage turning WITH_POLOLU=OFF.")
+    unset(WITH_POLOLU)
+    set(WITH_POLOLU OFF CACHE BOOL "Build rapa pololu as built-in library" FORCE)
+  endif()
+  if(WITH_QBDEVICE)
+    message(WARNING "qbdevice-api 3rd party needs at least c++11 standard compiler flag while you have set c++${USE_CXX_STANDARD}. Thus we disable qbdevice usage turning WITH_QBDEVICE=OFF.")
+    unset(WITH_QBDEVICE)
+    set(WITH_QBDEVICE OFF CACHE BOOL "Build rapa pololu as built-in library" FORCE)
+  endif()
+  if(WITH_TAKKTILE2)
+    message(WARNING "Right Hand takktile2 3rd party needs at least c++11 standard compiler flag while you have set c++${USE_CXX_STANDARD}. Thus we disable takktile2 usage turning WITH_TAKKTILE2=OFF.")
+    unset(WITH_TAKKTILE2)
+    set(WITH_TAKKTILE2 OFF CACHE BOOL "Build rapa pololu as built-in library" FORCE)
+  endif()
+endif()
+
+if(VISP_CXX_STANDARD LESS VISP_CXX_STANDARD_14)
+  if(WITH_CATCH2)
+    message(WARNING "catch2 3rd party needs at least c++14 standard compiler flag while you have set c++${USE_CXX_STANDARD}. Thus we disable catch2 usage turning WITH_CATCH2=OFF.")
+    unset(WITH_CATCH2)
+    set(WITH_CATCH2 OFF CACHE BOOL "Use catch2 built-in library" FORCE)
+  endif()
+endif()
+
+# ----------------------------------------------------------------------------
+# Check for specific functions. Should be after cxx standard detection in VISPDetectCXXStandard.cmake and
+# potential modification depending on pcl, realsense2, libfranka
+# ----------------------------------------------------------------------------
+VP_CHECK_PACKAGE(IsNaN)
+VP_CHECK_PACKAGE(IsInf)
+VP_CHECK_PACKAGE(Round)
+VP_CHECK_PACKAGE(Erfc)
+VP_CHECK_PACKAGE(Strtof)
+VP_CHECK_PACKAGE(IsFinite)
+VP_CHECK_PACKAGE(Log1p)
+
+#----------------------------------------------------------------------
+# For Dart server and tests
+# We use CDash set through CTestConfig.cmake file
+# Dashboards are sent to https://cdash-ci.inria.fr/index.php?project=ViSP
+#----------------------------------------------------------------------
+if(BUILD_TESTS OR BUILD_EXAMPLES OR BUILD_DEMOS)
+  enable_testing()
+  mark_as_advanced(DART_ROOT)
+  mark_as_advanced(BUILD_TESTING)
+endif()
+
+#----------------------------------------------------------------------
+# Try to find doxygen for documentation generation
+# Use "make visp_doc" target to generate the documentation
+#----------------------------------------------------------------------
+find_package(Doxygen)
+if(DOXYGEN_FOUND)
+  set(VISP_HAVE_DOXYGEN "yes")        # for header vpConfig.h
+  ## we need latex for doxygen because of the formulas
+  find_package(LATEX)
+  if(NOT LATEX_COMPILER)
+    message(STATUS "latex command LATEX_COMPILER not found but usually required. You will probably get warnings and user interaction on doxy run.")
+  endif()
+  if(NOT MAKEINDEX_COMPILER)
+    message(STATUS "makeindex command MAKEINDEX_COMPILER not found but usually required.")
+  endif()
+  if(NOT DVIPS_CONVERTER)
+    message(STATUS "dvips command DVIPS_CONVERTER not found but usually required.")
+  endif()
+
+  # set vars used in doxygen config file
+  # - DOXYGEN_STRIP_FROM_INC_PATH corresponding to STRIP_FROM_INC_PATH in the doxy file
+  set(DOXYGEN_STRIP_FROM_INC_PATH "")
+  foreach(m ${VISP_MODULES_BUILD} ${VISP_MODULES_DISABLED_USER} ${VISP_MODULES_DISABLED_AUTO} ${VISP_MODULES_DISABLED_FORCE})
+    if(m MATCHES "^visp_")
+      set(DOXYGEN_STRIP_FROM_INC_PATH "${DOXYGEN_STRIP_FROM_INC_PATH} \\ \n\t\t\t \"${VISP_MODULE_${m}_LOCATION}/include\"")
+    endif()
+  endforeach()
+  # - DOXYGEN_IMAGE_PATH corresponding to IMAGE_PATH in the doxy file
+  set(DOXYGEN_IMAGE_PATH "\"${VISP_SOURCE_DIR}/doc/image\"")
+  if(VISP_CONTRIB_MODULES_PATH)
+    foreach(contrib ${VISP_CONTRIB_MODULES_PATH})
+      set(image_path_ "${VISP_CONTRIB_MODULES_PATH}/doc/image")
+      if(EXISTS ${image_path_})
+        set(DOXYGEN_IMAGE_PATH "${DOXYGEN_IMAGE_PATH} \\ \n\t\t\t \"${image_path_}\"")
+      endif()
+    endforeach()
+  endif()
+  # - DOXYGEN_CITE_BIB_FILES corresponding to CITE_BIB_FILES in the doxy file
+  set(DOXYGEN_CITE_BIB_FILES "\"${VISP_SOURCE_DIR}/doc/biblio/references.bib\"")
+  if(VISP_CONTRIB_MODULES_PATH)
+    set(cite_bib_file_ "${VISP_CONTRIB_MODULES_PATH}/doc/biblio/references.bib")
+    if(EXISTS ${cite_bib_file_})
+      set(DOXYGEN_CITE_BIB_FILES "${DOXYGEN_CITE_BIB_FILES} \\ \n\t\t\t \"${cite_bib_file_}\"")
+    endif()
+  endif()
+  # - DOXYGEN_SHOULD_SKIP_THIS var
+  if (ENABLE_FULL_DOC)
+    set(DOXYGEN_SHOULD_SKIP_THIS "")
+  else()
+    set(DOXYGEN_SHOULD_SKIP_THIS "DOXYGEN_SHOULD_SKIP_THIS")
+  endif()
+  # - DOXYGEN_USE_MATHJAX corresponding to USE_MATHJAX in the doxy file
+  VP_OPTION(USE_MATHJAX  "" "" "Use MathJax to generate latex formula" "" OFF)
+  if (USE_MATHJAX)
+    set(DOXYGEN_USE_MATHJAX "YES")
+  else()
+    set(DOXYGEN_USE_MATHJAX "NO")
+  endif()
+
+  if(DOXYGEN_AWESOME_DIR)
+    set(DOXYGEN_HTML_EXTRA_STYLESHEET "${DOXYGEN_AWESOME_DIR}/doxygen-awesome.css ${VISP_SOURCE_DIR}/doc/doxygen-awesome.custom.css")
+  endif()
+
+  # HTML version of the doc
+  set(DOXYGEN_GENERATE_HTML "YES")
+  set(DOXYGEN_GENERATE_XML "NO")
+  set(DOXYGEN_GENERATE_TEST_LIST "YES")
+  set(DOXYGEN_QUIET "NO")
+  set(DOXYGEN_INPUTS
+    "${VISP_SOURCE_DIR}/apps"
+    "${VISP_SOURCE_DIR}/demo"
+    "${VISP_SOURCE_DIR}/doc"
+    "${VISP_SOURCE_DIR}/example"
+    "${VISP_SOURCE_DIR}/modules"
+    "${VISP_SOURCE_DIR}/tutorial"
+    "${VISP_BINARY_DIR}/doc"
+    "${VISP_CONTRIB_MODULES_PATH}"
+  )
+  string (REPLACE ";" " " DOXYGEN_INPUTS "${DOXYGEN_INPUTS}")
+  configure_file(${VISP_SOURCE_DIR}/doc/config-doxygen.in
+    ${VISP_DOC_DIR}/config-doxygen
+    @ONLY )
+
+  # XML version  of the doc
+  set(DOXYGEN_GENERATE_HTML "NO")
+  set(DOXYGEN_GENERATE_XML "YES")
+  set(DOXYGEN_GENERATE_TEST_LIST "NO")
+  set(DOXYGEN_QUIET "YES")
+  set(DOXYGEN_INPUTS
+    "${VISP_SOURCE_DIR}/modules"
+  )
+  string (REPLACE ";" " " DOXYGEN_INPUTS "${DOXYGEN_INPUTS}")
+  configure_file(${VISP_SOURCE_DIR}/doc/config-doxygen.in
+    ${VISP_DOC_DIR}/config-doxygen-xml
+    @ONLY )
+
+  # set vars used in mainpage.dox.in
+  # - VISP_MAINPAGE_EXTENSION
+  set(VISP_MAINPAGE_EXTENSION "")
+  if(VISP_CONTRIB_MODULES_PATH)
+    foreach(contrib ${VISP_CONTRIB_MODULES_PATH})
+      set(mainpage_ext_file_ "${contrib}/doc/mainpage_extension.doc")
+      if(EXISTS ${mainpage_ext_file_})
+        file(READ ${mainpage_ext_file_} mainpage_ext_content_)
+        set(VISP_MAINPAGE_EXTENSION "${VISP_MAINPAGE_EXTENSION}\n${mainpage_ext_content_}")
+      endif()
+    endforeach()
+  endif()
+
+  configure_file(${VISP_SOURCE_DIR}/doc/mainpage.dox.in
+    ${VISP_DOC_DIR}/mainpage.dox
+    @ONLY )
+else()
+  set(VISP_HAVE_DOXYGEN "no")        # for header vpConfig.h
+endif()
+
+# ----------------------------------------------------------------------------
+# Extra ViSP targets: uninstall, etc.
+# ----------------------------------------------------------------------------
+include(cmake/VISPExtraTargets.cmake)
+
+# Ogre plugins and resources
+include(cmake/OgreTools.cmake)
+if(USE_OGRE)
+  vp_set_ogre_plugin()
+  vp_set_ogre_resources()
+  set(VISP_HAVE_OGRE_VERSION "(${OGRE_VERSION_MAJOR}<<16 | ${OGRE_VERSION_MINOR}<<8 | ${OGRE_VERSION_PATCH})") # for vpConfig.h
+endif()
+
+#----------------------------------------------------------------------
+# Add definitions
+#----------------------------------------------------------------------
+# With Visual Studio 2005, Microsoft deprecates the standard C library, for
+# example fopen() and sprintf(), to non-portable functions fopen_s() and
+# sprintf_s(). These functions are considered by Microsoft more secure. This is
+# a worthwhile exercise ! The use of these deprecated functions causes a lot of
+# warnings. To suppress it, we add the _CRT_SECURE_NO_DEPRECATE preprocessor
+# definition
+if(WIN32 AND MSVC)
+  add_definitions("-D_CRT_SECURE_NO_DEPRECATE")
+  add_definitions("-D_SCL_SECURE_NO_WARNINGS") # to avoid warning C4996; std::copy::_Unchecked_iterators::_Deprecate
+endif()
+
+#----------------------------------------------------------------------
+# Use statically or dynamically linked CRT?
+# Default: dynamic
+#----------------------------------------------------------------------
+if(MSVC)
+   include(cmake/VISPCRTLinkage.cmake)
+endif(MSVC)
+
+#----------------------------------------------------------------------
+# Create and install visp-config.1.gz man page
+#----------------------------------------------------------------------
+if(UNIX AND NOT ANDROID)
+  find_host_program(GZIP gzip)
+  if(GZIP)
+    file(MAKE_DIRECTORY ${VISP_BINARY_DIR}/doc/man/man1)
+    add_custom_command(
+      OUTPUT ${VISP_BINARY_DIR}/doc/man/man1/visp-config.1.gz
+      COMMAND ${GZIP} -9 -c ${CMAKE_CURRENT_SOURCE_DIR}/doc/man/man1/visp-config.1 > ${VISP_BINARY_DIR}/doc/man/man1/visp-config.1.gz
+      DEPENDS ${CMAKE_CURRENT_SOURCE_DIR}/doc/man/man1/visp-config.1
+    )
+    add_custom_target(man ALL
+      DEPENDS ${VISP_BINARY_DIR}/doc/man/man1/visp-config.1.gz
+    )
+    install(FILES
+      ${VISP_BINARY_DIR}/doc/man/man1/visp-config.1.gz
+      DESTINATION ${CMAKE_INSTALL_DATAROOTDIR}/man/man1
+      PERMISSIONS OWNER_READ GROUP_READ WORLD_READ OWNER_WRITE
+      COMPONENT dev
+    )
+  endif()
+endif()
+
+#----------------------------------------------------------------------
+# Add 3rd-party libraries
+#----------------------------------------------------------------------
+include(cmake/VISP3rdParty.cmake)
+
+# --- Java Support ---
+if(BUILD_JAVA)
+  if(ANDROID)
+    include(cmake/android/ViSPDetectAndroidSDK.cmake)
+  else()
+    include(cmake/VISPDetectApacheAnt.cmake)
+    if(ANT_EXECUTABLE AND NOT OPENCV_JAVA_IGNORE_ANT)
+      vp_update(VISP_JAVA_SDK_BUILD_TYPE "ANT")
+    elseif(NOT ANDROID)
+      find_package(Java)
+      if(Java_FOUND)
+        include(UseJava)
+        vp_update(VISP_JAVA_SDK_BUILD_TYPE "JAVA")
+      endif()
+    endif()
+    find_package(JNI)
+  endif()
+endif()
+
+if(ANDROID AND ANDROID_EXECUTABLE AND ANT_EXECUTABLE AND (ANT_VERSION VERSION_GREATER 1.7) AND (ANDROID_TOOLS_Pkg_Revision GREATER 13))
+  SET(CAN_BUILD_ANDROID_PROJECTS TRUE)
+else()
+  SET(CAN_BUILD_ANDROID_PROJECTS FALSE)
+endif()
+
+#-----------------------------------------------------------------------------
+# Add extra compilation flags
+#-----------------------------------------------------------------------------
+include(cmake/AddExtraCompilationFlags.cmake) # should be called after FindOpenMP and cxx standard potential changes
+
+#----------------------------------------------------------------------
+# Modules
+#----------------------------------------------------------------------
+include(cmake/VISPModule.cmake)
+
+# process subdirectories
+add_subdirectory(modules)
+
+#-------------------------------------------------------------------------------
+# specific things that need to be updated in vpConfig.h
+#-------------------------------------------------------------------------------
+VP_SET(VISP_HAVE_OPENMP      TRUE IF USE_OPENMP)
+VP_SET(VISP_HAVE_OPENCV      TRUE IF (BUILD_MODULE_visp_core AND USE_OPENCV))
+VP_SET(VISP_HAVE_X11         TRUE IF (BUILD_MODULE_visp_core AND USE_X11))
+VP_SET(VISP_HAVE_GTK         TRUE IF (BUILD_MODULE_visp_core AND USE_GTK2))
+VP_SET(VISP_HAVE_GDI         TRUE IF (BUILD_MODULE_visp_core AND USE_GDI))
+VP_SET(VISP_HAVE_D3D9        TRUE IF (BUILD_MODULE_visp_core AND USE_DIRECT3D))
+VP_SET(VISP_HAVE_JPEG        TRUE IF (BUILD_MODULE_visp_core AND USE_JPEG))
+VP_SET(VISP_HAVE_PNG         TRUE IF (BUILD_MODULE_visp_core AND USE_PNG))
+VP_SET(VISP_HAVE_YARP        TRUE IF (BUILD_MODULE_visp_core AND USE_YARP))
+VP_SET(VISP_HAVE_EIGEN3      TRUE IF (BUILD_MODULE_visp_core AND USE_EIGEN3))
+VP_SET(VISP_HAVE_MKL         TRUE IF (BUILD_MODULE_visp_core AND USE_MKL))
+VP_SET(VISP_HAVE_NETLIB      TRUE IF (BUILD_MODULE_visp_core AND USE_NETLIB))
+VP_SET(VISP_HAVE_OPENBLAS    TRUE IF (BUILD_MODULE_visp_core AND USE_OPENBLAS))
+VP_SET(VISP_HAVE_ATLAS       TRUE IF (BUILD_MODULE_visp_core AND USE_ATLAS))
+VP_SET(VISP_HAVE_GSL         TRUE IF (BUILD_MODULE_visp_core AND USE_GSL))
+VP_SET(VISP_HAVE_LAPACK      TRUE IF (BUILD_MODULE_visp_core AND (USE_LAPACK OR WITH_LAPACK)))
+VP_SET(VISP_HAVE_LAPACK_ATLAS    TRUE IF (BUILD_MODULE_visp_core AND USE_ATLAS))
+VP_SET(VISP_HAVE_LAPACK_BUILT_IN TRUE IF (BUILD_MODULE_visp_core AND WITH_LAPACK))
+VP_SET(VISP_HAVE_LAPACK_GSL      TRUE IF (BUILD_MODULE_visp_core AND USE_GSL))
+VP_SET(VISP_HAVE_LAPACK_MKL      TRUE IF (BUILD_MODULE_visp_core AND USE_MKL))
+VP_SET(VISP_HAVE_LAPACK_NETLIB   TRUE IF (BUILD_MODULE_visp_core AND USE_NETLIB))
+VP_SET(VISP_HAVE_LAPACK_OPENBLAS TRUE IF (BUILD_MODULE_visp_core AND USE_OPENBLAS))
+
+# Keep VISP_HAVE_PTHREAD for the moment for compat and for vpMutex and vpThread deprecated classes
+VP_SET(VISP_HAVE_PTHREAD     TRUE IF (BUILD_MODULE_visp_core AND (USE_PTHREAD AND UNIX)))
+
+VP_SET(VISP_HAVE_THREADS     TRUE IF (BUILD_MODULE_visp_core AND USE_THREADS))
+VP_SET(VISP_HAVE_XML2        TRUE IF (BUILD_MODULE_visp_core AND ((USE_XML2 AND WIN32 AND USE_ICONV) OR (USE_XML2 AND NOT WIN32))))
+VP_SET(VISP_HAVE_PCL         TRUE IF (BUILD_MODULE_visp_core AND USE_PCL))
+VP_SET(VISP_HAVE_TENSORRT    TRUE IF (BUILD_MODULE_visp_core AND USE_TENSORRT))
+VP_SET(VISP_HAVE_NLOHMANN_JSON          TRUE IF (BUILD_MODULE_visp_core AND USE_NLOHMANN_JSON))
+VP_SET(VISP_HAVE_NLOHMANN_JSON_FROM_VTK TRUE IF (BUILD_MODULE_visp_core AND VISP_HAVE_NLOHMANN_JSON_FROM_VTK))
+
+VP_SET(VISP_HAVE_OGRE        TRUE IF (BUILD_MODULE_visp_ar AND USE_OGRE))
+VP_SET(VISP_HAVE_OIS         TRUE IF (BUILD_MODULE_visp_ar AND USE_OIS))
+VP_SET(VISP_HAVE_COIN3D      TRUE IF (BUILD_MODULE_visp_ar AND USE_COIN3D))
+VP_SET(VISP_HAVE_SOWIN       TRUE IF (BUILD_MODULE_visp_ar AND USE_SOWIN))
+VP_SET(VISP_HAVE_SOXT        TRUE IF (BUILD_MODULE_visp_ar AND USE_SOXT))
+VP_SET(VISP_HAVE_SOQT        TRUE IF (BUILD_MODULE_visp_ar AND USE_SOQT))
+VP_SET(VISP_HAVE_QT          TRUE IF (BUILD_MODULE_visp_ar AND USE_QT))
+VP_SET(VISP_HAVE_PANDA3D     TRUE IF (BUILD_MODULE_visp_ar AND USE_PANDA3D))
+
+VP_SET(VISP_HAVE_ZBAR        TRUE IF (BUILD_MODULE_visp_detection AND USE_ZBAR))
+VP_SET(VISP_HAVE_DMTX        TRUE IF (BUILD_MODULE_visp_detection AND USE_DMTX))
+
+VP_SET(VISP_HAVE_AFMA6       TRUE IF (BUILD_MODULE_visp_robot AND USE_AFMA6))
+VP_SET(VISP_HAVE_VIPER650    TRUE IF (BUILD_MODULE_visp_robot AND USE_VIPER650))
+VP_SET(VISP_HAVE_VIPER850    TRUE IF (BUILD_MODULE_visp_robot AND USE_VIPER850))
+VP_SET(VISP_HAVE_UR_RTDE     TRUE IF (BUILD_MODULE_visp_robot AND USE_UR_RTDE))
+VP_SET(VISP_HAVE_FRANKA      TRUE IF (BUILD_MODULE_visp_robot AND USE_FRANKA))
+VP_SET(VISP_HAVE_JACOSDK     TRUE IF (BUILD_MODULE_visp_robot AND USE_JACOSDK))
+VP_SET(VISP_HAVE_MAVSDK      TRUE IF (BUILD_MODULE_visp_robot AND USE_MAVSDK))
+VP_SET(VISP_HAVE_BICLOPS     TRUE IF (BUILD_MODULE_visp_robot AND USE_BICLOPS))
+VP_SET(VISP_HAVE_PTU46       TRUE IF (BUILD_MODULE_visp_robot AND USE_PTU46))
+VP_SET(VISP_HAVE_FLIR_PTU_SDK TRUE IF (BUILD_MODULE_visp_robot AND USE_FLIRPTUSDK))
+VP_SET(VISP_HAVE_ARSDK       TRUE IF (BUILD_MODULE_visp_robot AND USE_ARSDK))
+VP_SET(VISP_HAVE_FFMPEG      TRUE IF (BUILD_MODULE_visp_robot AND USE_FFMPEG))
+#VP_SET(VISP_HAVE_PIONEER     TRUE IF (BUILD_MODULE_visp_robot AND USE_ARIA))
+if(BUILD_MODULE_visp_robot AND USE_ARIA)
+  if(UNIX AND USE_THREADS AND RT_FOUND AND DL_FOUND)
+    set(VISP_HAVE_PIONEER TRUE)
+  elseif(NOT UNIX)
+    set(VISP_HAVE_PIONEER TRUE)
+  endif()
+endif()
+#VP_SET(VISP_HAVE_VIRTUOSE    TRUE IF (BUILD_MODULE_visp_robot AND USE_VIRTUOSE))
+if(BUILD_MODULE_visp_robot AND USE_VIRTUOSE)
+  if(UNIX AND USE_THREADS AND RT_FOUND AND DL_FOUND)
+    set(VISP_HAVE_VIRTUOSE TRUE)
+  elseif(NOT UNIX)
+    set(VISP_HAVE_VIRTUOSE TRUE)
+  endif()
+endif()
+VP_SET(VISP_HAVE_COIN3D      TRUE IF (BUILD_MODULE_visp_robot AND USE_COIN3D))
+
+VP_SET(VISP_HAVE_V4L2        TRUE IF (BUILD_MODULE_visp_sensor AND USE_V4L2))
+VP_SET(VISP_HAVE_DC1394      TRUE IF (BUILD_MODULE_visp_sensor AND USE_DC1394))
+VP_SET(VISP_HAVE_CMU1394     TRUE IF (BUILD_MODULE_visp_sensor AND USE_CMU1394))
+VP_SET(VISP_HAVE_DIRECTSHOW  TRUE IF (BUILD_MODULE_visp_sensor AND USE_DIRECTSHOW))
+VP_SET(VISP_HAVE_LIBFREENECT TRUE IF (BUILD_MODULE_visp_sensor AND USE_LIBFREENECT))
+VP_SET(VISP_HAVE_LIBUSB_1    TRUE IF (BUILD_MODULE_visp_sensor AND USE_LIBUSB_1))
+VP_SET(VISP_HAVE_REALSENSE2  TRUE IF (BUILD_MODULE_visp_sensor AND USE_REALSENSE2))
+VP_SET(VISP_HAVE_OCCIPITAL_STRUCTURE   TRUE IF (BUILD_MODULE_visp_sensor AND USE_OCCIPITAL_STRUCTURE))
+VP_SET(VISP_HAVE_FLYCAPTURE  TRUE IF (BUILD_MODULE_visp_sensor AND USE_FLYCAPTURE))
+VP_SET(VISP_HAVE_PYLON       TRUE IF (BUILD_MODULE_visp_sensor AND USE_PYLON))
+VP_SET(VISP_HAVE_UEYE        TRUE IF (BUILD_MODULE_visp_sensor AND USE_UEYE))
+VP_SET(VISP_HAVE_COMEDI      TRUE IF (BUILD_MODULE_visp_sensor AND USE_COMEDI))
+VP_SET(VISP_HAVE_ATIDAQ      TRUE IF (BUILD_MODULE_visp_sensor AND WITH_ATIDAQ))
+VP_SET(VISP_HAVE_FT_IIT_SDK  TRUE IF (BUILD_MODULE_visp_sensor AND USE_FTIITSDK))
+VP_SET(VISP_HAVE_CLIPPER     TRUE IF (BUILD_MODULE_visp_mbt AND BUILD_MODULE_visp_klt AND WITH_CLIPPER))
+VP_SET(VISP_HAVE_APRILTAG    TRUE IF (BUILD_MODULE_visp_detection AND WITH_APRILTAG))
+VP_SET(VISP_HAVE_APRILTAG_BIG_FAMILY TRUE IF (BUILD_MODULE_visp_detection AND WITH_APRILTAG AND WITH_APRILTAG_BIG_FAMILY))
+VP_SET(VISP_HAVE_QBDEVICE    TRUE IF (BUILD_MODULE_visp_robot AND WITH_QBDEVICE))
+VP_SET(VISP_HAVE_TAKKTILE2   TRUE IF (BUILD_MODULE_visp_robot AND WITH_TAKKTILE2))
+VP_SET(VISP_HAVE_POLOLU      TRUE IF (BUILD_MODULE_visp_robot AND WITH_POLOLU))
+VP_SET(VISP_HAVE_CATCH2      TRUE IF (BUILD_MODULE_visp_core AND WITH_CATCH2))
+VP_SET(VISP_HAVE_SIMDLIB     TRUE IF (BUILD_MODULE_visp_core AND WITH_SIMDLIB))
+VP_SET(VISP_HAVE_STBIMAGE    TRUE IF (BUILD_MODULE_visp_core AND WITH_STBIMAGE))
+VP_SET(VISP_HAVE_TINYEXR     TRUE IF (BUILD_MODULE_visp_core AND WITH_TINYEXR))
+VP_SET(VISP_HAVE_PUGIXML     TRUE IF (BUILD_MODULE_visp_core AND WITH_PUGIXML))
+VP_SET(VISP_HAVE_MINIZ       TRUE IF (BUILD_MODULE_visp_core AND WITH_MINIZ))
+
+VP_SET(VISP_HAVE_QUALISYS    TRUE IF (BUILD_MODULE_visp_sensor AND USE_QUALISYS))
+VP_SET(VISP_HAVE_VICON       TRUE IF (BUILD_MODULE_visp_sensor AND USE_VICON))
+
+VP_SET(VISP_BUILD_SHARED_LIBS            TRUE IF BUILD_SHARED_LIBS) # for header vpConfig.h
+VP_SET(VISP_HAVE_DC1394_CAMERA_ENUMERATE TRUE IF (USE_DC1394 AND DC1394_CAMERA_ENUMERATE_FOUND)) # for header vpConfig.h
+VP_SET(VISP_HAVE_DC1394_FIND_CAMERAS     TRUE IF (USE_DC1394 AND DC1394_FIND_CAMERAS_FOUND)) # for header vpConfig.h
+VP_SET(VISP_HAVE_XRANDR      TRUE IF XRANDR) # for header vpConfig.h
+VP_SET(VISP_HAVE_NULLPTR     TRUE IF HAVE_NULLPTR) # for header vpConfig.h
+
+# Check if libfreenect dependencies (ie libusb-1.0 and threads) are available
+if(USE_LIBFREENECT AND USE_LIBUSB_1 AND USE_THREADS)
+  if(LIBFREENECT_FOUND AND LIBUSB_1_FOUND)
+    set(VISP_HAVE_LIBFREENECT_AND_DEPENDENCIES TRUE)
+
+    # The material is found. Check if libfreenect is an old version
+    include(CheckCXXSourceCompiles)
+    set(CMAKE_REQUIRED_LIBRARIES ${LIBFREENECT_LIBRARIES} ${PTHREAD_LIBRARIES} ${LIBUSB_1_LIBRARIES})
+    set(CMAKE_REQUIRED_INCLUDES ${LIBFREENECT_INCLUDE_DIRS} ${PTHREAD_INCLUDE_DIRS} ${LIBUSB_1_INCLUDE_DIRS})
+    CHECK_CXX_SOURCE_COMPILES("
+      #include <libfreenect.hpp>
+
+      class vpMyKinect : public Freenect::FreenectDevice
+      {
+      };
+
+      int main()
+      {
+        Freenect::Freenect<vpMyKinect> freenect;
+      }
+      " LIBFREENECT_IS_OLD_VERSION)
+    #MESSAGE("LIBFREENECT_IS_OLD_VERSION: ${LIBFREENECT_IS_OLD_VERSION}")
+    if(LIBFREENECT_IS_OLD_VERSION)
+      set(VISP_HAVE_LIBFREENECT_OLD TRUE)  # for header vpConfig.h
+    else()
+      set(VISP_HAVE_LIBFREENECT_OLD FALSE) # for header vpConfig.h
+    endif()
+  endif()
+endif()
+
+# OpenCV version
+if(USE_OPENCV)
+  set(VISP_HAVE_OPENCV_VERSION "(${OpenCV_VERSION_MAJOR}<<16 | ${OpenCV_VERSION_MINOR}<<8 | ${OpenCV_VERSION_PATCH})") # for vpConfig.h
+endif()
+
+# PCL version
+if(USE_PCL)
+  set(VISP_HAVE_PCL_VERSION "(${PCL_VERSION_MAJOR}<<16 | ${PCL_VERSION_MINOR}<<8 | ${PCL_VERSION_PATCH})") # for vpConfig.h
+endif()
+
+# coin and gui
+if(USE_SOWIN OR USE_SOXT OR (USE_SOQT AND SoQt_FOUND) OR (USE_SOQT AND USE_QT))
+  set(VISP_HAVE_COIN3D_AND_GUI TRUE)         # for header vpConfig.h
+endif()
+
+# check libfranka and set version
+if(USE_FRANKA)
+  set(VISP_HAVE_FRANKA_VERSION "(${Franka_VERSION_MAJOR}<<16 | ${Franka_VERSION_MINOR}<<8 | ${Franka_VERSION_PATCH})") # for vpConfig.h
+endif()
+
+# check MAVSDK and set version
+if(USE_MAVSDK)
+  set(VISP_HAVE_MAVSDK_VERSION "(${MAVSDK_VERSION_MAJOR}<<16 | ${MAVSDK_VERSION_MINOR}<<8 | ${MAVSDK_VERSION_PATCH})") # for vpConfig.h
+endif()
+
+# NaN
+# Find isnan macro (C-style): https://www.cplusplus.com/reference/cmath/isnan/
+VP_SET(VISP_HAVE_FUNC_ISNAN TRUE IF HAVE_FUNC_ISNAN) # for header vpConfig.h
+# Find std::isnan function (cmath): https://en.cppreference.com/w/cpp/numeric/math/isnan
+VP_SET(VISP_HAVE_FUNC_STD_ISNAN TRUE IF HAVE_FUNC_STD_ISNAN) # for header vpConfig.h
+# Find _isnan function for MSVC: https://learn.microsoft.com/en-us/cpp/c-runtime-library/reference/isnan-isnan-isnanf?view=msvc-170
+VP_SET(VISP_HAVE_FUNC__ISNAN TRUE IF HAVE_FUNC__ISNAN) # for header vpConfig.h
+
+# Inf
+# Find isinf macro (C-style): https://www.cplusplus.com/reference/cmath/isinf/
+VP_SET(VISP_HAVE_FUNC_ISINF TRUE IF HAVE_FUNC_ISINF) # for header vpConfig.h
+# Find std::isinf function (cmath): https://en.cppreference.com/w/cpp/numeric/math/isinf
+VP_SET(VISP_HAVE_FUNC_STD_ISINF TRUE IF HAVE_FUNC_STD_ISINF) # for header vpConfig.h
+# Macro to indicate if ViSP is build with -fast-math compiler option
+VP_SET(VISP_HAVE_FAST_MATH TRUE IF ENABLE_FAST_MATH) # for header vpConfig.h
+
+# round
+# Find round function (math.h): https://www.cplusplus.com/reference/cmath/round/
+VP_SET(VISP_HAVE_FUNC_ROUND TRUE IF HAVE_FUNC_ROUND) # for header vpConfig.h
+# Find std::round function (cmath): https://en.cppreference.com/w/cpp/numeric/math/round
+VP_SET(VISP_HAVE_FUNC_STD_ROUND TRUE IF HAVE_FUNC_STD_ROUND) # for header vpConfig.h
+
+# erfc
+# Find erfc function (math.h): https://www.cplusplus.com/reference/cmath/erfc/
+VP_SET(VISP_HAVE_FUNC_ERFC TRUE IF HAVE_FUNC_ERFC) # for header vpConfig.h
+# Find std::erfc function (cmath): https://en.cppreference.com/w/cpp/numeric/math/erfc
+VP_SET(VISP_HAVE_FUNC_STD_ERFC TRUE IF HAVE_FUNC_STD_ERFC) # for header vpConfig.h
+
+# Find strtof function (stdlib.h)
+VP_SET(VISP_HAVE_FUNC_STRTOF TRUE IF HAVE_FUNC_STRTOF) # for header vpConfig.h
+
+# Find log1p function (math.h)
+VP_SET(VISP_HAVE_FUNC_LOG1P TRUE IF HAVE_FUNC_LOG1P) # for header vpConfig.h
+
+# Find inet_ntop function
+VP_SET(VISP_HAVE_FUNC_INET_NTOP TRUE IF HAVE_FUNC_INET_NTOP) # for header vpConfig.h
+
+# isfinite
+# Find isfinite macro (C-style): https://www.cplusplus.com/reference/cmath/isfinite/
+VP_SET(VISP_HAVE_FUNC_ISFINITE TRUE IF HAVE_FUNC_ISFINITE) # for header vpConfig.h
+# Find std::isfinite function (cmath): https://en.cppreference.com/w/cpp/numeric/math/isfinite
+VP_SET(VISP_HAVE_FUNC_STD_ISFINITE TRUE IF HAVE_FUNC_STD_ISFINITE) # for header vpConfig.h
+# Find _finite function for MSVC: https://learn.microsoft.com/en-us/cpp/c-runtime-library/reference/finite-finitef?view=msvc-170
+VP_SET(VISP_HAVE_FUNC__FINITE TRUE IF HAVE_FUNC__FINITE) # for header vpConfig.h
+
+VP_SET(VISP_BUILD_DEPRECATED_FUNCTIONS TRUE IF BUILD_DEPRECATED_FUNCTIONS) # for header vpConfig.h
+VP_SET(VISP_MOMENTS_COMBINE_MATRICES TRUE IF ENABLE_MOMENTS_COMBINE_MATRICES) # for header vpConfig.h
+VP_SET(VISP_USE_MSVC TRUE IF MSVC) # for header vpConfig.h
+
+VP_SET(VISP_HAVE_BICLOPS_AND_GET_HOMED_STATE_FUNCTION TRUE IF (USE_BICLOPS AND BICLOPS_HAVE_GET_HOMED_STATE_FUNCTION)) # for header vpConfig.h
+
+if(VISP_DATASET_FOUND)
+  VP_SET(VISP_HAVE_DATASET TRUE)
+  set(VISP_HAVE_DATASET_VERSION "(${VISP_DATASET_VERSION_MAJOR}<<16 | ${VISP_DATASET_VERSION_MINOR}<<8 | ${VISP_DATASET_VERSION_PATCH})") # for vpConfig.h
+endif()
+
+if(EXISTS "${CMAKE_CURRENT_SOURCE_DIR}/modules/vision/include/visp3/vision/vpHomography.h")
+  set(VISP_HAVE_HOMOGRAPHY TRUE)
+endif()
+
+# libraries for Pioneer mobile robots
+if(USE_ARIA AND UNIX)
+  if(ARIA_FOUND AND USE_THREADS AND RT_FOUND AND DL_FOUND)
+    set(VISP_HAVE_PIONEER TRUE) # for header vpConfig.h
+  endif()
+elseif(USE_ARIA AND NOT UNIX)
+  set(VISP_HAVE_PIONEER TRUE) # for header vpConfig.h
+endif()
+
+# examples
+if(BUILD_ANDROID_EXAMPLES)
+  add_subdirectory(samples)
+endif()
+
+if(ANDROID)
+  add_subdirectory(platforms/android/service)
+endif()
+
+# ----------------------------------------------------------------------------
+# Finalization: generate configuration-based files
+# ----------------------------------------------------------------------------
+
+# Generate platform-dependent and configuration-dependent headers
+include(cmake/VISPGenerateHeaders.cmake)
+
+# Configure the file describing how to use ViSP. VISPConfig.cmake
+# is the main file configuring a CMake package.
+# . Exports build settings and dependencies for projects using ViSP as a
+#   third party project.
+# . Create and install files for simple use of find_package(VISP)
+#   by other cmakified "user" projects and libraries depending on ViSP.
+#   (see "Mastering CMake", pp.72)
+# . To use ViSP in a third party project based on CMake:
+#   find_package(VISP REQUIRED)
+#   include_directories(${VISP_INCLUDE_DIRS})
+#   target_link_libraries(<target> ${VISP_LIBRARIES})
+include(cmake/VISPGenerateConfig.cmake)
+
+# Generate Info.plist for the IOS/OSX frameworks
+if(APPLE_FRAMEWORK)
+  include(cmake/VISPGenerateInfoPlist.cmake)
+endif()
+
+#----------------------------------------------------------------------
+# For Dart server and tests
+# We use CDash set through CTestConfig.cmake file
+# Dashboards are sent to http://cdash.irisa.fr/CDash/index.php?project=ViSP
+#----------------------------------------------------------------------
+if(BUILD_TESTS)
+  include(CTest)
+endif()
+
+#----------------------------------------------------------------------
+# For CPack packaging tool
+#----------------------------------------------------------------------
+
+option(BUILD_PACKAGE "Configure ViSP packaging" OFF)
+if(BUILD_PACKAGE)
+  if(UNIX AND NOT APPLE AND NOT WIN32) # =linux
+    option(BUILD_PACKAGE_DEBIAN "Build debian package" ON)
+    option(BUILD_PACKAGE_RPM "Build rpm package" ON)
+  endif()
+
+  include(cmake/CPackConfig.cmake)
+endif(BUILD_PACKAGE)
+
+#----------------------------------------------------------------------
+# Generate the package dependent visp-config shell script for projects which
+# are not using CMake:
+# Usage:
+#    visp-config --cflags ...
+#----------------------------------------------------------------------
+if(NOT CMAKE_GENERATOR MATCHES "Xcode")
+  include(cmake/VISPGenerateConfigScript.cmake)
+endif()
+
+#----------------------------------------------------------------------
+# Propagation in sub dirs to build demo, example, test, tutorial
+#----------------------------------------------------------------------
+
+set(VISP_DIR ${PROJECT_BINARY_DIR})
+mark_as_advanced(VISP_DIR)
+mark_as_advanced(VISP_INCLUDE_DIRS)
+
+if(BUILD_APPS)
+  add_subdirectory(apps)
+  vp_add_subdirectories(VISP_CONTRIB_MODULES_PATH apps)
+endif()
+if(BUILD_DEMOS)
+  add_subdirectory(demo)
+  vp_add_subdirectories(VISP_CONTRIB_MODULES_PATH demo)
+endif()
+if(BUILD_EXAMPLES)
+  add_subdirectory(example)
+  vp_add_subdirectories(VISP_CONTRIB_MODULES_PATH example)
+endif()
+if(BUILD_TUTORIALS)
+  add_subdirectory(tutorial)
+  vp_add_subdirectories(VISP_CONTRIB_MODULES_PATH tutorial)
+endif()
+if(BUILD_APPS)
+  vp_add_subdirectories(VISP_CONTRIB_MODULES_PATH apps)
+endif()
+if(BUILD_PYTHON_BINDINGS)
+  add_subdirectory(modules/python)
+endif()
+
+
+
+# ----------------------------------------------------------------------------
+#  Make some cmake vars advanced
+# ----------------------------------------------------------------------------
+if(JPEG_FOUND)
+  mark_as_advanced(jconfig_dir)
+endif()
+if(OGRE_FOUND)
+  vp_set_ogre_advanced_var()
+endif()
+if(Coin_FOUND)
+  mark_as_advanced(Coin_DIR Coin_LIBRARY Qt5OpenGL_DIR)
+endif()
+
+# ----------------------------------------------------------------------------
+#  Update version of 3rd party for which info is missing
+# ----------------------------------------------------------------------------
+if(USE_JPEG)
+  if(NOT JPEG_LIB_VERSION)
+    vp_parse_header("${JPEG_INCLUDE_DIR}/jpeglib.h" JPEG_VERSION_LINES JPEG_LIB_VERSION)
+  endif()
+  if(NOT JPEG_LIB_VERSION)
+    get_filename_component(JPEG_LIB_DIR ${JPEG_LIBRARIES} PATH)
+    string(REPLACE "lib" "include" JPEG_INC_DIR ${JPEG_LIB_DIR})
+    vp_parse_header("${JPEG_INC_DIR}/jconfig.h" JPEG_VERSION_LINES JPEG_LIB_VERSION)
+  endif()
+  if(NOT JPEG_LIB_VERSION)
+    vp_parse_header("${JPEG_INCLUDE_DIR}/jconfig.h" JPEG_VERSION_LINES JPEG_LIB_VERSION)
+    if(NOT JPEG_LIB_VERSION)
+      vp_parse_header("${JPEG_INCLUDE_DIR}/jconfig-32.h" JPEG_LIB_VERSION JPEG_LIB_VERSION)
+      if(NOT JPEG_LIB_VERSION)
+        vp_parse_header("${JPEG_INCLUDE_DIR}/jconfig-64.h" JPEG_LIB_VERSION JPEG_LIB_VERSION)
+      endif()
+    endif()
+  endif()
+endif()
+if(USE_COIN3D)
+  vp_parse_header("${COIN3D_INCLUDE_DIRS}/Inventor/C/basic.h" COIN_VERSION_LINES COIN_MAJOR_VERSION COIN_MINOR_VERSION COIN_MICRO_VERSION)
+  set(COIN3D_VERSION "${COIN_MAJOR_VERSION}.${COIN_MINOR_VERSION}.${COIN_MICRO_VERSION}")
+endif()
+if(USE_FLIRPTUSDK)
+  vp_parse_header("${FLIRPTUSDK_CPI_INCLUDE_DIR}/cpi.h" CPI_VERSION_LINES CPI_VER_MAJOR CPI_VER_MINOR CPI_VER_REV)
+  set(FLIRPTUSDK_VERSION "${CPI_VER_MAJOR}.${CPI_VER_MINOR}.${CPI_VER_REV}")
+endif()
+
+# ----------------------------------------------------------------------------
+#  System information
+# ----------------------------------------------------------------------------
+vp_system_information(NUMBER_OF_LOGICAL_CORES NUMBER_OF_PHYSICAL_CORES TOTAL_PHYSICAL_MEMORY OS_NAME OS_RELEASE
+                      OS_VERSION OS_PLATFORM PROCESSOR_NAME PROCESSOR_DESCRIPTION IS_64BIT HAS_FPU CPU_OPTIM)
+
+# ----------------------------------------------------------------------------
+#  Autodetect if we are in a GIT repository
+# ----------------------------------------------------------------------------
+find_host_package(Git QUIET)
+
+if(NOT DEFINED VISP_VCSVERSION AND GIT_FOUND)
+  vp_git_describe(VISP_VCSVERSION "${VISP_SOURCE_DIR}")
+elseif(NOT DEFINED VISP_VCSVERSION)
+  # We don't have git:
+  set(VISP_VCSVERSION "unknown")
+endif()
+
+# ----------------------------------------------------------------------------
+# Summary:
+# ----------------------------------------------------------------------------
+status("")
+status("==========================================================")
+status("General configuration information for ViSP ${VISP_VERSION}")
+status("")
+if(VISP_VCSVERSION)
+  status("  Version control:" ${VISP_VCSVERSION})
+endif()
+
+# ========================== contrib modules ==========================
+if(VISP_CONTRIB_MODULES_PATH)
+  set(__dump_extra_header OFF)
+  foreach(p ${VISP_CONTRIB_MODULES_PATH})
+    if(EXISTS ${p})
+      if(NOT __dump_extra_header)
+        set(__dump_extra_header ON)
+        status("")
+        status("  Extra modules:")
+      else()
+        status("")
+      endif()
+      set(EXTRA_MODULES_VCSVERSION "unknown")
+      if(GIT_FOUND)
+        execute_process(COMMAND "${GIT_EXECUTABLE}" describe --tags --always --dirty --match "[0-9].[0-9].[0-9]*"
+          WORKING_DIRECTORY "${p}"
+          OUTPUT_VARIABLE EXTRA_MODULES_VCSVERSION
+          RESULT_VARIABLE GIT_RESULT
+          ERROR_QUIET
+          OUTPUT_STRIP_TRAILING_WHITESPACE
+        )
+        if(NOT GIT_RESULT EQUAL 0)
+          set(EXTRA_MODULES_VCSVERSION "unknown")
+        endif()
+      endif()
+      status("    Location (extra):" ${p})
+      status("    Version control (extra):" ${EXTRA_MODULES_VCSVERSION})
+    endif()
+  endforeach()
+  unset(__dump_extra_header)
+endif()
+
+# ========================== build platform ==========================
+status("")
+status("  Platform:")
+if(NOT DEFINED VISP_TIMESTAMP AND NOT BUILD_INFO_SKIP_TIMESTAMP)
+  string(TIMESTAMP VISP_TIMESTAMP "" UTC)
+  set(VISP_TIMESTAMP "${VISP_TIMESTAMP}" CACHE STRING "Timestamp of ViSP build configuration" FORCE)
+endif()
+if(VISP_TIMESTAMP)
+  status("    Timestamp:"      ${VISP_TIMESTAMP})
+endif()
+status("    Host:"             ${CMAKE_HOST_SYSTEM_NAME} ${CMAKE_HOST_SYSTEM_VERSION} ${CMAKE_HOST_SYSTEM_PROCESSOR})
+if(CMAKE_CROSSCOMPILING)
+  status("    Target:"         ${CMAKE_SYSTEM_NAME} ${CMAKE_SYSTEM_VERSION} ${CMAKE_SYSTEM_PROCESSOR})
+endif()
+status("    CMake:"            ${CMAKE_VERSION})
+status("    CMake generator:"  ${CMAKE_GENERATOR})
+status("    CMake build tool:" ${CMAKE_BUILD_TOOL})
+if(MSVC)
+  status("    MSVC:"           ${MSVC_VERSION})
+endif()
+if(CMAKE_GENERATOR MATCHES Xcode)
+  status("    Xcode:"          ${XCODE_VERSION})
+endif()
+if(NOT CMAKE_GENERATOR MATCHES "Xcode|Visual Studio")
+  status("    Configuration:"  ${CMAKE_BUILD_TYPE})
+endif()
+
+# ========================== system information ==========================
+
+status("")
+status("  System information:")
+status("    Number of CPU logical cores:"                  "${NUMBER_OF_LOGICAL_CORES}")
+status("    Number of CPU physical cores:"                 "${NUMBER_OF_PHYSICAL_CORES}")
+status("    Total physical memory (in MiB):"               "${TOTAL_PHYSICAL_MEMORY}")
+status("    OS name:"                                      "${OS_NAME}")
+status("    OS release:"                                   "${OS_RELEASE}")
+status("    OS version:"                                   "${OS_VERSION}")
+status("    OS platform:"                                  "${OS_PLATFORM}")
+status("    CPU name:"                                     "${PROCESSOR_NAME}")
+status("    CPU description:"                              "${PROCESSOR_DESCRIPTION}")
+status("    Is the CPU 64-bit?"                            ${IS_64BIT} THEN "yes" ELSE "no")
+status("    Does the CPU have FPU?"                        ${HAS_FPU} THEN "yes" ELSE "no")
+status("    CPU optimization:"                             ${CPU_OPTIM})
+if(NOT ("${CMAKE_MAJOR_VERSION}.${CMAKE_MINOR_VERSION}" LESS 3.20))
+# https://cmake.org/cmake/help/latest/variable/CMAKE_LANG_BYTE_ORDER.html
+# https://github.com/libevent/libevent/pull/1349/files
+  if(CMAKE_CXX_BYTE_ORDER STREQUAL "BIG_ENDIAN")
+    status("    CPU endianness:"                 "big-endian")
+  elseif(CMAKE_CXX_BYTE_ORDER STREQUAL "LITTLE_ENDIAN")
+    status("    CPU endianness:"                 "little-endian")
+  else()
+    status("    CPU endianness:"                 "unknown")
+  endif()
+endif()
+
+# ========================== C/C++ options ==========================
+if(CMAKE_CXX_COMPILER_VERSION)
+  set(VISP_COMPILER_STR "${CMAKE_CXX_COMPILER} ${CMAKE_CXX_COMPILER_ARG1} (ver ${CMAKE_CXX_COMPILER_VERSION})")
+elseif(CMAKE_COMPILER_IS_CLANGCXX)
+  set(VISP_COMPILER_STR "${CMAKE_CXX_COMPILER} ${CMAKE_CXX_COMPILER_ARG1} (ver ${CMAKE_CLANG_REGEX_VERSION})")
+elseif(CMAKE_COMPILER_IS_GNUCXX)
+  set(VISP_COMPILER_STR "${CMAKE_CXX_COMPILER} ${CMAKE_CXX_COMPILER_ARG1} (ver ${CMAKE_GCC_REGEX_VERSION})")
+else()
+  set(VISP_COMPILER_STR "${CMAKE_CXX_COMPILER} ${CMAKE_CXX_COMPILER_ARG1}")
+endif()
+string(STRIP "${VISP_COMPILER_STR}" VISP_COMPILER_STR)
+
+status("")
+status("  C/C++:")
+status("    Built as dynamic libs?:" BUILD_SHARED_LIBS THEN "yes" ELSE "no")
+status("    C++ Compiler:"           ${VISP_COMPILER_STR})
+status("    C++ flags (Release):"    ${CMAKE_CXX_FLAGS} ${CMAKE_CXX_FLAGS_RELEASE})
+status("    C++ flags (Debug):"      ${CMAKE_CXX_FLAGS} ${CMAKE_CXX_FLAGS_DEBUG})
+status("    C Compiler:"             ${CMAKE_C_COMPILER} ${CMAKE_C_COMPILER_ARG1})
+status("    C flags (Release):"      ${CMAKE_C_FLAGS} ${CMAKE_C_FLAGS_RELEASE})
+status("    C flags (Debug):"        ${CMAKE_C_FLAGS} ${CMAKE_C_FLAGS_DEBUG})
+if(WIN32)
+  status("    Linker flags (Release):" ${CMAKE_EXE_LINKER_FLAGS} ${CMAKE_EXE_LINKER_FLAGS_RELEASE})
+  status("    Linker flags (Debug):"   ${CMAKE_EXE_LINKER_FLAGS} ${CMAKE_EXE_LINKER_FLAGS_DEBUG})
+else()
+  status("    Linker flags (Release):" ${CMAKE_SHARED_LINKER_FLAGS} ${CMAKE_SHARED_LINKER_FLAGS_RELEASE})
+  status("    Linker flags (Debug):"   ${CMAKE_SHARED_LINKER_FLAGS} ${CMAKE_SHARED_LINKER_FLAGS_DEBUG})
+endif()
+status("    Use cxx standard:"       CMAKE_CXX_STANDARD THEN "${CMAKE_CXX_STANDARD}" ELSE "no")
+
+# ========================== ViSP modules ==========================
+status("")
+status("  ViSP modules:")
+string(REPLACE "visp_" "" VISP_MODULES_BUILD_ST          "${VISP_MODULES_BUILD}")
+string(REPLACE "visp_" "" VISP_MODULES_DISABLED_USER_ST  "${VISP_MODULES_DISABLED_USER}")
+string(REPLACE "visp_" "" VISP_MODULES_DISABLED_FORCE_ST "${VISP_MODULES_DISABLED_FORCE}")
+set(VISP_MODULES_DISABLED_AUTO_ST "")
+foreach(m ${VISP_MODULES_DISABLED_AUTO})
+  set(__mdeps "")
+  foreach(d ${VISP_MODULE_${m}_DEPS})
+    if(d MATCHES "^visp_" AND NOT USE_${d})
+      list(APPEND __mdeps ${d})
+    endif()
+  endforeach()
+  if(__mdeps)
+    list(APPEND VISP_MODULES_DISABLED_AUTO_ST "${m}(deps: ${__mdeps})")
+  else()
+    list(APPEND VISP_MODULES_DISABLED_AUTO_ST "${m}")
+  endif()
+endforeach()
+string(REPLACE "visp_" "" VISP_MODULES_DISABLED_AUTO_ST  "${VISP_MODULES_DISABLED_AUTO_ST}")
+
+status("    To be built:"             VISP_MODULES_BUILD          THEN ${VISP_MODULES_BUILD_ST}          ELSE "-")
+status("    Disabled:"                VISP_MODULES_DISABLED_USER  THEN ${VISP_MODULES_DISABLED_USER_ST}  ELSE "-")
+status("    Disabled by dependency:"  VISP_MODULES_DISABLED_AUTO  THEN ${VISP_MODULES_DISABLED_AUTO_ST}  ELSE "-")
+status("    Unavailable:"             VISP_MODULES_DISABLED_FORCE THEN ${VISP_MODULES_DISABLED_FORCE_ST} ELSE "-")
+status("    Enable visp namespace:"   ENABLE_VISP_NAMESPACE       THEN "yes" ELSE "no")
+status("    Enable explicit keyword:" ENABLE_EXPLICIT_KEYWORD     THEN "yes" ELSE "no")
+
+# ========================== Android details ==========================
+if(ANDROID)
+  status("")
+  if(DEFINED ANDROID_NDK_REVISION)
+    set(__msg "${ANDROID_NDK} (ver ${ANDROID_NDK_REVISION})")
+  else()
+    set(__msg "location: ${ANDROID_NDK}")
+  endif()
+  status("  Android NDK: " ${__msg})
+  status("    Android ABI:" ${ANDROID_ABI})
+  if(BUILD_WITH_STANDALONE_TOOLCHAIN)
+    status("    NDK toolchain:" "standalone: ${ANDROID_STANDALONE_TOOLCHAIN}")
+  elseif(BUILD_WITH_ANDROID_NDK OR DEFINED ANDROID_TOOLCHAIN_NAME)
+    status("    NDK toolchain:" "${ANDROID_TOOLCHAIN_NAME}")
+  endif()
+  status("    STL type:" ${ANDROID_STL})
+  status("    Native API level:" ${ANDROID_NATIVE_API_LEVEL})
+
+  if(BUILD_ANDROID_PROJECTS)
+    status("  Android SDK: " "${ANDROID_SDK} (tools: ${ANDROID_SDK_TOOLS_VERSION} build tools: ${ANDROID_SDK_BUILD_TOOLS_VERSION})")
+    if(ANDROID_EXECUTABLE)
+      status("    android tool:"  "${ANDROID_EXECUTABLE}")
+    endif()
+  else()
+    status("  Android SDK: " "not used, projects are not built")
+  endif()
+  if(DEFINED ANDROID_SDK_COMPATIBLE_TARGET)
+    status("    SDK target:" "${ANDROID_SDK_COMPATIBLE_TARGET}")
+  endif()
+  if(DEFINED ANDROID_PROJECTS_BUILD_TYPE)
+    if(ANDROID_PROJECTS_BUILD_TYPE STREQUAL "ANT")
+      status("    Projects build scripts:" "Ant/Eclipse compatible")
+    elseif(ANDROID_PROJECTS_BUILD_TYPE STREQUAL "ANT")
+      status("    Projects build scripts:" "Gradle")
+    endif()
+  endif()
+endif()
+
+# ================== Windows RT features ==================
+if(WIN32)
+  status("")
+  status("  Windows RT support:" WINRT THEN "yes" ELSE "no")
+  if(WINRT)
+    status("    Building for Microsoft platform: " ${CMAKE_SYSTEM_NAME})
+    status("    Building for architectures: " ${CMAKE_VS_EFFECTIVE_PLATFORMS})
+    status("    Building for version: " ${CMAKE_SYSTEM_VERSION})
+  endif()
+endif()
+
+# ========================== java ==========================
+status("")
+status("  Python 3:")
+status("    Interpreter:"     PYTHON3INTERP_FOUND  THEN "${PYTHON3_EXECUTABLE} (ver ${PYTHON3_VERSION_STRING})"    ELSE "no")
+
+if(BUILD_JAVA OR BUILD_visp_java)
+  status("")
+  status("  Java:"            BUILD_FAT_JAVA_LIB  THEN "export all functions"                    ELSE "")
+  status("    ant:"           ANT_EXECUTABLE      THEN "${ANT_EXECUTABLE} (ver ${ANT_VERSION})"  ELSE "no")
+  if(NOT ANDROID)
+  status("    Java:"          Java_FOUND          THEN "yes (ver ${Java_VERSION})"                 ELSE "no")
+  status("    JNI:"           JNI_INCLUDE_DIRS    THEN "${JNI_INCLUDE_DIRS}"                       ELSE "no")
+  status("    Java wrappers:" HAVE_visp_java      THEN "yes (${VISP_JAVA_SDK_BUILD_TYPE})"         ELSE "no")
+  endif()
+endif()
+
+# ======================= Python bindings ========================
+status("")
+status("  Python3 bindings:"           BUILD_PYTHON_BINDINGS    THEN "yes" ELSE "no")
+if(BUILD_PYTHON_BINDINGS)
+  status("    Python3 interpreter:"    PYTHON3INTERP_FOUND  THEN "${PYTHON3_EXECUTABLE} (ver ${PYTHON3_VERSION_STRING})" ELSE "no")
+  status("    Pybind11:"               USE_PYBIND11         THEN "${pybind11_DIR} (${pybind11_VERSION})" ELSE "no")
+  status("    Package version:"        "${VISP_PYTHON_PACKAGE_VERSION}")
+  status("    Wrapped modules:"        "${VISP_PYTHON_BOUND_MODULES}")
+  status("    Generated input config:" "${VISP_PYTHON_GENERATED_CONFIG_FILE}")
+else()
+  status("    Requirements: ")
+  status("      Python version > ${PYTHON3_MINIMUM_VERSION_PYTHON_BINDINGS}:" PYTHON3_FOUND AND NOT PYTHON3_NOT_OK_FOR_BINDINGS THEN "ok (ver ${PYTHON3_VERSION_STRING})" ELSE "python not found or too old (${PYTHON3_VERSION_STRING})")
+  status("      Python in virtual env. or conda (or system with override):" VISP_PYTHON_INTERPRETER_ALLOWED THEN "failed" ELSE "ok")
+  status("      Pybind11 found:"     USE_PYBIND11 THEN "ok" ELSE "failed")
+  status("      CMake > ${CMAKE_MINIMUM_VERSION_PYTHON_BINDINGS}:" CMAKE_NOT_OK_FOR_BINDINGS THEN "failed (${CMAKE_VERSION})" ELSE "ok (${CMAKE_VERSION})")
+  status("      C++ standard > ${VISP_CXX_STANDARD_17}:" CXX_STANDARD_NOT_OK_FOR_BINDINGS THEN "failed (${VISP_CXX_STANDARD})" ELSE "ok (${VISP_CXX_STANDARD})")
+endif()
+
+
+# ============================ Options ===========================
+status("")
+status("  Build options: ")
+status("    Build deprecated:"           BUILD_DEPRECATED_FUNCTIONS      THEN "yes" ELSE "no")
+status("    Build with moment combine:"  ENABLE_MOMENTS_COMBINE_MATRICES THEN "yes" ELSE "no")
+
+# ===================== Optional 3rd parties =====================
+status("")
+status("  OpenCV: ")
+status("    Version:"                USE_OPENCV         THEN "${OpenCV_VERSION}" ELSE "n/a")
+if(USE_OPENCV)
+  vp_list_replace_string(OpenCV_LIB_COMPONENTS OpenCV_LIB_COMPONENTS_FILTERED "^opencv_+" "")
+  status("    Modules:"    "${OpenCV_LIB_COMPONENTS_FILTERED}")
+  status("    OpenCV dir:" "${OpenCV_DIR}")
+endif()
+status("")
+status("  YARP: ")
+status("    Version:"                USE_YARP           THEN "${YARP_VERSION_SHORT}" ELSE "n/a")
+status("")
+status("  Mathematics: ")
+status("    Blas/Lapack:"            (USE_LAPACK OR WITH_LAPACK) THEN "yes" ELSE "no")
+status("    \\- Use MKL:"            USE_MKL            THEN "yes" ELSE "no")
+status("    \\- Use OpenBLAS:"       USE_OPENBLAS       THEN "yes (ver ${OpenBLAS_VERSION})" ELSE "no")
+status("    \\- Use Atlas:"          USE_ATLAS          THEN "yes" ELSE "no")
+status("    \\- Use Netlib:"         USE_NETLIB         THEN "yes (ver ${NETLIB_VERSION})" ELSE "no")
+status("    \\- Use GSL:"            USE_GSL            THEN "yes (ver ${GSL_VERSION})" ELSE "no")
+status("    \\- Use Lapack (built-in):" WITH_LAPACK     THEN "yes (ver ${LAPACK_VERSION})" ELSE "no")
+status("    Use Eigen3:"             USE_EIGEN3         THEN "yes (ver ${Eigen3_VERSION})" ELSE "no")
+status("    Use OpenCV:"             USE_OPENCV         THEN "yes (ver ${OpenCV_VERSION})" ELSE "no")
+status("")
+status("  Simulator: ")
+status("    Ogre simulator: ")
+status("    \\- Use Ogre3D:"         USE_OGRE         THEN "yes (ver ${OGRE_VERSION})" ELSE "no")
+status("    \\- Use OIS:"            USE_OIS          THEN "yes (ver ${OIS_VERSION})" ELSE "no")
+status("    Coin simulator: ")
+status("    \\- Use Coin3D:"         USE_COIN3D       THEN "yes (ver ${COIN3D_VERSION})" ELSE "no")
+status("    \\- Use SoWin:"          USE_SOWIN        THEN "yes" ELSE "no")
+status("    \\- Use SoXt:"           USE_SOXT         THEN "yes" ELSE "no")
+if(USE_SOQT AND SoQt_FOUND)
+status("    \\- Use SoQt:"           USE_SOQT    AND SoQt_FOUND THEN "yes (ver ${SoQt_VERSION})" ELSE "no")
+else()
+status("    \\- Use SoQt:"           USE_SOQT         THEN "yes" ELSE "no")
+endif()
+status("    \\- Use Qt5:"            USE_SOQT AND SoQt_FOUND                    THEN "yes" ELSE "no")
+status("    \\- Use Qt4:"            USE_QT   AND DESIRED_QT_VERSION MATCHES 4  THEN "yes" ELSE "no")
+status("    \\- Use Qt3:"            USE_QT   AND DESIRED_QT_VERSION MATCHES 3  THEN "yes" ELSE "no")
+status("    Panda3D:"                USE_PANDA3D      THEN "yes (ver ${Panda3D_VERSION_STRING})" ELSE "no")
+
+status("")
+status("  Media I/O: ")
+status("    Use JPEG:"               USE_JPEG         THEN "yes (ver ${JPEG_LIB_VERSION})" ELSE "no")
+status("    Use PNG:"                USE_PNG          THEN "yes (ver ${PNG_VERSION_STRING})" ELSE "no")
+status("    \\- Use ZLIB:"           USE_ZLIB         THEN "yes (ver ${ZLIB_VERSION_STRING})" ELSE "no")
+status("    Use OpenCV:"             USE_OPENCV       THEN "yes (ver ${OpenCV_VERSION})" ELSE "no")
+status("    Use stb_image (built-in):" WITH_STBIMAGE  THEN "yes (ver ${STBIMAGE_VERSION})" ELSE "no")
+status("    Use TinyEXR (built-in):" WITH_TINYEXR     THEN "yes (ver ${TINYEXR_VERSION})" ELSE "no")
+status("    Use simdlib (built-in):" WITH_SIMDLIB     THEN "yes (ver ${SIMD_VERSION})" ELSE "no")
+status("    Use npz I/O (built-in):" WITH_MINIZ       THEN "yes" ELSE "no")
+status("")
+status("  Real robots: ")
+status("    Use Afma6:"              USE_AFMA6        THEN "yes" ELSE "no")
+if(USE_AFMA6)
+status("    \\- Data:"               AFMA6_DATA_FOUND THEN "yes (in ${AFMA6_DATA_PATH})" ELSE "no")
+endif()
+status("    Use Franka:"             USE_FRANKA       THEN "yes (ver ${Franka_VERSION})" ELSE "no")
+status("    Use Viper650:"           USE_VIPER650     THEN "yes" ELSE "no")
+if(USE_VIPER650)
+status("    \\- Data:"               VIPER650_DATA_FOUND THEN "yes (in ${VIPER650_DATA_PATH})" ELSE "no")
+endif()
+status("    Use Viper850:"           USE_VIPER850     THEN "yes" ELSE "no")
+if(USE_VIPER850)
+status("    \\- Data:"               VIPER850_DATA_FOUND THEN "yes (in ${VIPER850_DATA_PATH})" ELSE "no")
+endif()
+status("    Use ur_rtde:"            USE_UR_RTDE      THEN "yes (ver ${ur_rtde_VERSION})" ELSE "no")
+status("    Use Kinova Jaco:"        USE_JACOSDK      THEN "yes" ELSE "no")
+status("    Use aria (Pioneer):"     USE_ARIA         THEN "yes" ELSE "no")
+status("    Use PTU46:"              USE_PTU46        THEN "yes" ELSE "no")
+status("    Use Biclops PTU:"        USE_BICLOPS      THEN "yes" ELSE "no")
+status("    Use Flir PTU SDK:"       USE_FLIRPTUSDK   THEN "yes (ver ${FLIRPTUSDK_VERSION})" ELSE "no")
+status("    Use MAVSDK:"             USE_MAVSDK       THEN "yes (ver ${MAVSDK_VERSION})" ELSE "no")
+status("    Use Parrot ARSDK:"       USE_ARSDK        THEN "yes (ver ${ARSDK_VERSION})" ELSE "no")
+status("    \\- Use ffmpeg:"         USE_FFMPEG       THEN "yes" ELSE "no")
+if(USE_FFMPEG)
+status("       \\- Use libavcodec:"  USE_FFMPEG     THEN "yes (ver ${FFMPEG_LIBAVCODEC_VERSION})" ELSE "no")
+status("       \\- Use libavformat:" USE_FFMPEG     THEN "yes (ver ${FFMPEG_LIBAVFORMAT_VERSION})" ELSE "no")
+status("       \\- Use libavutil:"   USE_FFMPEG     THEN "yes (ver ${FFMPEG_LIBAVUTIL_VERSION})" ELSE "no")
+status("       \\- Use libswscale:"  USE_FFMPEG     THEN "yes (ver ${FFMPEG_LIBSWSCALE_VERSION})" ELSE "no")
+endif()
+status("    Use Virtuose:"           USE_VIRTUOSE     THEN "yes" ELSE "no")
+status("    Use qbdevice (built-in):" WITH_QBDEVICE   THEN "yes (ver ${QBDEVICE_VERSION})" ELSE "no")
+status("    Use takktile2 (built-in):" WITH_TAKKTILE2 THEN "yes (ver ${TAKKTILE2_VERSION})" ELSE "no")
+status("    Use pololu (built-in):"  WITH_POLOLU      THEN "yes (ver ${POLOLU_VERSION})" ELSE "no")
+status("")
+status("  GUI: ")
+status("    Use X11:"                USE_X11          THEN "yes" ELSE "no")
+status("    Use GTK2:"               USE_GTK2         THEN "yes (ver ${GTK2_VERSION})" ELSE "no")
+status("    Use OpenCV:"             USE_OPENCV       THEN "yes (ver ${OpenCV_VERSION})" ELSE "no")
+status("    Use GDI:"                USE_GDI          THEN "yes" ELSE "no")
+status("    Use Direct3D:"           USE_DIRECT3D     THEN "yes" ELSE "no")
+status("")
+status("  Cameras: ")
+status("    Use DC1394-2.x:"         USE_DC1394       THEN "yes (ver ${DC1394_VERSION})" ELSE "no")
+status("    Use CMU 1394:"           USE_CMU1394      THEN "yes" ELSE "no")
+status("    Use V4L2:"               USE_V4L2         THEN "yes (ver ${V4L2_VERSION})" ELSE "no")
+status("    Use directshow:"         USE_DIRECTSHOW   THEN "yes" ELSE "no")
+status("    Use OpenCV:"             USE_OPENCV       THEN "yes (ver ${OpenCV_VERSION})" ELSE "no")
+status("    Use FLIR Flycapture:"    USE_FLYCAPTURE   THEN "yes" ELSE "no")
+status("    Use Basler Pylon:"       USE_PYLON        THEN "yes (ver ${PYLON_VERSION})" ELSE "no")
+status("    Use IDS uEye:"           USE_UEYE         THEN "yes (ver ${UEYE_VERSION})" ELSE "no")
+status("")
+status("  RGB-D sensors: ")
+status("    Use Realsense2:"         USE_REALSENSE2   THEN "yes (ver ${REALSENSE2_VERSION})" ELSE "no")
+status("    Use Occipital Structure:"          USE_OCCIPITAL_STRUCTURE    THEN "yes" ELSE "no")
+status("    Use Kinect:"             USE_LIBFREENECT AND USE_LIBUSB_1 AND USE_THREADS THEN "yes" ELSE "no")
+status("    \\- Use libfreenect:"    USE_LIBFREENECT  THEN "yes (ver ${LIBFREENECT_VERSION})" ELSE "no")
+status("    \\- Use libusb-1:"       USE_LIBUSB_1     THEN "yes (ver ${LIBUSB_1_VERSION})" ELSE "no")
+status("    \\- Use std::thread:"    USE_THREADS      THEN "yes" ELSE "no")
+status("    Use PCL:"                USE_PCL          THEN "yes (ver ${PCL_VERSION})" ELSE "no")
+status("    \\- Use VTK:"            VTK_FOUND        THEN "yes (ver ${VTK_VERSION})" ELSE "no")
+status("")
+status("  F/T sensors: ")
+status("    Use atidaq (built-in):"  WITH_ATIDAQ      THEN "yes (ver ${ATIDAQ_VERSION})" ELSE "no")
+status("    Use comedi:"             USE_COMEDI       THEN "yes (ver ${COMEDI_VERSION})" ELSE "no")
+status("    Use IIT SDK:"            USE_FTIITSDK     THEN "yes" ELSE "no")
+status("")
+status("  Mocap: ")
+status("    Use Qualisys:"           USE_QUALISYS     THEN "yes" ELSE "no")
+status("    Use Vicon:"              USE_VICON        THEN "yes" ELSE "no")
+status("")
+status("  Detection: ")
+status("    Use zbar:"                    USE_ZBAR                  THEN "yes (ver ${ZBAR_VERSION})" ELSE "no")
+status("    Use dmtx:"                    USE_DMTX                  THEN "yes (ver ${DMTX_VERSION})" ELSE "no")
+status("    Use AprilTag (built-in):"     WITH_APRILTAG             THEN "yes (ver ${APRILTAG_VERSION})" ELSE "no")
+status("    \\- Use AprilTag big family:" WITH_APRILTAG_BIG_FAMILY  THEN "yes" ELSE "no")
+status("")
+status("  Misc: ")
+status("    Use Clipper (built-in):"  WITH_CLIPPER     THEN "yes (ver ${CLIPPER_VERSION})" ELSE "no")
+status("    Use pugixml (built-in):"  WITH_PUGIXML     THEN "yes (ver ${PUGIXML_VERSION})" ELSE "no")
+status("    Use libxml2:"             USE_XML2         THEN "yes (ver ${LIBXML2_VERSION_STRING})" ELSE "no")
+if(WIN32)
+status("    \\- Use Iconv:"           USE_ICONV        THEN "yes (ver ${Iconv_VERSION})" ELSE "no")
+endif()
+if(VISP_HAVE_NLOHMANN_JSON_FROM_VTK)
+status("    Use json (nlohmann vtk):"     USE_NLOHMANN_JSON THEN "yes (ver ${VTK_NLOHMANN_JSON_VERSION})" ELSE "no")
+else()
+status("    Use json (nlohmann system):"  USE_NLOHMANN_JSON THEN "yes (ver ${nlohmann_json_VERSION})" ELSE "no")
+endif()
+status("")
+status("  Optimization: ")
+status("    Use OpenMP:"             USE_OPENMP         THEN "yes (ver ${OpenMP_CXX_VERSION})" ELSE "no")
+status("    Use std::thread:"        USE_THREADS        THEN "yes" ELSE "no")
+status("    Use pthread:"            USE_PTHREAD        THEN "yes" ELSE "no")
+status("    Use simdlib (built-in):" WITH_SIMDLIB       THEN "yes (ver ${SIMD_VERSION})" ELSE "no")
+status("")
+status("  DNN: ")
+status("    Use CUDA Toolkit:"       USE_TENSORRT AND CUDA_FOUND  THEN "yes (ver ${CUDA_VERSION})" ELSE "no")
+status("    Use TensorRT:"           USE_TENSORRT       THEN "yes (ver ${TENSORRT_VERSION})" ELSE "no")
+
+# ========================== documentation ==========================
+status("")
+status("  Documentation: ")
+status("    Use doxygen:"            DOXYGEN_FOUND    THEN "yes (ver ${DOXYGEN_VERSION})" ELSE "no")
+status("    \\- Use mathjax:"        USE_MATHJAX      THEN "yes" ELSE "no")
+if(DOXYGEN_AWESOME_DIR)
+  status("    \\- Use doxygen-awesome:" "yes")
+else()
+  status("    \\- Use doxygen-awesome:" "no")
+endif()
+
+# ========================== samples and tests ==========================
+status("")
+status("  Tests and samples:")
+status("    Use catch2 (built-in):"  WITH_CATCH2        THEN "yes (ver ${CATCH2_VERSION})" ELSE "no")
+status("    Tests:"                  BUILD_TESTS        THEN "yes" ELSE "no")
+status("    Apps:"                   BUILD_APPS         THEN "yes" ELSE "no")
+status("    Demos:"                  BUILD_DEMOS        THEN "yes" ELSE "no")
+status("    Examples:"               BUILD_EXAMPLES     THEN "yes" ELSE "no")
+status("    Tutorials:"              BUILD_TUTORIALS    THEN "yes" ELSE "no")
+status("    Dataset found:"          VISP_DATASET_FOUND THEN "yes (ver ${VISP_DATASET_VERSION} in ${VISP_DATASET_LOCATION})" ELSE "no")
+if(APPS_FOUND)
+  status("    Apps:"              BUILD_APPS  THEN "yes" ELSE "no")
+endif()
+
+# ========================== library dirs ==========================
+status("")
+status("  Library dirs:")
+if(USE_EIGEN3)
+  status("    Eigen3 dir:" "${Eigen3_DIR}")
+endif()
+if(USE_MKL)
+  status("    MKL include dir:" "${MKL_INCLUDE_DIRS}")
+endif()
+if(USE_OPENBLAS)
+  status("    OpenBLAS include dir:" "${OpenBLAS_INCLUDE_DIR}")
+endif()
+if(USE_OPENCV)
+  status("    OpenCV dir:" "${OpenCV_DIR}")
+endif()
+if(USE_PCL)
+  status("    PCL dir:" "${PCL_DIR}")
+endif()
+if(USE_PANDA3D)
+  if(Panda3D_DIR)
+    status("    Panda3D dir:" "${Panda3D_DIR}")
+  elseif($ENV{Panda3D_DIR})
+    status("    Panda3D dir:" "$ENV{Panda3D_DIR}")
+  else()
+    file(REAL_PATH "${Panda3D_INCLUDE_DIRS}/../.." Panda3D_DIR)
+    status("    Panda3D dir:" "${Panda3D_DIR}")
+  endif()
+endif()
+if(USE_YARP)
+  status("    Yarp dir:" "${YARP_DIR}")
+endif()
+if(USE_OGRE)
+  if(NOT ${OGRE_DIR} MATCHES "NOTFOUND")
+    status("    Ogre dir:" "${OGRE_DIR}")
+  else()
+    status("    Ogre inc dir:" "${OGRE_INCLUDE_DIR}")
+    status("    Ogre Main lib:" "${OGRE_LIBRARY_REL}")
+    status("    Ogre plugin dir:" "${OGRE_PLUGIN_DIR_REL}")
+  endif()
+endif()
+
+# ========================== auxiliary ==========================
+status("")
+status("  Install path:" "${CMAKE_INSTALL_PREFIX}")
+status("")
+
+status("==========================================================")
+
+vp_finalize_status()