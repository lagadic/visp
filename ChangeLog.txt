                                                        ViSP
                                              Visual Servoing Platform
                                              Resume of the change log

                              Copyright (C) 2005 - 2025 by Inria. All rights reserved.
                                                https://visp.inria.fr

ViSP 3.x.x (Version in development)
  - Contributors:
    . Fabien Spindler, Samuel Felton, Romain Lagneau, Olivier Roussel, Souriya Trinh, François Chaumette,
      Guilhem Saurel, Pierre Perraud, Florent Lamiraux, Lluis Prior Sancho
  - New classes
    . vpPololu and vpRobotPololuPtu to control respectively a servo motor using a pololu maestro board or a 3D printed
      2 dof pan-tilt unit. Visual servoing example provided in example/servo-pololu-ptu. Tests available in
      modules/robot/test/servo-pololu/
    . vpStatisticalTestAbstract, vpStatisticalTestEWMA, vpStatisticalTestHinkley, vpStatisticalTestMeanAdjustedCUSUM
      vpStatisticalTestShewhart and vpStatisticalTestSigma: classes implementing Statistical Control Process methods to
      detect mean drift / jump of a signal
    . vpDisplayPCL to display a point cloud using PCL 3rdparty
  - Deprecated
    . vpPlanarObjectDetector, vpFernClassifier deprecated classes are removed
    . End of supporting Ubuntu 12.04
    . vpDisplay::displayCharString() is marked deprecated. Use vpDisplay::displayText() instead
    . vpHinkley class is deprecated, in favor of vpStatisticalTestHinkley
<<<<<<< HEAD
    . vpPclViewer is deprecated. You should use vpDisplayPcl instead
=======
    . vpRealSense class that was an interface over librealsense1 is removed. Use vpRealSense2 instead
>>>>>>> dcb38513
  - New features and improvements
    . Introduce Python bindings for most of ViSP modules and classes (see corresponding tutorial)
    . New specific documentation for Python bindings in https://visp-doc.inria.fr/doxygen/visp-python-daily/
    . Updated Dockerfile in ci/docker folder for Ubuntu 18.04, 20.04, 22.04 and 24.04. Corresponding images are also
      available ready to use on DockerHub https://hub.docker.com/repository/docker/vispci/vispci/general
    . OpenCV 2.4.8 is the minimal supported version
    .
    . Speed up build by including only opencv2/opencv_modules.hpp instead of opencv2/opencv.hpp header in vpConfig.h
    . In imgproc module, implementation of automatic gamma factor computation methods for gamma correction.
    . Eliminate the use of pthread in favour of std::thread
    . RGB or RGBa to/from HSV conversion optimization in vpImageConvert class
    . New vpImageTools::inRange() functions to ease binary mask computation by thresholding HSV channels
    . New tutorials in tutorial/segmentation/color folder to show how to use HSV color segmentation to
      extract the corresponding point cloud
    . New scene renderer based on Panda3D. See inheritance diagram for vpPanda3DBaseRenderer class and corresponding
      tutorial
    . vpHandEyeCalibration class dedicated to hand-eye calibration allows to consider eye-in-hand and eye-to-hand
      configurations
    . New module named visp_rbt for render-based tracker (RBT), which contains a new model-based tracker based on
      object rendering using Panda3D 3rdparty. This tracker is a major evolution of our historic MBT. It can handle
      complex cad models in .obj or .bam format
    . New docker image for Ubuntu 24.04 in docker folder
    . Update apriltag 3rdparty to 3.4.2 release
    . Update tinyexr 3rdparty to 1.0.9 release
    . Update stb_image 3rdparty to 2.30 version
    . Update Catch2 3rdparty to 3.8.0 version
    . Add compatibility with Yolo v11 and Yolo v12 in vpDetectorDNNOpenCV a wrapper over the OpenCV DNN module that
      allows to detect objects
    . Introduce compat with Ogre 1.12.0 version
    . Compat with mavsdk 3.0.0
    . Compat with Eigen3 5.0.0
    . Introduce material to build and install ViSP from source with Pixi
  - Applications
    . Introduce camera intrinsics calibration and eye-in-hand or eye-to-hand calibration tools in apps folder, a
      collection of useful tools for camera calibration
    . Introduce Realsense tools in apps folder for acquiring and reading data sets (colour, depth, infrared,
      point cloud).
  - Tutorials
    . Update tutorial: How to use Blender to generate simulated data for model-based tracking
      experiments with step by step detailed explanations
      https://visp-doc.inria.fr/doxygen/visp-daily/tutorial-tracking-mb-generic-rgbd-Blender.html
    . New tutorial: Installation from prebuilt Conda packages for Linux / OSX / Windows
      https://visp-doc.inria.fr/doxygen/visp-daily/tutorial-install-conda-package.html
    . New tutorial: Using Statistical Process Control to monitor your signal
      https://visp-doc.inria.fr/doxygen/visp-daily/tutorial-spc.html
    . New tutorial: Installing ViSP Python bindings
      https://visp-doc.inria.fr/doxygen/visp-daily/tutorial-install-python-bindings.html
    . New tutorial: Introduction to color segmentation using HSV color scale
      https://visp-doc.inria.fr/doxygen/visp-daily/tutorial-hsv-segmentation-intro.html
    . New tutorial: HSV low/high range tuner tool
      https://visp-doc.inria.fr/doxygen/visp-daily/tutorial-hsv-range-tuner.html
    . New tutorial: Live color segmentation using HSV color scale
      https://visp-doc.inria.fr/doxygen/visp-daily/tutorial-hsv-segmentation-live.html
    . New tutorial: Point cloud segmentation using HSV color scale
      https://visp-doc.inria.fr/doxygen/visp-daily/tutorial-hsv-segmentation-pcl.html
    . New tutorial: Rendering a 3D scene with Panda3D
      https://visp-doc.inria.fr/doxygen/visp-daily/tutorial-panda3d.html
    . New tutorial: Using Unscented Kalman Filter to filter your data
      https://visp-doc.inria.fr/doxygen/visp-daily/tutorial-ukf.html
    . New tutorial: Using Particle Filter to filter your data
      https://visp-doc.inria.fr/doxygen/visp-daily/tutorial-pf.html
    . New tutorial: Using Particle Filter to model a wire using polynomial interpolation
      https://visp-doc.inria.fr/doxygen/visp-daily/tutorial-pf-curve-fitting.html
    . New tutorial: Rendering a 3D scene with Ogre
      https://visp-doc.inria.fr/doxygen/visp-daily/tutorial-ogre.html
    . New tutorial: Camera eye-to-hand extrinsic calibration
      https://visp-doc.inria.fr/doxygen/visp-daily/tutorial-calibration-extrinsic-eye-to-hand.html
    . New tutorial: Eye-to-hand IBVS with Panda 7-dof robot from Franka Emika
      https://visp-doc.inria.fr/doxygen/visp-daily/tutorial-franka-ibvs-eth.html
    . New tutorial: Multi-platform (OSX, Windows or Linux) installation from source with Pixi
      https://visp-doc.inria.fr/doxygen/visp-daily/tutorial-install-pixi.html
    . New tutorial: Tracking with the Render-Based Tracker
      https://visp-doc.inria.fr/doxygen/visp-daily/tutorial-tracking-rbt.html
    . New tutorial: Tutorial: Automatic gamma correction
      https://visp-doc.inria.fr/doxygen/visp-daily/tutorial-imgproc-auto-gamma.html
    . New Tutorial: ViSP Python bindings documentation and examples
      https://visp-doc.inria.fr/doxygen/visp-daily/tutorial-python-sphinx-doc.html
  - Bug fixed
    . [#1251] Bug in vpDisplay::displayFrame()
    . [#1270] Build issue around std::clamp and optional header which are not found with cxx17
      standard enabled
    . [#1272] Unable to build ViSP with PCL/VTK build from source, VTK headers are not found by ViSP
    . [#1273] Build error in visp_java without deprecated functionalities
    . [#1274] Build issue no member named clamp in namespace std
    . [#1279] Issue in vpPoseVector json serialization
    . [#1296] Unable to parse camera parameters with vpXmlParserCamera::parse() when camera name is empty
    . [#1307] Cannot set cxx standard when configuring for Visual Studio
    . [#1320] Broken links in the documentation
    . [#1337] The pose of the automatic data generation pipeline from blenderproc seems wrong
    . [#1341] SVD computation fails with Lapack when m < n
    . [#1354] Unable to include opencv in visp build for Android
    . [#1370] encountered compilation errors while building the ViSP library
    . [#1374] Aberrant pose estimated by tutorial-apriltag-detector-live-rgbd-realsense.cpp
    . [#1404] Compilation error when no GUI library is available
    . [#1414] Build fails for visp_java
    . [#1424] Unable to detect Yarp 3.9.0
    . [#1485] Build issue around nlohmann_json usage with VTK 9.2.0 or more recent version used as an embedded
              3rdparty by PCL
    . [#1487] Segfault with vpCannyEdgeDetection with a certain image
    . [#1494] Memory management issue in vpArray2D::resize()
    . [#1495] vpMeLine is unable to seek extremities
    . [#1519] Dataset not detected when tests are disabled
    . [#1521] Build issues with OpenCV 5.0.0
    . [#1541] servoUniversalRobotsPBVS.cpp:238:8: error: ‘class vpFeatureThetaU’ has no member
              named ‘buibuildFromld’; did you mean ‘buildFrom’? 238 | tu.buibuildFromld(cdMc)
    . [#1546] OIS 3rdparty not detected during CMake configuration
    . [#1547] Build issue with Ogre 1.12.0 or more recent versions
    . [#1552] Unabled to use SIFT feature with opencv 4.5.4
    . [#1553] Heap corruption due to vpImageConvert::convert(cv::Mat, vpImage)
    . [#1562] Fix segfault in vpFont
    . [#1523] MAVSDK v2 and v3 compatibility
    . [#1579] Unable to build vpRobotBebop2.cpp with ffmpeg (libavcodec >= 60)
    . [#1585] ViSP images dataset is not found when installed from debian package
    . [#1595] Unable to find dataset images when dataset is installed after ViSP is built
    . [#1606] Build failure on Debian for armel, armhf, mips64el, riscv64, and s390x
    . [#1674] Franka binding missing
    . [#1681] ViSP with PCL build: "Potential runtime error due to aligned malloc mismatch! You likely have to compile
              your code with AVX enabled or define EIGEN_MAX_ALIGN_BYTES=32"
    . [#1687] CMake error in vp_get_external_target() with ur_rtde 1.5.6 third-party
    . [#1690] Test with SURF keypoint detector fails with OpenCV 4.7.0 on ubuntu 20.04
    . [#1708] Build of visp_pololu fails on FreeBSD
    . [#1711] CMake error around nlohmann_json detection on FreeBSD
    . [#1713] CMake error with PCL 1.15.0 and VTK 9.5.0 on FreeBSD 14.2
    . [#1719] SEGFAULT in vpMbtMeEllipse
    . [#1723] Unable to use a .cao model that only loads other .cao files
    . [#1737] Unable to build a project with visp installed using brew
    . [#1754] ViSP should not export MacOS SDK path
    . [#1755] Segfault when parsing an mpeg video with videoReader example with OpenCV 4.12.0 and OpenCV 4.13.0
      third-party
    . [#1764] The default constructor of the vpQuaternion class lead to an incorrect rotation matrix
    . [#1765] Segfault when parsing .cao and/or .init files containing empty lines (MBT and RBT)
    . [#1793] Segfault when saving depth with saveRealSenseData.cpp tool
    . [#1818] Unable to build with Eigen3 5.0.0 release
    . [#1819] Unable to build with PCL 1.15 and cxx14 standard
----------------------------------------------
ViSP 3.6.0 (released September 22, 2023)
  - Contributors:
    . Fabien Spindler, Souriya Trinh, Romain Lagneau, Antonio Marino, Samuel Felton,
      Francois Chaumette, Olivier Roussel, Julien Dufour, Joudy Nader
  - New classes
    . vpMocapVicon an interface over Vicon motion capture system
    . vpMocapQualisys an interface over Qualisys motion capture system
    . vpPclViewer that enables real time plotting of 3D point clouds based on PCL library
    . vpRobotUniversalRobots that allows to control an Universal Robots robot
    . vpRobotMavsdk that allows to control a robot equipped with a Pixhawk (drone, rover...)
    . vpDetectorDNNOpenCV a wrapper over the OpenCV DNN module that allows
      to detect objects using Faster-RCNN, SSD-MobileNet, ResNet 10, Yolo v3, Yolo v4,
      Yolo v5, Yolo v7 and Yolo v8 convolutional networks
    . vpImageCircle that refers to a 2D circle in an image
    . vpCircleHoughTransform that allows to detect circles in an image
    . vpCannyEdgeDetection that allows to detect Canny edges without using OpenCV
    . vpMegaPose and vpMegaPoseTracker classes that are wrapper over MegaPose
      https://megapose6d.github.io/ that allows 6D pose estimation using a DNN approach
  - New features and improvements
    . Video writer is now able to create the output folder recursively (see vpVideoWriter)
    . New image-based and position-based examples with UR robot
    . Tutorial for extrinsic calibration improved with UR robot and Panda robot use cases
    . Tutorials in tutorial/grabber folder have now a new --no-display command line option
      that allows to grab a video remotely
    . Introduce MAVLink interface using MAVSDK 3rd party library interfaced in vpRobotMavsdk
      class that allows to control a robot equipped with a Pixhawk (drone, rover...)
    . Image-based visual-servoing, position and velocity control examples to control robots
      equipped with Pixhawk (see vpRobotMavsdk doc)
    . Windows 11 support
    . New capabilities to ease C++ inference to detect objects using convolutional networks
      (see vpDetectorDNNOpenCV)
    . Support of JSON for modern C++ third-party to enable serialization capabilities
      in vpArray2D, vpCameraParameters, vpCircleHoughTransform, vpColVector, vpDetectorDNNOpenCV,
      vpHomogeneousMatrix, vpMbGenericTracker, vpMe, vpPolygon3D, vpPoseVector to load/save
      internal data or settings from/to JSON files
    . Remove deprecated OpenCV IplImage interfaces
    . Remove deprecated vpOpenCVGrabber, vpKeyPointSurf classes and corresponding
      tutorials
    . Minimum OpenCV version is 2.4.8
    . Introduce a new moving-edges threshold parameter for the contrast between each side
      of the feature to track. Its value corresponds to a gray level in range [0; 255]
    . In moving-edges ellipse tracker (vpMeEllipse and vpMbTracker and its derived classes),
      change sample step parameter to consider the distance between moving-edges in pixels
      rather than an angular value in deg as it was in the previous releases
    . ViSP is available as a Conda package
    . Fix compatibility with Debian GNU/Hurd
  - Tutorials
    . New tutorial to list all the hardware (robot, camera, depth camera, lidar, mocap,
      haptic devices, F/T sensor) supported by ViSP
      https://visp-doc.inria.fr/doxygen/visp-daily/supported-material.html
    . New tutorial: How to manipulate a video or a sequence of images
      https://visp-doc.inria.fr/doxygen/visp-daily/tutorial-video-manipulation.html
    . New tutorial: Planar object pose estimation using RGB-D data
      https://visp-doc.inria.fr/doxygen/visp-daily/tutorial-planar-object-pose.html
    . New tutorial: IBVS with a robot from Universal Robots
      https://visp-doc.inria.fr/doxygen/visp-daily/tutorial-universal-robot-ibvs.html
    . New tutorial: PBVS with a robot from Universal Robots
      https://visp-doc.inria.fr/doxygen/visp-daily/tutorial-universal-robot-pbvs.html
    . New tutorial: Image-based visual-servoing on a drone equipped with a Pixhawk
      https://visp-doc.inria.fr/doxygen/visp-daily/tutorial-pixhawk-vs.html
    . New tutorial: Installation from source for Windows 11 with MinGW-w64
      https://visp-doc.inria.fr/doxygen/visp-daily/tutorial-install-win11-mingw-w64.html
    . New tutorial: Installation from source for Windows 11 with Visual C++ 2022 (vc17)
      https://visp-doc.inria.fr/doxygen/visp-daily/tutorial-install-win11-msvc17.html
    . New tutorial: Deep learning object detection
      https://visp-doc.inria.fr/doxygen/visp-daily/tutorial-detection-dnn.html
    . New tutorial: Using JSON serialization to save your data and read program arguments
      https://visp-doc.inria.fr/doxygen/visp-daily/tutorial-json.html
    . New tutorial: Loading a model-based generic tracker from JSON
      https://visp-doc.inria.fr/doxygen/visp-daily/tutorial-mb-generic-json.html
    . New tutorial: Threaded PCL viewer
      https://visp-doc.inria.fr/doxygen/visp-daily/tutorial-display-pcl.html
    . New tutorial: Tracking with MegaPose
      https://visp-doc.inria.fr/doxygen/visp-daily/tutorial-tracking-megapose.html
    . New tutorial: Exporting a 3D model to MegaPose after reconstruction with NeRF
      https://visp-doc.inria.fr/doxygen/visp-daily/tutorial-megapose-model.html
    . New tutorial: Generating synthetic data for deep learning with Blenderproc
      https://visp-doc.inria.fr/doxygen/visp-daily/tutorial-synthetic-blenderproc.html
    . New tutorial: Gradient-based Circle Hough Transform
      https://visp-doc.inria.fr/doxygen/visp-daily/tutorial-imgproc-cht.html
  - Bug fixed
    . [#1041] [example/device/framegrabber/saveRealSenseData] Wrong camera parameters
              and depth_M_color homogeneous matrix when aligned depth is requested
    . [#1042] testColorConversion.cpp segfault randomly
    . [#1045] CXX standard not propagated when using pkg-config or visp-config
    . [#1046] vpIoTools::getParent() returns an empty string when folder separator is not found
    . [#1059] 3.5.0: Build fails on FreeBSD arm64: fatal error: 'asm/hwcap.h' file not found
    . [#1077] Quick start build fails on Visual Studio 17 2022
    . [#1080] Fails to configure with Xcode generator
    . [#1094] vpIoTools::makeTempDirectory() fails to create a temporary directory inside
      a parent directory on Unix
    . [#1106] SIFT Illegal Instruction error on macOS Intel with OpenCV 4.6.0 installed with brew
    . [#1155] Wrong representation of the ellipse in model-based tracker
    . [#1160] MBT does not estimate dof set by the user using vpMbTracker::setEstimatedDoF()
    . [#1176] ViSP cannot be built with a subset of OpenCV modules
    . [#1198] Unable to save multiple cameras in a same xml file
    . [#1228] Unable to use visp conda package to link visp as a 3rd party
----------------------------------------------
ViSP 3.5.0 (released February 15, 2022)
  - Contributors:
    . Fabien Spindler, Joudy Nader, Souriya Trinh, Julien Dufour, Ha Thuc Long,
      Christian Clauss, Olivier Kermorgant
  - New features and improvements
    . Bump default cxx standard to cxx17
    . Update 3rdparty/apriltag detector
    . Update 3rdparty/simdlib used for optimization
    . Update 3rdparty/stb_image used for image io
    . Update 3rdparty/catch for testing
    . Camera calibration model can now consider px/py aspect ratio and estimate
      a model where px = py
    . Introduce Bayer demosaicing also called debayering in vpImageConvert
    . UEye grabber now support Bayer 8 color mode
    . Introduce Occipital Structure Core RGB-D device support in vpOccipitalStructure
      class
    . Update to use Catch2 2.13.7
    . Improve video reader and writer classes to consider a sequence of non consecutive
      images
    . Improve camera intrinsic and extrinsic calibration tools
    . Compatibility with Visual Studio 17 2022
    . Capability to display TrueType font in display
  - Tutorials
    . New tutorial for FrankaSim that allows physical simulation of the Panda robot from
      Franka Emika, with a model that has beenaccurately identified from a real Franka
      robot using ViSP, ROS and CoppeliaSim.
      More info on http://wiki.ros.org/visp_ros
    . New tutorial: Deep learning object detection on NVIDIA GPU with TensorRT
    . New tutorial: Installation from source for Windows with Visual C++ 2022 (vc17)
    . New tutorial: Cross-compilation for UWP from Windows host with Visual C++ 2022
  - Bug fixed
    . [#913] Cannot build tutorial with librealsense < 2.31.0
    . [#926] Packaging with CPack doesn't work with Ogre dependency
    . [#933] tutorial-apriltag-detector-live-rgbd-realsense.cpp doesn't work
    . [#937] Segfault in vpRobust when data to consider is a 2-dim vector
    . [#939] SonarQube static analysis is no more working
    . [#950] Cannot build tutorial-grabber-multiple-realsense.cpp with Visual Studio 2017
    . [#961] Build error on Ubuntu 21.10 with glibc 2.34
    . [#963] Unable to read a sequence of non consecutive images
    . [#968] Wrong installation path for robot and wireframe simulator data on Windows
    . [#970] testKeyPoint-5 and testKeyPoint-7 are failing with OpenCV 4.5.4 on MacOS 11
    . [#972] Error running some examples: Application built with libpng-1.4.12
             but running with 1.6.37
    . [#973] Error running some examples: Wrong JPEG library version: library is 90,
             caller expects 80
    . [#977] Unable to build with pcl 1.12.1 on macOS
    . [#986] AprilTag Memory Leak ViSP 3.4.0
    . [#993] simdlib memory leaks bug
    . [#1013] ViSP installation instructions with libdc1394 and OpenCV 3rdparties
              in Ubuntu 20.04 are wrong
    . [#1017] visp-config and visp.pc files error with macOS frameworks and tbd files
    . [#1023] tutorial-dnn-object-detection-live issue when running it on SSD-Mobilenet.onnx
----------------------------------------------
ViSP 3.4.0 (released February 26, 2021)
  - Contributors:
    . This release was possible thanks to contributions from Fabien Spindler,
      Pierre Chatelain, Souriya Trinh, Joudy Nader
    . Thanks also to Sergio Agostinho
  - New features and improvements
    . Compatibility with FreeBSD
    . Introduce transparency when displaying filled circle and rectangle with
      vpDisplayOpenCV
    . Complete refactoring of https://github.com/lagadic/visp_unity project
      a wrapper between ViSP and Unity
    . BLAS/LAPACK usage for linear algebra with either Intel MKL, OpenBLAS, Atlas,
      GSL, Netlib or Lapack built-in. Under Ubuntu, update-alternatives allows
      to switch during runtime between OpenBLAS, Atlas and Netlib
    . Remove vpMbEdgeMultiTracker, vpMbEdgeKltMultiTracker and vpMbKltMultiTracker
      deprecated classes. Use rather vpMbGenericTracker
    . visp.pc file used by pkg-config and visp-config script updated to
      be able to build a project that uses ViSP as 3rd party without CMake
    . New vpReflexTakktile2 class and examples to control Reflex Takktile 2 hand
      from Right Hand Robotics
    . New vpGaussianFilter class for Gaussian blur operation
    . vpRealsense2 class was extended to support Intel Realsense T265 device
    . Introduce Kannala Brandt projection model for fisheye cameras in vpCameraParameters
    . Extend existing tools to support Kannala Brandt projection model for XML I/O,
      undistort, pixel-meter and meter-pixel conversion
    . Introduce analysis tools for camera calibration / hand-eye calibration
      (see tutorials)
    . New cmake option to use MathJax to speed up online doc build
    . Docker images available on Docker Hub:
      https://hub.docker.com/repository/docker/vispci/vispci
    . Support of Kinova Jaco assistive robotic arm that could be controlled
      using vpRobotKinova
    . Compat with Basler Pylon 6.x Camera Software Suite
    . New wrapper in vpUeyeGrabber to support IDS uEye Camera Software Suite
    . Compat with OpenCV 4.5.0
  - Tutorials
    . New tutorial: Basic linear algebra operations
    . New tutorial: How to create and build a project that uses ViSP without CMake
    . New tutorial: Installation from Docker images
  - Bug fixed
    . [#713] 3.3.0 build fails on non-linux systems: fatal error: 'linux/serial.h'
      file not found
    . [#716] Build issue on FreeBSD with g++
    . [#718] vpImage<unsigned char>::getValue() is not working on big endian arch
    . [#726] Segfault in vpServo when the number of visual features is very
      large (> 50.000)
    . [#728] vpProjectionDisplay doesn't display frame with RGB colors respectively
      for X, Y and Z axis
    . [#731] Link issues using pkgconfig with static libraries
    . [#735] MKL and GSL Blas/Lapack 3rd parties incompatibility
    . [#750] Cannot detect OpenMP with clang on MacOS
    . [#763] VISP does not support the latest PCL release 1.11.0
    . [#767] Compile from source on Ubuntu Focal raises CMake error with Ogre 1.9 or 2.1
    . [#777] Issue when calling vpMatrix::eigenValues() using lapack built-in
    . [#780] Projects have to explicitly link against Boost when compiling ViSP with ar module
    . [#781] Wrong share install path on unix-like system
    . [#785] Static variable in vpServo
    . [#787] Unable to build simdlib 3rd party for iOS
    . [#792] Mismatch between mu_ij and n_ij centered moments of an ellipse
    . [#798] Inconsistant handling of Exif Orientation between libjpeg and opencv
    . [#799] Issue when parsing .cao model with no newline at end of file
    . [#801] Build issue with visp_java
    . [#803] Segfault with MBT and when a circle disappears
    . [#806] Error running the Java sample with intel-mkl 2020.2.254-1
    . [#808] vpVirtuose.cpp doesn't build with Visual 2019 (vc16)
    . [#812] Online doc formula rendering issue with Ghostscript on OSX
    . [#817] vpIoTools::getFileExtension prints "Debug sepIndex: 0" to std::cout
    . [#818] Model-based tracking issue using RGBD-data on Windows
    . [#820] Error when composing two RT transformations in template tracker
    . [#822] Issue in ellipse display and usage
    . [#832] Memory leak when reading a sequence of images with vpVideoReader
    . [#838] vpImage::getValue() fails on Alpha arch
    . [#841] Build issue with PCL 1.11.0 on OSX
    . [#842] iOS framework build process is unable to detect opencv2.framework as 3rd party
    . [#845] Fix ME display when calling setPose() without track() after
    . [#857] Reading a color image with vpImageIo::readPNG() can lead to a gray level image
    . [#859] Wrong visp.pc content with PCL 1.10.0 around VTK library names
----------------------------------------------
ViSP 3.3.0 (released February 14, 2020)
  - Contributors:
    . This release was possible thanks to contributions from Fabien Spindler,
      Souriya Trinh, Gatien Gaumerais, Yasutomo Shirahama, Yash Kapoor, Noura Neji,
      Rahaf Rahal, Romain Lagneau, ahfuzhang, Franco Fusco, Olivier Kermorgant,
      Alexander Oliva
  - New features and improvements
    . Upgrade to new AprilTag3 version. Note that TAG_36h10, TAG_25h7 and
      TAG_36ARTOOLKIT are deprecated and that new families: TAG_CIRCLE21h7,
      TAG_CIRCLE49h12, TAG_CUSTOM48h12, TAG_STANDARD41h12, TAG_STANDARD52h13
      are supported. AprilTag detection time is reduced
    . Remove libxml2 3rd party dependency to use pugixml built-in
    . Replace pthreads-win32 for POSIX threads for windows 3rd party with
      pthreads4w implementation
    . New matrix and vector initialization methods to ease setting elements
    . Introduce Eigen <-> ViSP conversion functions in vp namespace
    . Add OpenBLAS, Intel MKL and Atlas explicit support
    . Add support of vpImage<vpRGBa> to vpMbGenericTracker
    . Add support of vpImage<vpRGBa> to vpKeyPoint
    . Introduce force/torque controller for Franka Emika Panda robot in
      vpRobotFranka class
    . New vpQbDevice and vpQbSoftHand classes and examples to control
      qbrobotics devices
    . Compatibility with Microsoft Visual C++ 2019 (MSCV 16)
    . Compatibility with FlyCapture 2.13 to enable vpFlyCaptureGrabber usage
    . Compatibility with PCL > 1.9.1 to enable additional features in
      vpRealSense2 class
    . Compatibility with Windows 10 SDK latest version to enable vpDisplayGDI
      usage
    . Compatibility with Fedora 31
    . Compatibility with Raspberry 4 Alpine
    . New option to select CXX standard set by default to c++11
    . Introduce a timeout (default to 50ms) during DataMatrix code detection
      implemented in vpDetectorDataMatrixCode class
    . New vpForceTorqueAtiNetFTSensor class to get F/T measurements from an
      ATI F/T sensor connected to a Net FT box
    . New vpRobotBebop2 class a wrapper over ARSDK3 to control Parrot Bebop2
      drone
    . New vpRobotFlirPtu class, a wrapper over Flir pan-tilt unit SDK
    . New vpForceTorqueIitSensor class, a wrapper over IIT force-torque sensor
    . Optimize template tracker
    . Modify vpVideoReader to support MTS video format
    . Upgrade to AprilTag 3.1.1 last release
    . Introduce performance tests using Catch2
    . Modify vpVideoReader to enable MTS video format reading
    . Use only OpenCV required modules to reduce the number of dependencies
    . Remove valgrind false positive memory leaks adding a suppression file
    . Introduce Java bindings for vpGenericTracker and vpDetectorAprilTag classes
    . New vpImageDraw and vpFont classes for basic drawings (line, circle,
      rectangle, text) in an image without the need of a vpDisplay
  - Tutorials
    . New tutorial: Installation from source for Windows with Visual C++ 2019
      (vc16)
    . New tutorial: Cross-compilation for UWP from Windows host with Visual
      C++ 2019 (vc16)
    . New tutorial: IBVS with Panda 7-dof robot from Franka Emika
    . New tutorial: Visual-servoing with Parrot Bebop 2 drone
    . New tutorial: Visual servoing with FLIR Pan Tilt Unit
    . New tutorial: AprilTag marker real-time detection on iOS
    . New tutorial: Introduce a new class with 3rd-party dependencies
    . New tutorial: AprilTag detection in java with ViSP
    . New tutorial: Generic model-based tracking in java with ViSP
  - Bug fixed
    . [#523] dpkg-shlibdeps produces an error during Debian packaging
    . [#525] Tests are failing during Debian package build in a container
    . [#546] ViSP doesn't build when C++11 off and PCL on
    . [#549] Bug in unsigned int vpBSpline::findSpan(double u)
    . [#554] Bug in SaveRealSenseData.cpp prevents install on windows
    . [#559] AprilTag detector freeze with msvc built when more than 1 thread
      is used
    . [#564] visp_java build fails when OpenCV and libjpeg or libpng are not
      used
    . [#570] Could not get left and right Infrared images from RealSense D435
    . [#573] VISP fails to build with cmake 3.14.3 and PCL 1.9.1
    . [#574] Compatibility problem with PCL > 1.9.1
    . [#597] Fix vpImage bitmap deletion when copyData = false
    . [#614] Performance issues in vpTemplateTrackerMIInverseCompositional
    . [#621] Fix pointcloud computation when align with librealsense2
    . [#650] Video reader ends prematurely on some mp4
    . [#651] visp_ros installation error
    . [#655] Build error with Ubuntu 12.04.5 LTS
    . [#661] Possible issues in image Moments calculations
    . [#665] Build error with Ubuntu 12.04.5 LTS
    . [#667] Tutorial-apriltag-detector seg fault
    . [#668] April Tags and depth image
    . [#669] Fix segfault and memory leak when BEST_RESIDUAL_VIRTUAL_VS or
      HOMOGRAPHY_ORTHOGONAL_ITERATION pose estimation method are used
    . [#679] Fix display
    . [#705] Fix error computation in the VVS loop for plane normal
    . [#706] visp.pc pkg-config file not conform to man page
----------------------------------------------
ViSP 3.2.0 (released January 23, 2019)
  - Contributors:
    . This release was possible thanks to contributions from Fabien Spindler,
      Souriya Trinh, Olivier Kermorgant, Mathieu Simon, Francois Chaumette,
      Marc Pouliquen, Jason Chevrie, Yash Kapoor, Tianhuanyu, Yasutomo Shirahama,
      ashwinpathak20
    . Google Summer of Code 2018: Akshay Sharma that ported ViSP to Java and Android,
      and Utkarsh Tripathi that developped the wrapper between ViSP and Unity.
  - New features
    . Turn cxx11 on by default
    . Introduce vpSerial class to handle serial communication
    . New vpRobotFranka class, examples and test showing how to use Panda robot
      from Franka Emika
    . In MBT:
      - Improve the generic tracker implemented in vpMbGenericTracker class
      - Add possibility to introduce a homogeneous transformation matrix
        when loading model and init files, useful to change the origin of the 3D
        cad model; see vpMbTracker::loadModel() and vpMbTracker::initClick()
      - Add support of pgm, png, jpg image format for initClick helper
      - Introduce a new confidence indicator that is working with all the visual
        features types to detect tracking failures;
        see vpMbGenericTracker::computeCurrentProjectionError()
    . Add basic template matching algorithm in vpImageTools::templateMatching()
    . Improve vpRealsense2 class that is the wrapper over librealsense 2.x
    . QR matrix decomposition introduced in vpMatrix
    . New solvers for Linear Programs and Quadratic Programs implemented in vpLinProg and
      vpQuadProg classes
    . Add vpDetectorDNN wrapper for deep learning object detection. The idea is to have a
      small wrapper over the OpenCV DNN module as much as possible light and simple.
      vpDetectorDNN is specialized to handle object detection tasks and provide a
      "convenient" way to have the detection bounding boxes.
    . Improve eye-to-hand calibration
    . Improve PnP pose estimation
    . Compat with OpenCV 4
    . Compat with Fedora 29
    . Introduce SonarQube code quality analysis tool. Analysis reports are available on
      https://sonarqube.bordeaux.inria.fr/sonarqube/dashboard/index/rainbow:visp:master
  - Tutorials
    . New tutorial: Installation from source on a Jetson equipped with an Orbitty Carrier
      board http://visp-doc.inria.fr/doxygen/visp-daily/tutorial-install-jetson.html
    . New tutorial: Using ViSP and Matlab
      http://visp-doc.inria.fr/doxygen/visp-daily/tutorial-visp-matlab.html
    . New tutorial: PBVS with Panda 7-dof robot from Franka Emika
      http://visp-doc.inria.fr/doxygen/visp-daily/tutorial-franka-pbvs.html
    . New tutorial: Visual-servoing with mBot Ranger educational robot kit
      http://visp-doc.inria.fr/doxygen/visp-daily/tutorial-mbot-vs.html
    . New tutorial: Camera extrinsic calibration
      http://visp-doc.inria.fr/doxygen/visp-daily/tutorial-calibration-extrinsic.html
    . New tutorial: Markerless generic model-based tracking using a color camera
      http://visp-doc.inria.fr/doxygen/visp-daily/tutorial-tracking-mb-generic.html
    . New tutorial: Markerless generic model-based tracking using a stereo camera
      http://visp-doc.inria.fr/doxygen/visp-daily/tutorial-tracking-mb-generic-stereo.html
    . New tutorial: Markerless generic model-based tracking using a RGB-D camera
      http://visp-doc.inria.fr/doxygen/visp-daily/tutorial-tracking-mb-generic-rgbd.html
    . New tutorial: Markerless generic model-based tracking using AprilTag for
      initialization (use case)
      http://visp-doc.inria.fr/doxygen/visp-daily/tutorial-tracking-mb-generic-apriltag-live.html
    . New tutorial: Developement of an interface and demo between ViSP and Unity engine
      https://github.com/lagadic/visp_unity/blob/master/README.md
    . New tutorial: ViSP for Unity introduction
      https://github.com/lagadic/visp_unity/wiki
    . New tutorial: Generating a DLL for Unity
      https://github.com/lagadic/visp_unity/wiki/Generating-DLL
    . New tutorial: Unity demo based on ViSP
      https://github.com/lagadic/visp_unity/wiki/Running-in-Unity
    . New tutorial: Installing ViSP for Java
      http://visp-doc.inria.fr/doxygen/visp-daily/tutorial-install-java.html
    . New tutorial: First java application with ViSP
      http://visp-doc.inria.fr/doxygen/visp-daily/tutorial-java-started.html
    . New tutorial: Building ViSP SDK for Android
      http://visp-doc.inria.fr/doxygen/visp-daily/tutorial-create-android-sdk.html
    . New tutorial: Creating a simple Android App with ViSP
      http://visp-doc.inria.fr/doxygen/visp-daily/tutorial-android-getting-started.html
    . New tutorial: Deep learning object detection
      http://visp-doc.inria.fr/doxygen/visp-daily/tutorial-detection-dnn.html
    . New tutorial: Draw basic drawings
      http://visp-doc.inria.fr/doxygen/visp-daily/tutorial-basic-drawings.html
    . New tutorial: How to use Blender to generate simulated data for model-based tracking experiments
      http://visp-doc.inria.fr/doxygen/visp-daily/tutorial-tracking-mb-generic-rgbd-Blender.html
  - Bug fixed
    . [#279] Unable to build ViSP with Visual Studio 2010
    . [#281] Segfault in mbtGenericTrackingDepth.cpp when run on big endian arch
    . [#286] Fix build issue on Debian hurd-i386 arch
    . [#287] On Win XP inet_ntop() could not be located in WS2_32.dll
    . [#293] Rotation extrinsic for RealSense is not correct
    . [#299] Unable to build when libaria is used
    . [#302] Fix build issue with librealsense 2.9.1 or higher
    . [#324] How to compile ViSP within Visual Studio 2013 on windows 7?
    . [#348] ViSP-third-party.txt is erased after make
    . [#353] Test imageSequenceReader not working
    . [#355] Segmentation fault with vpRealSense2 acquire
    . [#368] ViSP Contrib Module including non-existant vpConfig.h header
    . [#371] Wrong conversion from vpRotationMatrix to vpThetaUVector for rotations around pi
    . [#373] ViSP doesn't build with OpenCV 4.0.0
    . [#382] Meaningless camera parameters when calibrating built-in auto-focusing camera
    . [#389] CMake error with Xcode generator
    . [#391] Tutorial command error
    . [#400] vpCircle::display() didn't work as expected
    . [#422] Two #include lines, <linux/kernel.h> and <linux/types.h>, aren't needed for V4L
    . [#423] Man page location should be man/man1
    . [#424] Please have one cmake variablefor DATADIR
    . [#425] Please remove the 'register' specifier everywhere: it is deprecated and incompatible with C++17
    . [#433] Can not build android SDK
    . [#435] vpRobot::END_EFFECTOR_FRAME not implemented in vpRobotViper650
    . [#442] Unable to build ios framework
    . [#453] CMake error when building tutorials and examples with ViSP from installation folder
    . [#466] Build error with libboost_thread-mt.a
    . [#429] vpRobotViper650 getPosition(vpRobot::REFERENCE_FRAME) error
    . [#485] CMake error when PCL is build with VTK option VTK_ENABLE_KITS=ON
    . [#515] Model-based tracking stops throwing an exception: the image of the straight line is a point!
    . [#519] Cannot build java bindings when lapack is not used
----------------------------------------------
ViSP 3.1.0 (released December 22nd, 2017)
  - Contributors:
    . This release was possible thanks to contributions from Fabien Spindler,
      Souriya Trinh, Wenfeng Cai, Oleksandr Borysov, Marc Pouliquen, Ronald Ensing,
      Yuriy Baranov, Jason Chevie
    . Google Summer of Code 2017: Vikas Thamizharasan that developed for the
      model-based tracker Blender import/export CAD model plugins and a Qt-based
      CAD model viewer
  - New features
    . Improve vpRealSense to better support R200 device
    . Improve vpConfig.h header content to remove path to build tree when installed
    . Speed-up vpMbKltTracker and vpMbEdgeKltTracker during reinit
    . Remove numerical recipes code that is not open-source
    . Changes done in vpMatrix to use either Lapack, OpenCV or GSL 3rd party
    . Eigen 3rd party was introduced as an alternative for matrix computation
    . Lapack is now embedded as a build-in when Lapack system library is not found
    . vpVideoReader was improved to better detect first and last image numbers of an
      image sequence and better handle the frame step
    . Speed-up vpColVector::insert(), vpMatrix::insert() and vpMatrix::stack()
    . Refactor model-based tracker (+ some segfault / memory fixes)
    . Introduce vpMbGenericTracker a new class that can handle all the features
      supported by the model-based tracker but also consider stereo or multi-view
      tracking
    . Add model-based depth tracking using face normals or using a dense approach
    . Use BLAS library to compute dgemm and dgemv operations if available
    . Add Hadamard product
    . Add an explicit recopy parameter when resizing a vpArray2D
    . Add move constructor / assignment operator for vpMatrix, vpColVector and vpImage
    . Introduce vpPylonGrabber a wrapper for Basler cameras using Pylon SDK
    . Introduce AprilTag as a 3rd party and vpDetectorAprilTag wrapper
    . Remove ffmpeg 3rd party usage
    . Introduce AppVeyor check for continuous integration (MSVC + mingw-w64)
    . Fix slow acquisition of color pointcloud with RealSense camera
    . Improve vpIoTools to make recursive folder and sort files
    . Add display of polygon lines (vpDisplay::displayLine() /
      vpDisplay::displayDotLine())
    . Add CPU capabilities check
    . Improve VISP_INPUT_IMAGE_PATH env var usage to get more flexibility
    . Update ViSP license to GPLv2 or later
    . Introduce new imgproc module dedicated to image processing and tutorials
    . Add UDP client / server
    . Add compat with Intel Compiler icc
    . Add new class vpRealSense2 to support Realsense 2 SDK
    . Add Franka Control Interface C++ API detection and native examples from Franka
  - Tutorials
    . New tutorial: How to extend ViSP creating a new contrib module
    . New tutorial: AprilTag marker detection on iOS
    . New tutorial: Installation from source for Windows with Visual C++ 2017 (vc15)
    . New tutorial: Installation from source for UWP with Visual C++ 2017 (vc15)
    . New tutorial: How to import a CMake project that uses ViSP in Eclipse IDE
    . New tutorial: Brightness and contrast adjustment
    . New tutorial: Contrast and image sharpening techniques
    . New tutorial: Automatic thresholding
    . New tutorial: Contours extraction from a binary image
    . New tutorial: Connected-components labeling
    . New tutorial: Flood fill algorithm
    . New tutorial: Practical example: count the number of coins in an image
    . New tutorial: Markerless generic model-based tracking
    . New tutorial: AprilTag marker detection
    . New tutorial: Markerless model-based tracker CAD model editor - GSoC 2017 project
  - Bug fixed
    . [#137] Fix bug in extration of vpRotationMatrix from vpPoseVector using
             vpPoseVector::getRotationMatrix()
    . [#149] Bug in vpTime::measureTimeMicros() (OS detection was done wrong)
    . [#160] Build issue with msvc around std::min() std::max()
    . [#162] Redefinition errors in WinSock2.h and winsock.h
    . [#165] Segmentation fault when cout a null row vector
    . [#171] Segfault when using vpMatrix::pseudoInverse()
    . [#175] Unable to track an ellipse with vpMeEllipse
    . [#177] Bug in line 124 of VISPConfig.cmake
    . [#178] Comments are not handled in vpMbTracker::initFromPoints()
    . [#183] Inversion between pixel size and optical center in vpRealSense class
    . [#187] Integer division by zero in vpDisplayWin32.cpp
    . [#200] Issue when reading PNG images with 16bits depth with libpng
    . [#201] Fix read PNG images with 16 bits depth with libpng
    . [#207] CMake option 'ACTIVATE_DEBUG_TRACE' has never been used
    . [#226] Planar pose Lagrange computation returns a left handed frame

----------------------------------------------
ViSP 3.0.1 (released February 3rd, 2017)
  - New features
    . Compatibility with Microsoft Visual C++ 2017 (MSCV 15)
    . Compatibility with Universal Windows Platform (UWP); Windows Phone
      and Windows Store 8.x and 10.0
    . Add vpMatrix, vpColVector, vpTranslationVector missing member functions
      to keep compat with ViSP 2.10.0
    . New vpFlyCaptureGrabber class to capture images from PointGrey
      cameras (USB-3, firewire, GigE)
    . New vpVirtuose class, a wrapper over Haption Virtuose SDK that is
      provided with their haptic devices
    . New vpComedi and vpForceTorqueAtiSensor classes to get synchonous
      data from ATI F/T sensors
    . New vpRealSense class, a wrapper over RealSense SDK to capture
      data from SR300, F200, R200 RGB-depth sensors:
      + Acquisition of the color / depth / infrared streams + the associated
        point cloud
      + Possibility to set the stream parameters (resolution, FPS, ...)
      + Possibility to retrieve stream aligned (e.g. color stream aligned to depth)
    . New cross platform multi-threading capabilities with vpMutex and
      vpThread classes
    . Crosscompiling capabilities tested for Raspberry Pi target
    . Crosscompiling capabilities tested for Nao, Romeo and Pepper robots
    . OSX/iOS framework creation with support of OpenCV 3rd party
    . Introduce SSE2, SSE3 and SSSE3 optimizations
    . New meta-header visp3/visp.h that allows to include all ViSP headers
      in one line
    . New meta-header visp3/visp_<module>.h that allows to include all the
      headers of a given module in one line
    . When using cxx11 support (USE_CPP11=ON), the corresponding compiler
      flag is propagated to the project that use ViSP as 3rd party
    . In vpServo introduce setCameraDoF() that allows to turn off the usage
      of some dof
    . Model-based tracker:
      + Introduce stereo as well as more generic multi camera tracking capabilities
      + New classes vpMbEdgeMultiTracker, vpMbKltMultiTracker, and
        vpMbEdgeKltMultiTracker for the hybrid version
    . Set vpRGBa images alpha channel default value to 255
    . Allow to resize the display in order to display image that are larger than
      the screen resolution
    . Introduce new CMake ENABLE_FULL_DOC var: when turned ON allows to build
      doxygen documentation with all classes including internal ones
    . Build information available in ViSP-third-party.txt is now more
      complete, including OS, compiler, flags and 3rd party versions.
      This information is also embedded in visp_core library and could
      be obtained using vpIoTools::getBuildInformation()
    . Improve RANSAC pose estimation computation time (noticeable with large data)
    . vpKeyPoint class:
      + Support for little / big endian architecture when writing learning data
        into binary file
      + Add possibility to learn keypoints on cylinders
      + Add support of the new keypoint methods in OpenCV 3.1 and 3.2
      + Add possibility to use enum type to select the keypoint
    . Add possibility to save extra information (time, reprojection error, ...)
      for the camera calibration process (e.g. in camera_calibration.cpp)
    . Improve image morphology operations for grayscale images
    . Add optimized image addition / subtraction for grayscale images
    . Add possibility to load recursive CAO model with identical filenames
    . Add possibility to retrieve clipped polygons for the model-based tracker
    . Improve vpPolygon::isInside() computation time
    . Add separable filter and switch between correlation / convolution in vpImageFilter
    . Add possibility to print vpImage class in the terminal
    . Add basic image resizing (nearest neighbor / bilinear / bicubic interpolation)
  - Tutorials
    . New tutorial: How to use multi-threading capabilities
    . New tutorial: Crosscompilation for Raspberry Pi from Ubuntu host
    . New tutorial: Installation from prebuilt packages for Arch Linux
    . New tutorial: Installation from prebuilt packages for ROS
    . New tutorial: Installation from prebuilt packages for iOS devices
    . New tutorial: Installation from source for iOS devices
    . New tutorial: How to create a basic iOS application that uses ViSP
    . New tutorial: Image processing on iOS
    . New tutorial: Cross-compilation for NAOqi OS from Ubuntu host
    . New tutorial: How to create an application that uses ViSP on NAOqi OS
    . New Tutorial: Markerless model-based tracking with stereo cameras
    . New Tutorial: How to display an image
    . New Tutorial: Pose estimation from QRcode
    . New Tutorial: Installation from source for Universal Windows Platform (UWP)
  - Bug fixed
    . [#37] How to build for ios? build failed
    . [#38] Wrong urls in visp/doc/tutorial-calibration.doc
    . [#39] Meta header files visp_<module>.h not installed
    . [#40] vpKeyPoint fails to R/W database on big endian arch
    . [#42] Fails to build on Fedora 23 with Coin3-devel
    . [#44] Reshape issue with vpRowVector or vpColVector
    . [#47] Build issue in vpMath.h around vpMath::sign()
    . [#48] Fix vpPoseVector::getThetaUVector() to return the adequate vector
    . [#54] Error in vpHomography::projection()
    . [#59] Unable to use visp-config or visp-config.bat to build a project
            without CMake
    . [#68] Visual C++ 2010 unable to build modules\core\test\math\testMath.cpp
    . [#69] Unable to build ViSP under Windows without OpenCV 3rdparty
    . [#75] visp.pc pkgconfig file is corrupted by optimized and debug keywords
    . [#77] vpAROgre: wrong resources / plugins default path when used from
            ROS installation
    . [#82] Problem when comparing two vpImage (operator!=)
    . [#84] Problem with vpImageMorphology and CONNEXITY_8 and with border pixels
    . [#90] Fix potential build issue with isnan() and isinf() usage when cxx11
            flags are used
    . [#91] vpMeLine::computeRhoTheta should throw exception
    . [#92] Is there any interface to resize display window?
    . [#95] setEllipsoidBadPointsPercentage in vpDot2 not completly being taken
            into account
    . [#104] vpMomentAlpha: Results are not repeatable
    . [#105] vpMomentAlpha: Question about symmetric judgement based on centered
             moments
    . [#106] Freeze when more than one GDI display is opened with mingw
    . [#109] Link errors with undefined reference to TIFF
    . [#111] vpColor doesn't work in mb-hybrid
    . [#112] vpPose: Possible ambiguity or misunderstanding in doxygen message
    . [#114] vpMomentAlpha: wrong abs() function using
    . [#116] Link errors related to openmp
    . [#117] vpMomentAlpha: out of range of [-Pi, Pi] in relative mode
    . [#118] vpKeyPoint: perhaps misleading in document
    . [#120] Build failed with clang/llvm
    . [#126] vpPolygon::operator=() does not copy everything.

----------------------------------------------
ViSP 3.0.0 (released December 18th, 2015)
  - New features
    . Compatibility with Windows 8.1 and 10
    . Compatibility with Microsoft Visual C++ 2015 (MSCV 14)
    . Compatibility with Odroid XU4
    . Source code migrates to GitHub: http://github.com/lagadic/visp
    . Introduce Travis continuous integration
    . New website: https://visp.inria.fr
    . Reorganize source in modules (core, vision, mbt, tt, …) with a library
      per module named libvisp_<module>. Keep compat with previous releases.
    . Allow to link contributions to ViSP source code using
      VISP_CONTRIB_MODULES_PATH CMake var;
      see http://github.com/lagadic/visp_contrib
    . Model-based tracker:
      + New visibility tests based on the scanline rendering algorithm.
      + Improve Ogre3D visibility tests in order to use it in a probalistic
        approach via the setNbRayCastingAttemptsForVisibility()
        and setGoodNbRayCastingAttemptsRatio() functions.
      + Introduction of cylinder tracking with the model-based trackers using
        key points.
      + Improve the setPose() functionnality to use the given pose as a
        prediction of the key points position while using vpMbKltTracker and
        vpMbEdgeKltTracker.
    . Introduce vpArray2D template class that is inherited by all matrices and
      vectors.
    . vpKeyPoint class:
      + Full code compatibility with OpenCV 3.0.
      + Add support to the new Features introduce in OpenCV 3.0 and contrib
        module releases.
      + Add possibility to detect keypoints on an image pyramid with OpenCV 3.0.
      + Add possibility to change the image type (jpeg, png, ppm, pgm) when
        saving a learning file.
      + Add OpenMP support for Affine SIFT.
      + Add single matching filter (discard pairs of keypoints where multiple
        query keypoints are matched to the same train keypoints).
      + Add possibility to match train keypoints to query keypoints (could be
        useful when we learn only on one image, it allows to avoid to match
        background keypoints with train keypoints).
      + Optimize the FLANN matching by learning once the train descriptors
        instead of doing it at each call of the matching function (noticeable
        with large train descriptors).
      + Add possibility to use the FLANN matcher with binary descriptors.
      + Fix displayMatching function and fix small memory leak in loadLearningData.
      + Should be possible to read / write learning files in binary mode regardless
        of the endianness of the host (need to be tested on a real case).
      + Save learning files in XML mode with the full precision (according to
        the data type).
    . and a lot of improvements and fixes
  - Tutorials
    . New tutorial: Bridge over OpenCV
    . New tutorial: Installation from source with Homebrew
    . New tutorial: Installation from source on Windows 10 with Visual 2015
    . Update all the installation tutorials since GitHub migration and modules
      introduction and make more explicit 3rd party installation
    . Update tutorial: Markerless 3D model-based tracking
  - Bug fixed
    . [18748] Ogre and wireframe resources not found after ViSP installation
    . [18823] vpMatrix::kernel method returns false result if matrix has
      less rows than columns
    . [18939] vpParseArgv::ARGV_CONSTANT segfault
    . [19312] Model-based tracker unable to initialize the number of cylinder
      or circle from cao file
    . [19326] segfault when using vpDisplayX::init(unsigned int, unsigned int, ...)
    . [19368] Invalid rotation parameters in vpSimulatorViper850::getPosition()
    . [#3]  Issue when comparing two vpRGBa
    . [#5]  Unable to get calibration matrix K when model with distortion is
      used
    . [#6]  Issue with vpMath::round()
    . [#18] Issues with vpColVector::median() + with assignment operator of
      vpRowVector + with vpRowVector::normalize() function

----------------------------------------------
ViSP 2.10.0 (released February 13th, 2015)
  - New features
    . New object detection and localisation capabilities that allow to
      initialize for instance the model-based tracker (see tutorial).
    . New bar code detectors that uses libdmtx and libzbar (see tutorial):
      + vpDetectorQRcode class allows to detect QR codes
      + vpDetectorDataMatrixCode class allows to detect data matrices
    . New vpDetectorFace class that allows face detection based on OpenCV
      Haar cascade classifier capabilities (see tutorial)
    . New vpConvert class for type conversions from OpenCV to ViSP.
    . Model-based tracker:
      + Introduction of 3D circles that project as ellipses.
      + In *.cao files comments are allowed on lines starting with # character.
      + New functions getError() and getRobustWeights() useful to compute
        tracking quality indicators.
      + Introduction of setLod() for "level of detail" that checks if the size
        of the feature is large enough to be considered by the tracker.
      + Based on the rank of the interaction matrix turn off automatically the
        degrees of freedom that cannot be estimated. Especially useful when
        considering 3D objets with only cylinders and circles.
      + and many other improvements and fixes.
    . Video reader and writer support mpeg4. ffmpeg is no more requested
      in vpVideoReader and vpVideoWriter. If ffmpeg is not detected or installed
      we use OpenCV.
    . New vpXmlParserHomogeneousMatrix class to read/write homogeneous
      transformations from/to xml files
    . Auto detection of visp-images-data Debian or Ubuntu package that allows
      testing without setting VISP_INPUT_IMAGE_PATH
    . If OpenCV version >= 2.4.8 use only OpenCV C++ api. Classes that use
      IplImages as input are deprecated.
    . Compat with RaspberryPi architecture
    . Compat with OpenCV 3.x
    . Compat with Yarp 2.3.63
    . Compat with CMake 3.x
    . Compat with MinGW w64 from http://mingw-w64.sourceforge.net/
  - Tutorials
    . New tutorial to show how to install ViSP from Ubuntu official packages.
    . New tutorial to show how to install ViSP on CentOS.
    . New tutorial to show how to install ViSP on openSUSE.
    . New tutorial to show how to install ViSP on Raspberry Pi.
    . New tutorial to show how to install ViSP on Windows 8.1 with msvc.
    . New tutorial to show how to install ViSP on Windows 8.1 with mingw.
    . New keypoints matching tutorial.
    . New bar code detection tutorial.
    . New face detection tutorial.
    . New object detection and localization tutorial
    . Update KLT tracker tutorial to show how to initialize the tracker online.
    . Update blob tracker tutorial to show how to use v4l2 live camera.
    . Update model-based tracking tutorial for advanced usage.
  - Bug fixed
    . [17112] Error after second call to track() in vpMbEdgeTracker
    . [17212] vp1394TwoGrabber: unable to select a camera from its guid
    . [17457] Cannot apply a secondary task to a 7dof robot
    . [17550] Build error with ffmpeg libraries
    . [17620] vpXmlParserCamera::save() doesn't save the camera name and
      image size
    . [17644] vpDisplayX doesn't work on RaspberryPi
    . [17659] ViSP+Ogre3D+boost: libboost_chrono cannot be opened
    . [17705] Bad endianness support in vpDisplayX
    . [17766] Compat with cmake 3.0.0: failed due to new CMP0026 policy
    . [17972] Ogre examples are not working with Fedora 20
    . [17983] Unable to build ViSP when an older version was previously
      installed
    . [18258] Stack overflow when using vpDot under Windows
    . [16895] undefined reference to `vpGaussRand::gaussianDraw()'
    . [18406] Infinite loop in `vpPose::poseRansac()'
    . [18446] Bad KLT points detection in vpMbKtlTracker and vpMbEdgeKltTracker.
    . [18451] Infinite loop in vpSimulatorViper850::stopMotion()
    . [18452] Empty filename check in vpImageIo, vpVideoReader, vpVideoWriter is erroneous
    . [18459] Error when initializing KLT related trackers but no key point is deteted.
    . [18471] Bad fov computation in vpCameraParameters.
    . [18550] Linking error with Homebrew install of OpenCV on MacOS

----------------------------------------------
ViSP 2.9.0 (released February 18th, 2014)
  - New features
    . Introduction of a new template tracker using SSD (vpTemplateTrackerSSD
      classes) or ZNCC (vpTemplateTrackerZNCC classes). These trackers are able
      to estimate 2D transformations such as translation, SRT (scale, rotation
      and translation), affine and homography. A video
      illustrating this tracker capabilities is available on:
      http://team.inria.fr/lagadic/visp/computer-vision.html
    . In vpServo introduction of a new controller able to ensure continuous
      sequencing
  - Improvements
    . Add missing const to member functions and arguments passed by reference.
    . Introduction of a new option BUILD_WITH_STATIC_CRT that allows to set
      /MT (default) or /MD msvc build option
    . Compatibility with mingw, msvc11 (2012), msvc12 (2013)
      and open solaris 11
    . Trace and debug can now be enabled/disabled using CMake
      ACTIVATE_DEBUG_TRACE option
    . Fix errors detected by Covery Scan static code analyser
    . Fix warnings detected with Gnu g++ -Weffc++ -Wshadow compiler flags
    . Improve a lot of classes
  - New examples
    . New example that shows how to use the template tracker
    . A lot of new sample code provided in tutorial folder
  - New tutorials
    . Installation from source on Linux Fedora
    . Image filtering
    . Template tracking
    . Homography estimation from points
    . Keypoint matching
    . How to boost your visual servo control law
    . Debug and trace printings
  - Bug fixed
    . [16263] libopencv_nonfree for Surf not detected by CMake.
    . [16307] vpVideoReader::setLastFrameIndex() doesn't work.
    . [16371] No convergence in SVDcmp
    . [16465] FTBFS on armhf, ppc, s390: Errors while running CTest
    . [16696] Build with OpenCV fails with msvc (/MT conflicts with /MD)
    . [16781] Unable to open .pgm saved with Matlab imwrite
    . [16823] Problems with camera calibration code
    . [16889] Link error with CMU 1394 on win x64 arch
    . [16895] undefined reference to `vpGaussRand::gaussianDraw()'
    . [16919] Unable to link with OpenCV 2.4.8 under Windows
    . [16924] MinGW: unable to build ViSP as a shared library
    . [16928] vpVideoReader is unable to find the number of the first image
      from a generic sequence of images
----------------------------------------------
ViSP 2.8.0 (released July 24th, 2013)
  - New features
    . New camera calibration tool: example/camera_calibration.cpp
  - Improvements
    . vpV4l2Grabber and vp1394CMUGrabber does no more require a call to
      open(I).
    . In vp1394CMUGrabber new getters/setters for the framerate, shutter, gain.
      It is now possible to change the settings in the acquisition loop.
    . An exceptions is throwned when moving-edges are not initialized
      (vpMeTracker, vpMeLine, vpMeEllipse)
    . In model-based trackers, improve face visibility test using Ogre ray
      tracing when faces are concave or not oriented counter clockwise.
    . Still in model-based trackers, add functionalities to use clipping planes.
    . ViSP can now be used with pkg-config
    . New functions in vp1394TwoGrabber to turn auto shutter and auto gain
      on. Also new getter for auto shutter and auto gain min/max values.
    . Support Visual Studio 2012 (MSVC11)
    . Introduce C++ visibility support as described here
      http://gcc.gnu.org/wiki/Visibility
    . Better support of image formats: *.tiff, *.jpeg, *.bmp, *.pbm, ...
  - Examples
    . Introduction of tutorials as minimalist line by line illustrated examples.
  - Bug fixed
    . [15404] Segfault in vpMbTracker derived classes around Coin SoDB::init()
      and SoDB::finish() usage
    . [15410] Robot wireframe simulator hangs
    . [15422] Build issues with ffmpeg 1.0.1 third party
    . [15475] Segfault in cv::Mat(BGR) to vpImage(grey) conversion
    . [15522] Visibility tests issues in Model-Based Tracker using Ogre3D
    . [15566] Bad mask orientation when using model-based tracker with
      cylinders
    . [15587] visp-config conflicts with multiarch support on Debian
    . [15623] Possible ViSP-2.7.0 bugs detected by cppcheck
    . [15644] crash with vpRobotWireFrameSimulator::initScene()
    . [15679] vpDot and vpDot2 copy operator are incomplete
    . [15680] Bad pixel to meter conversion in vpFeatureLuminance
    . [15697] False positive exception in vpDisplay when vpDisplay::close()
      is used
    . [15730] ViSP-third-party.txt is installed in a wrong location
    . [15896] Ogre Boost components miss Boost.Filesystem
    . [15895] ViSP does not compile on FreeBSD (amd64 / i386)
----------------------------------------------
ViSP 2.7.0 (released February 11th, 2013)
  - New features
    - New vpViper650 and vpRobotViper650 classes to interface Inria's new
      Adept Viper s650 robot.
    - New robot simulators; vpSimulatorCamera, vpSimulatorPioneer,
      vpSimulatorPioneerPan
    - New model-based tracker using KLT points: vpMbKltTracker.
    - New hybrid model-based tracker using moving edges and KLT points:
      vpMbEdgeKltTracker
  - Improvements
    - Add visp-config.1 man page.
    - To respect Debian guidelines, remove duplicate ABI version.
      Library name was set to libvisp.a or libvisp.so.2.7.0 rather than
      libvisp-2.a or libvisp-2.so.2.7.0
    - Fix typos detected by lintian
    - Add support for multiarch. Multiarch is the ability for a library
      to be installed concurrently for differents architectures (such as
      i386 and amd64 for instance). In practice, the changes removes the
      assumption made that libraries are installed in $INSTALL_PREFIX/lib and
      binaries in $INSTALL_PREFIX/bin.
    - In vp1394TwoGrabber that allows to grab images from firewire cameras,
      cameras are powered off when the grabber is closed.
    - MinGW is now supported but since MinGW currently doesn't support tls
      __declspec(thread) with vpDisplayGDI it is possible to open only
      one display.
    - To better organise the code, robot simulators inherit from
      vpRobotSimulator class. Introduction of a new vpRobotWireFrameSimulator
      class as a base class of robot simulated using the wireframe display
      capabilities.
    - VRML loader (based on Coin3D) now reads transform nodes and hierarchical
      scenes.
    - If Ogre3D is used, model-based trackers use now RayCasting to improve
      faces visibility test.
    - Compatibility with iOS 6 and Fedora 18
  - Examples
    - New model-based tracker examples to show how to use the KLT and hybrid
      tracker. See in example/tracking mbtEdgeKltTracking.cpp and
      mbtKltTracking.cpp
  - Bug fixed
    - [14646] ViSP doesn't build on Windows with MinGW
    - [14651] Build error around vpMatrix::pseudoInverse() with OpenCV 2.1.0
    - [14661] Build error when GDI is not detected or turned off
    - [14818] Build error when only GTK display device is available
    - [14862] Lagrange pose estimation cannot handle planar objects with
              points in plane oX=d or oY=d
    - [14863] vpPose::poseRansac() can fail during Lagrange pose estimation
    - [14993] Segfault in mbtTracker example when only the cube is tracked
    - [15049] In vpFeatureSegment, bad interaction matrix associated to
              alpha angle
    - [15110] Segfault in ffmpeg video reader
    - [15291] Under Windows, the end of an image is not displayed

----------------------------------------------
ViSP 2.6.2 (released July 15, 2012)
  - New features
     - New vp1394CMUGrabber class that allows firewire frame acquisition
       under Windows using CMU 1394 Digital Camera 3rd party library.
       Thanks to Lucas Lopes Lemos and Guillaume Laurent from FEMTO-ST,
       AS2M departement, Besancon, France for this contribution.
     - New vpPioneer, vpPioneerPan, vpRobotPioneer classes to control Pioneer
       mobile robots using Aria 3rd party library.
     - New vpFeatureSegment class to consider a segment as a visual
       servoing feature. Normalized and non normalized features are considered.
     - New vpFeatureMomentArea class to consider moment area as a visual
       feature.
     - Introduction of new functionalities in vpIoTools to parse text
       config files
     - Introduction of YARP to ViSP image converters in vpImageConvert
     - New vpClient and vpServer classes for a multiclients TCP network.
     - New vpPoseFeatures class for pose computation from any visual features.
       To be able to consider other user defined features the compiler should
       be compatible with C++ 11 standard.
  - Improvements
     - Introduce a new Denavit-Hartenberg representation of the Biclops head
       in vpBiclops.
     - Compatibility with g++ 4.7 and OpenCV 2.3.1, 2.4.0, 2.4.1
     - Remove warning detected with Visual C++ /Wall flag
     - Use CMake native package finder for zlib, png, jpeg, coin3d, gtk2 and
       doxygen 3rd party libraries detection. If detection fails, we use our
       own package finder.
     - Under Windows, changes done to add "d" suffix to the library name when
       build in debug (libvisp-2d.lib and libvisp-2d.dll). Install stage
       copy libvisp-2[d].lib in $CMAKE_INSTALL_PREFIX/lib and libvisp-2[d].dll
       in $CMAKE_INSTALL_PREFIX/bin.
     - Use OpenMP to optimize the execution of the moments computation.
     - Possibility to compute the covariance matrix during pose estimation
       (vpPose and vpPoseFeatures) and model-based tracking (vpMbTracker).
     - All initClick() now have a non-blocking equivalent as initFromPoints(),
       or initFromPose(), etc.
     - Most of the classes that had a display() method now have the equivalent
       display in static function (display's externalisation).
     - Ransac is now improved for either pose computation or point matching.
  - Examples
     - New example plot3d.cpp to show how to plot 3D curves
     - New example movePioneer.cpp to illustrate Pioneer velocity control.
     - New example sonarPioneerReader.cpp to illustrate Pioneer sonar device
       usage.
     - New examples servoPioneerPoint2DDepth.cpp,
       servoPioneerPoint2DDepthWithoutVpServo.cpp and
       servoPioneerPanSegment3D.cpp
       to show how to control the pioneer mobile robot by IBVS.
     - New example grab1394CMU.cpp to show how to acquire images with
       the CMU 1394 library.
  - Bug fixed
     - [13536] Division by zero in vpMeLine
     - [13548] ViSP-2.6.1 produces several warnings with g++ 4.4.3, a const
               is missing in vpMbtDistanceLine.h
     - [13575] ViSP sporadic segmentation fault in vpMeLine
     - [13625] trackMeNurbs example produce an assertion failed with MSVC:
               "list iterator not incrementable"
     - [13626] testXmlParser produre a Debug assertion failed with MSVC
     - [13678] Cannot build all the examples if no display capability is
               available
     - [13679] GDI not detected on Windows 7 (64 bit) with Visual C++ Express
               2010
     - [13689] Memory leaks in jpeg reader: vpImageIo::readJPEG()
     - [13690] Memory leaks in NURBS tracker
     - [13843] In vpPolygon, isInside() may produce a segfault and getArea()
               or getCenter() give bad results
     - [13850] visp-config.bat produces a non compatible msvc 2010 output
               format
     - [13955] vpBasicFeature::error() is not virtual
     - [13963] Under Windows, vpDisplay::getClickUp() doesn't work
     - [14081] Error in vpThetaUVector when angles are near 180 deg +/- epsilon
     - [14082] Segmentation fault in model based tracking when tracking only
               cylinders
     - [14474] Fix race condition in vpXmlParser.
     - [14481] testFeatureSegment can lead to an exception.
     - [14587] Ogre media directory OGRE_MEDIA_DIR not set in Ubuntu 12.04
     - [14588] vpConfig.h doesn't match with the install directory

----------------------------------------------
ViSP 2.6.1 (released October 20th, 2011)
  - New features
     - Introduction of Lapack support used for the SVD decomposition in vpMatrix
     - Introduction of vpAROgre that enables augmented reality applications
       based on Ogre 3D. Some examples are provided in examples/ogre-simulator
     - Add cylinder's tracking in the model-based tracker.
     - Reintroduce OpenCV 2.0.0 support lost in ViSP 2.6.0
     - Introduction of vpKinect, a wrapper of libfreenect to support the
       Kinect device
     - Introduction of vpMoment and vpFeatureMoment classes to be able to
       consider 2D image moments as visual feature in visual servoing
  - Improvements
     - For firewire cameras framegrabbing with vp1394TwoGrabber, it is now
       possible to select a specific camera with its GUID by using setCamera()
     - All the specific Xml parser (vpMbtXmlParser, vpXmlParserCamera)
       inherit now from vpXmlParser
     - Memory leaks suppression in vpWireFrameSimulator, vpMe, vpXmlParser,
       vpMbtXmlParser, vpXmlParserCamera, vpMbTracker, vpFeatureLuminance,
       vpRobotSimulator, vpFFMPEG, vpBSpline
     - It is now possible to grab images from an usb webcam with the
       vpV4l2Grabber class that is based on the video 4 linux 2 driver.
     - When it was possible without braking the backward compatibility
       std::list was introduced instead of vpList. Some of the functions that
       use vpList are now deprecated.
     - Better detection of image or video file types when used in vpImageIo,
       vpVideoReader and vpVideoWriter
  - Build
     - Set the build type by default to release
     - Improve the usage of debug versus release third-party libraries
  - Deprecated
     - vpAdaptativeGain is deprecated. Use vpAdaptiveGain instead.
     - vp1394Grabber is deprecated. Use vp1394TwoGrabber instead.
     - Most of the methods that use vpList are deprecated. Use std::list instead
     - vpTwistMatrix deprecated in ViSP-1.6.0 was removed.
  - Examples:
    - New example grabOpenCV-2.cpp to show how to use the OpenCV
      cv::VideoCapture class. This example shows how to acquire an image
      with cv::VideoCapture, how to transform this image in ViSP format
      and how to display it.
    - New examples to illustrate the usage of the Ogre simulator through
      vpAROgre class.
    - New example to illustrate the usage of the Kinect through
      vpKinect class.
    - New examples to illustrate the usage of 2D image moments.
  - Bug fixed
     - [11110] On OSX vpDisplayOpenCV does not display images since OpenCV 2.1.0
     - [11147] Coin not installed, cannot read VRML files
     - [11473] vpImageTools::flip() come out error when deal with vpImage
       with vpRGBa type
     - [11529] ViSP / OpenCV(2.2.0) incompatibility
     - [11563] segfault in vpVideoReader
     - [11617] selecting a subset of features is not taken into account in
       vpServo
     - [11916] Build issues with GTK2 on ubuntu 10.10 (fatal error:
       gdk-pixbuf/gdk-pixbuf.h)
     - [11924] svdNr fails on some matrices where svdGsl succeeds
     - [11942] Build issues with GSL on OSX due to 32/64 bits architecture
     - [11943] Build issues with libjpeg on OSX due to 32/64 bits architecture
     - [11944] Build issues with libpng on OSX due to 32/64 bits architecture
     - [11981] vpV4l2Grabber class based on video 4 linux 2 is not able to
       grab images from an usb webcam
     - [12329] Bad font problem when opening vpPlot example
     - [12334] Under windows, link errors when some 3rd party libs are not
       build in the same build configuration as ViSP
     - [12499] servoSimu4Points: World point disposition does not match camera
     - [12591] Seg fault when using setCleanPreviousImage() from
       vpImageSimulator
     - [12739] Problem initialising a vpMeEllipse
     - [13014] Bug in vpCalibration::calibVVSMulti() jacobian
     - [13015] vpFFMPEG compatibility issue with ffmpeg-0.8 release
     - [13449] "LIBJPEG_BUILD_TEST - Failed" message in CMake for Visual 2010
     - [13467] CreateWindow windows API does not correctly register class.

----------------------------------------------
ViSP 2.6.0 (released September 23rd, 2010)
  - License:
      Change the open source license from QPL to GPL v2
  - New Features
    - Introduction of a new wireframe simulator. See vpWireFrameSimulator class.
    - Introduction of a new model-based tracker that allows to track
      an object based on its 3D model. See vpMbEdgeTracker class.
    - New vpForceTwistMatrix class that allows to transfer a force/torque skew
      from one frame to another.
    - New vpVelocityTwistMatrix class that allows to transfer a velocity skew
      from one frame to an other. The vpTwistMatrix class that does the same
      work previously is from now deprecated.
    - New vpRobotCycab class to communicate with the Cycab car-like mobile
      robot at Inria.
    - New generic vpRobotSimulator class to create robot simulators.
    - New vpSimulatorViper850 class which simulates the viper850 robot.
    - New vpSimulatorAfma6 class which simulates the Afma 6dof robot.
    - New vpPlanarObjectDetector class to detect a planar surface based on
      the Ferns Classifier.
    - New vpSickLDMRS class, a UNIX driver to get measures from a Sick LD-MRS
      laser scanner.
    - New vpPlot class that was recoded to suppress the XPlotter dependency.
      This class aims real time drawing of 2D or 3D graphics under Linux, OSX
      and Windows.
  - Third party library dependencies
    - OpenCV 1.1 and 2.0 are no more supported. ViSP requires at least
      OpenCV 2.1.
    - libplotter is no longer required.
    - Itifg8 is no longer supported.
  - Improvements
    - Copy constructors were added to better support stl lists and vectors.
    - In firewire framegrabbing using vp1394TwoGrabber based on libdc1394-2.x,
      add possibility to change during the execution the shutter, the gain, the
      brightness, ... (see documentation for more details)
      . new setIsoTransmissionSpeed(), setAutoShutter() methods
    - In vpThetaUVector addition of &operator=() method to initialise all the
      angles to the same value
    - In vpHomogeneousMatrix addition of
      . eye() method to set the transformation as identity
      . extract(vpThetaUVector &) to extract the rotation as a Theta U vector
    - In vpRobotViper850 add openGripper() and closeGripper() functions to
      control the Schunk two fingers electric gripper (available only at
      Inria).
    - In vpRotationVector and vpTranslationVector introduction of set()
      method that allows initialization from 3 doubles
    - Documentation improvements
  - Deprecated
      . Some deprecated classes were removed: vpItifg8Grabber,
        vpEulerVector, vpSubPixel, vpRA
      . Deprecated functions since ViSP 2.4.4 where also removed
  - Examples:
    - New example calibrateTsai.cpp to show how to use the vpCalibration
      class to estimate the hand to eye transformation.
    - New examples to illustrate the usage of the new wire-frame simulators
  - Bug fixed
    - [9476] Memory leak in vpImageIo::readPNG() functions.
    - [9505] Problem with the DirectShow grabber : can't be initialised.
    - [9516] Problem in the getValue methods in the vpImage class.
    - [9746] The displayPoint method of the vpDisplayOpenCV class doesn't work.
    - [10472] Bug in the visual features: can't select the good feature.
    - [10647] Delay in displaying image overlays
    - [10687] The GDI display is not detected with Visual Studio 2010
    - [10696] [CMake] VISP_DIR path conflict
    - [10697] CMake standard output vars
    - [10719] Compilation error in vpPlot
    - [10723] Compilation error in vpFFMPEG.cpp
    - [10748] PThread and Win32 Conflict
    - [10928] vpPlane: rayIntersection from 2 points
    - [10985] In vpPlot, 2D curve plotting starts with point (0,0)
              and not with the first specified point.

----------------------------------------------
ViSP 2.4.4 (released January 8th, 2010)
  - Features removed
    - vpMePath has been removed.

----------------------------------------------
ViSP 2.4.4-rc1 (released December 21th, 2009)
  - New Features
    - During CMake configuration, when a third-party library is detected,
      it is now possible to turn off the default usage of the library.
    - Warning during the build if deprecated functions are used
    - For the Irisa's Afma6 robot addition of a new vacuum tool (vpAfma6).
    - New vpImagePoint class for image point coordinates.
    - New vpPlot class that enables real time drawing of graphics under Unix.
    - Ability to use other colors than the predefined ones with the rewriting
      of the vpColor class and modifications in display functionalities.
    - New vpKalmanFilter and vpLinearKalmanFilterInstantiation classes with
      velocity and acceleration state models.
    - New vpFeatureTranslation: ctc*
    - New USE_COIN_SIMULATOR option during CMake configuration to enable or
      disable simulation capabilities based on Coin3D suite.
    - New vpViper, vpViper850 and vpRobotViper850 classes to provide an
      interface for Inria's Adept Viper 850 robot.
    - New vpBSpline and vpNurbs classes to manipulate 2D BSpline and
      2D Nurbs (Non Uniform Rational BSpline).
    - New vpMeNurbs class to track object edges.
    - New vpFFMPEG class to interface the FFmpeg library.
    - New vpVideoReader and vpVideoWriter classes to manipulate easily the
      video files and the image sequences.
  - Improvements
    - In firewire framegrabbing using vp1394TwoGrabber based on libdc1394-2.x,
      bus reset can be switched off in the constructor. There are also
      improvements in the acquisition using acquire(vpImage<unsigned char> &I,
      ...) by removing the color coding format request and by support of the
      RAW8 and RAW16 video format.
      New dequeue() functions were also introduced to make possible to
      separate the ring buffer dequeuing and enqueuing. This behavior
      is for example useful when image processing needs to be introduced
      between the dequeuing and enqueuing stages. It may also useful
      to synchronise the image acquisition with an other sensor.
      New setPanControl() function was introduced to set the PAN register
      0x884 to control single or multiple image transmission from stereo
      vision cameras like the PointGrey Bumblebee.
    - vpDot2: The tracking is restarted in vpDot2::track() if a dot is found
      but is not valid.
    - In vpDisplay, new getKeyboardEvent() functionality to handle key
      events and new getPointerMotionEvent() functionality to handle mouse
      pointer motion event.
    - Optimization of the vpMatrix class.
  - Examples:
    - New examples in examples/servo-viper850 to show how to use the
      linear Kalman filter to compensate the tracking error due to the
      motion of a target.
    - New examples in examples/servo-viper850 to show how to use the
      secondary task to avoid joint limits.
    - New plotting example in example/tools/plot.cpp
    - In grab1394Two.cpp example, addition of [-r] new option to reset the bus.
    - New examples to show how to build a 3D visual servoing without using the
      vpServo and vpFeature classes:
      servoSimu3D_cMcd_CamVelocityWithoutVpServo.cpp
      and servoSimu3D_cdMc_CamVelocityWithoutVpServo.cpp
  - Bug fixed
    - [7638] Memory leak in all vpFeature... classes was reopened
    - [7888] vpV4l2Grabber cannot acquire an image from an analog camera
             on Ubuntu 8.04 Hardy Heron
    - [7994] vpMeLine : initialization problem for horizontal lines
    - [8001] Coin and SoQt are not detected during CMake configuration
             under Fedora 10
    - [8032] Link error with GSL while compiling HelloWorld.cpp on OSX
    - [8225] Bug in the multiplication of a twist matrix (6x6) by a matrix (6xn)
    - [8248] Compilation error under Windows MSCV8 if deprecated functions
             are not build
    - [8249] Compilation error under Windows MSCV8 when building ViSP
             as a shared library (DLL)
    - [8257] Bug in vp1394TwoGrabber::resetBus()
    - [8259] Segfault in vpDisplayX
    - [8389] vpKltOpencv : Bug in the copy constructor
    - [8493] Problem to build ViSP as a dynamic library under windows
             (Visual C++)
    - [8495] Segmentation fault during the execution of the example
             grabDirectShow
    - [8831] Possible bug when extracting axis/angle from theta/u vector
----------------------------------------------
ViSP 2.4.3 (released April 10th, 2009)
  - New Features
    - Add vpFeaturePointPolar corresponding the a 2D image point with
      polar coordinates visual feature.
    - Add vpFeatureTranslation for cto (camera to object translation feature)
    - Add vpDisplay::setWindowPosition() functionality
  - Bug fixed
    - [7281] Segfault when displaying a vpCylinder.
    - [7308] Rotation vector not initialized to zero by the default constructor
    - [7309] visp-config --cflags produces a bad output
    - [7342] Bug in vpRobotAfma6::setVelocity(vpRobot::CAMERA_FRAME, v)
    - [7494] Division by 0 in vpHomography
    - [7424] Coin3D version 3 not supported under Windows
    - [7613] vpSimulator::getInternalImage() function yields to an infinite
             loop.
    - [7607] vpDisplayGTK bad window positioning
    - [7638] Memory leak in all vpFeature... classes

----------------------------------------------
ViSP 2.4.3-rc2 (released January 29th, 2009)
  - Deprecated
    - Creation of a deprecated section in the online documentation that
      gives the list of classes or member function that are deprecated
    - vpOSXcfoxGrabber was removed, since the C+Fox third party library
      available at http://cfox.sourceforge.net/ was not updated since 2005.
    - vpIcCompGrabber was removed, since it uses a home made wrapper based
      on itifg-7.2.1 driver which is not maintained yet
  - Testing
    - Use of CDash insteed of Dart2. Dashboards are sent to
      http://cdash.irisa.fr/CDash/index.php?project=ViSP
  - Platform compatibility
    - Compatibility with g++ 4.3.0 coming with fedora 9
  - New Features
    - Add visp-config.bat under Windows to get the list of include dirs,
      library dirs and libraries ViSP depends on. This may help users to
      build a Visual Studio project from scratch and where ViSP is used as a
      third party project
    - vpFeatureThetaU: Add cRcd feature, with ThetaU corresponding to the
      rotation the camera has to achieve to move from current frame to the
      desired one.
    - vpOpenCVGrabber: New framegrabber based on OpenCV third party library
      (useful for USB cameras).
    - vp1394TwoGrabber: Get the timestamp associated to the grabbed image.
    - vpV4l2Grabber: Get the timestamp associated to the grabbed image.
    - vpRobotAfma6 and vpAfma6: Modifications to be compatible with the new
      low level Adept controller provided by Cerebellum Automation.
    - vpRobotAfma4 and vpAfma4: Modifications to be compatible with the new
      low level Adept controller provided by Cerebellum Automation. New
      vpServolens class to control the Servolens lens attached to the camera
      fixed on the Afma4 end-effector.
  - Examples:
    - New examples in example/manual described in ViSP guide under preparation.
    - example/servo-simu/servoSimu3DCamVelocity2.cpp
  - Documentation
    - Creation of a deprecated section.
    - Classes are now grouped in doxygen modules to help learning ViSP.
    - Introduction of new sample examples in the online documentation
  - Bug fixed
    - [5370] DirectShow and Visual Studio 9 2008 Express
    - [5371] Warnings on Visual Studio 9 2008
    - [5375] Compilation error in calibrate2dGrid.cpp
    - [5398] display cylinder
    - [5438] window sizes with Coin
    - [5496] Compilation error in example/framegrabber/grab1394.cpp
    - [5508] Bug in vpImageConvert::YUV420ToRGB
    - [5527] Bug in vpImageTools::changeLUT()
    - [5539] Unhandle exception with multi vpDisplayGDI / D3D instances
    - [5596] Multiplying a vpRotationMatrix with a vpColVector ?
    - [5642] warning in vphomographyvvs.cpp with Visual C++ 2003 .Net
    - [5993] vpImage BI
    - [6330] Segfault in vpSimulator with Coin + SoXt
    - [6336] DLT Homography on 4 points
    - [6484] Bug in vpCalibration::calibrationTsai for eye-to-hand calibration
    - [6590] vpDisplayGDI cannot handle numerous displays (windows)
    - [6619] Problem vpMeLine : compute of delta
    - [6743] Bug in vpDisplayOpenCV::displayRectangle()
    - [6744] Bug in vpDisplayOpenCV
    - [6962] vpMeLine : problem of tracking
    - [7034] vpMeLine : Bug when a strip is tracked
    - [7126] problem with vpMatrix::eigenValuesByLU()

----------------------------------------------
ViSP 2.4.2 (released March 27th, 2008)
  - New classes
    - vpCalibration : calibration toolkit for intrinsic and
        extrinsic parameters of perspective camera.
    - vpXmlParserCamera : Parser xml to read and save camera parameters
        from vpCameraParameters class.
    - vpHinkley : Hinkley's cumulative sum test computation.
    - vpMePath  : Tracking of a white curve by using line and parabola
        tracker.
    - vpKeyboard : Gets a key from the keyboard without waiting for the
        enter key.
    - vpParallelPort : Parallel port management under unix.
    - vpRingLight : Irisa's ring light controller.
    - vpKltOpencv : Interface for the KLT (Kanade-Lucas-Tomasi) feature
        tracker implemented with opencv.
  - New Features
  - Bug fix and improvement
    - vpCameraParameters : support for radial distortion camera model.
    - vpAfma6 : Add a getCameraParameters functionnality
    - vpSimulator : either SoWin or SoQt or SoXt is needed to use
        vpSimulator class.
    - vpDot: setMaxDotSize(double percentage) replace
        setNbMaxPoint(double nb) to be less image size dependent.
        The maximal dot size is set by default to 0.25% (quarter image size).
        setGrayLevelPrecision(double grayLevelPrecision) has been
        added for a better management of gray dots detection.
    - vpDot2:
        Changes in searchDotsInArea() :
          The algorithm search now in the bounding boxes of the bad dots.
          Bug fixed : we could fall in an infinite loop.
          Split accuracy private variable into grayLevelPrecision and
          sizePrecision. The gray level min and max are well calculated for
          white and black dots.
        Add setEllipsoidShapePrecision() to turn on/off and modify the test
        related of the geometry of the shape
    - vpDisplayX : better management of endianness
    - vpDisplayGTK, vpDisplayGDI, vpDisplayD3D, vpDisplayX :
        To actually display drawings on the screen, a vpDisplay::flush(I) is
        needed. Use it with parsimony : it is time consuming.
    - vpDisplayGTK, vpDisplayGDI, vpDisplayD3D :
        The behavior of the following methods change to be similar
        to vpDisplayX:
        . getClick(..., button) : The button used to click is now an output
        . getClickUp(..., button) : The button used to click is now an output
        Moreover, in vpDisplayGDI, vpDisplayD3D middle button is now managed
    - vpDisplayGTK, vpDisplayGDI, vpDisplayD3D :
        The usage of display->init(vpImage, int, int); returned a
        segmentation fault : bug fixed
    - vpDisplayD3D : we couldn't re-use a display after the call of the
        function close(vpImage). We had a black image : bug fixed.
    - vpDisplay : changes in displayRectangle():an option parameter
        fill has been had to precise if the displayed rectangle is filled
        or not.
    - vpColor : Add orange color.
    - vpServo : To fix bug #3528 you should explicitly call vpServo::kill()
        in your programs. Otherwise an exception
        vpServoException::notKilledProperly is launched by
        vpServo::~vpServo() destructor.
    - vpMatrix : Change Infinity Norm and Euclidean Norm formula to match with
        the standard matrix norms definitions.
        Change determinant formula for 3x3 matrices to match with
        the standard determinant definition.
    - vpImageConvert :
        Add IplImage to vpImage and vpImage to IplImage conversion tool.
        Add MONO16 to grey (MONO8) conversion tool.
    - vp1394TwoGrabber :
        Supports libdc1394-2.0.0-rc7 and libdc1394-2.0.1
        MONO16 color coding is supported
  - Testing and examples:
    - example/calibration/calibrate2dGrid.cpp was added
    - example/tracking/trackKltOpencv.cpp was added
    - example/light/ringLight.cpp was added
    - example/tools/parallelPort.cpp was added
    - test/video-device/testClick.cpp was added
    - test/video-device/testVideoDevice.cpp was added
    - test/visual-feature/testFeature.cpp was added
    - test/image/testCreateSubImage.cpp was added
    - test/camera/testCameraParametersConversion.cpp was added
    - Documentation improvement
    - vpRobust::MEstimator()
    - vpRobotAfma6: example usage of getPosition() was updated
    - vpDisplayGDI is included in the doxygen documentation

----------------------------------------------
ViSP 2.4.1 (released May 16th, 2007)
  - New classes
        - vpRect class for rectangle manipulations, display
        - vpHistogram,vpHistogramPeak and vpHistogramValey classes to
          handle gray level image histogram
  - vpSubPixel for sub-pixel manipulations
  - vpMouseButton for mouse click identification
  - New Features
        - MinGW supported
  - ViSP as a third party library in an other project.
    It is now possible to use ViSP as a third party project without
    installing ViSP by make install. ViSP can now be used
    directly from the build dir, or from the install dir, or
    from a package (NSIS, ...)
  - vpRobotCamera It is now possible to add a sampling time so that
    the behavior of this simulated camera is quite realistic. This
    sampling time is set by default to 40 ms.
  - vpExponentialMap A sampling time was introduced.
  - Bug fix and improvement
  - vpImage: getWidth() and getHeight() replace getCols() and getRows()
    which are now obsolete.
  - More restrictive types in vpImage, vpDisplay..., and vp...Grabber
    classes: const are added, unsigned int replace int for pixel
    manipulations and image or display size.
  - In vpDisplay classes:
    . vpMouseButton::vpMouseButtonType was introduced to handle
      mouse clicks
    . vpColor::vpColorType was introduced to handle colors to display
  - Simulator functionality based on Coin usage is now available
    under windows. It allows the use of vpSimulator class under this
    platform.
  - Compatibility with Windows platform.
  - Reference documentation improvement
  - cfox and std namespace were removed. To use cout you need to call
    std::cout, std::endl, std::cin ...

----------------------------------------------
ViSP 2.4.0 (released February 6th, 2007)
  - New Feature
  - add new framegrabber interface for itifg8 driver from Coreco
    Imaging Technology (http://sourceforge.net/projects/itifg)
    Tested with AM-STD COMP framegrabber board on 2.4 and 2.6
    linux kernel (see vpItifg8Grabber).
  - add new framegrabber interface and test for firewire 1394
    cameras using libdc1394-2.x. Need a newer version than
    libdc1394-2.0.0-rc4.
    Tested with the svn version of libdc1394-2 and Marlin F033C and
    F131B cameras (see vp1394TwoGrabber). Format 7 is supported
    in vp1394TwoGrabber.
    vp1394Grabber will be obsolete soon.
  - Bug fix and improvement
  - tests and examples
  - Video For Linux Two grabber (see vpV4l2Grabber)
  - memory leaks suppression
  - works fully under windows
  - doxygen documentation

----------------------------------------------
ViSP 2.2.0 (released August 25th, 2006)
  - Build
  - To increase the code portability, especially under windows),
    all the build process is now based on CMake
    (see http://www.cmake.org).
  - Supported platforms:
    Linux, Mac OSX, SunOS: g++ 2.95.3, 2.96, 3.3.x, 3.4.x, 4.1.0)
    Windows: MSVC7 (2003.NET), MSVC8 (2005)
  - Suppression of autotools support (configure)
  - Allows shared library building (.so and .dll)
  - New Feature
  - add control for Traclabs biclops pan-tilt head
  - add control for Directed Perception ptu-46 pan-tilt head
  - add vpDisplayGTK display under Windows
  - add vpDirectShowGrabber framegrabber under Windows
  - add vpDisplayGDI display under windows
  - Bug fix and improvement
  - vp1394Grabber settings (format, mode, framerate, shutter, gain)
  - vpDot (Moment computation)
  - some fixes in vpDisplayGTK

----------------------------------------------
ViSP 2.1.1 (released January 6th, 2006)
  - New examples
  - create an example directory
  - add vpDotExample.cpp
  - add vpDot2Example.cpp
  - add vpPoseExample.cpp
  - add 2D0.5.VisualServoingSimulation.cpp
  - New Feature
  - add this ChangleLog file
  - add a vpDisplayGTK class with the GTK2+ window system
  - new member function in vpDisplay (_uv)
  - add function getInteractionMatrix() in vpGenericFeature
  - Specification modifications
  - change the vpDot and vpDot2 specifications
  - supress demo directory
  - Bug fix and improvement
  - add a runtime warning when vpGenericFeature is not correctly used
  - comment in english in vpDisplayX
  - suppress a trace in vpPoseVirtualVisualServoing.cpp
  - directory.mk : add -p option to mkdir
  - improve XP compatibility
  - in vp1394Grabber, latency and memory leaks suppression
  - WWW
     - add an image sequence to download on the www site cube.tar.gz


---------------------------------------
ViSP 2.1.0 (released October, 24th 2005)<|MERGE_RESOLUTION|>--- conflicted
+++ resolved
@@ -22,11 +22,8 @@
     . End of supporting Ubuntu 12.04
     . vpDisplay::displayCharString() is marked deprecated. Use vpDisplay::displayText() instead
     . vpHinkley class is deprecated, in favor of vpStatisticalTestHinkley
-<<<<<<< HEAD
     . vpPclViewer is deprecated. You should use vpDisplayPcl instead
-=======
     . vpRealSense class that was an interface over librealsense1 is removed. Use vpRealSense2 instead
->>>>>>> dcb38513
   - New features and improvements
     . Introduce Python bindings for most of ViSP modules and classes (see corresponding tutorial)
     . New specific documentation for Python bindings in https://visp-doc.inria.fr/doxygen/visp-python-daily/
