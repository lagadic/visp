/****************************************************************************
 *
 * ViSP, open source Visual Servoing Platform software.
 * Copyright (C) 2005 - 2019 by Inria. All rights reserved.
 *
 * This software is free software; you can redistribute it and/or modify
 * it under the terms of the GNU General Public License as published by
 * the Free Software Foundation; either version 2 of the License, or
 * (at your option) any later version.
 * See the file LICENSE.txt at the root directory of this source
 * distribution for additional information about the GNU GPL.
 *
 * For using ViSP with software that can not be combined with the GNU
 * GPL, please contact Inria about acquiring a ViSP Professional
 * Edition License.
 *
 * See http://visp.inria.fr for more information.
 *
 * This software was developed at:
 * Inria Rennes - Bretagne Atlantique
 * Campus Universitaire de Beaulieu
 * 35042 Rennes Cedex
 * France
 *
 * If you have questions regarding the use of this file, please contact
 * Inria at visp@inria.fr
 *
 * This file is provided AS IS with NO WARRANTY OF ANY KIND, INCLUDING THE
 * WARRANTY OF DESIGN, MERCHANTABILITY AND FITNESS FOR A PARTICULAR PURPOSE.
 *
 * Description:
 * ViSP configuration.
 *
 * Authors:
 * Fabien Spindler
 *
 *****************************************************************************/

#ifndef vpConfig_h
#define vpConfig_h

// To get access to EXIT_SUCCESS and EXIT_FAILURE
#include <cstdlib>

#if defined _MSC_VER && _MSC_VER >= 1200
  #pragma warning( disable: 4100 4127 4251 4275 4351 4514 4668 4710 4820 )
  #if _MSC_VER >= 1400 // 1400 = MSVC 8 2005
    #pragma warning( disable: 4548 )
  #endif
  #if _MSC_VER > 1500 // 1500 = MSVC 9 2008
    #pragma warning( disable: 4986 )
  #endif
  #ifdef WINRT
    #pragma warning(disable:4447)
  #endif

  // 4100 : undocumented ("unreferenced formal parameter")
  // 4127 : conditional expression is constant
  // 4251 : 'identifier' : class 'type' needs to have dll-interface to be used by clients of class 'type2', ie. disable warnings related to inline functions
  // 4275 : non – DLL-interface classkey 'identifier' used as base for DLL-interface classkey 'identifier'
  // 4351 : new behavior: elements of array will be default initialized
  // 4447 : Disable warning 'main' signature found without threading model
  // 4514 : 'function' : unreferenced inline function has been removed
  // 4548 : expression before comma has no effect
  // 4668 : 'symbol' is not defined as a preprocessor macro, replacing with '0' for 'directives'
  // 4710 : 'function' : function not inlined
  // 4820 : 'bytes' bytes padding added after construct 'member_name'
  // 4986 : undocumented

  #ifndef NOMINMAX
    #define NOMINMAX
  #endif
#endif

#if defined _MSC_VER && (_MSC_VER == 1500)
// Visual Studio 9 2008 specific stuff
// Fix running 64-bit OpenMP Debug Builds compiled with Visual Studio 2008 SP1
// See discussion on https://gforge.inria.fr/forum/message.php?msg_id=149273&group_id=397
// and the proposed fix: http://www.johanseland.com/2010/08/running-64-bit-openmp-debug-builds.html
#  define _BIND_TO_CURRENT_OPENMP_VERSION 1
#endif

#if defined(__MINGW__) || defined(__MINGW32__) || defined(__MINGW64__)
// Work arround to fix build issues that may occur with Mingw:
// error: 'DBL_EPSILON' was not declared in this scope
// error: 'FLT_EPSILON' was not declared in this scope

#  include <float.h>

#  ifndef DBL_EPSILON
#    define DBL_EPSILON __DBL_EPSILON__
#  endif
#  ifndef FLT_EPSILON
#    define FLT_EPSILON __FLT_EPSILON__
#  endif
#endif

#include <visp3/visp_modules.h>

// ViSP major version.
#define VISP_VERSION_MAJOR ${VISP_VERSION_MAJOR}

// ViSP minor version.
#define VISP_VERSION_MINOR ${VISP_VERSION_MINOR}

// ViSP patch version.
#define VISP_VERSION_PATCH ${VISP_VERSION_PATCH}

// ViSP version with dots "${VISP_VERSION_MAJOR}.${VISP_VERSION_MINOR}.${VISP_VERSION_PATCH}".
#cmakedefine VISP_VERSION ${VISP_VERSION}

// ViSP version as an integer
#define VP_VERSION_INT(a, b, c) (a<<16 | b<<8 | c)
#define VISP_VERSION_INT VP_VERSION_INT(VISP_VERSION_MAJOR, \
                                        VISP_VERSION_MINOR, \
                                        VISP_VERSION_PATCH)

// Enable debug and trace printings
#cmakedefine VP_TRACE
#cmakedefine VP_DEBUG
#cmakedefine VP_DEBUG_MODE ${VP_DEBUG_MODE}

// ViSP library is either compiled static or shared
// Used to set declspec(import, export) in headers if required under Windows
#cmakedefine VISP_BUILD_SHARED_LIBS

// Defined if deprecated functionalities are requested to build
#cmakedefine VISP_BUILD_DEPRECATED_FUNCTIONS

// Defined if MSVC is the compiler
#cmakedefine VISP_USE_MSVC

// Defined if Clipper is build and available.
#cmakedefine VISP_HAVE_CLIPPER

// Defined if AprilTag is build and available.
#cmakedefine VISP_HAVE_APRILTAG

<<<<<<< HEAD
// Defined if cpp-base64 is build and available.
#cmakedefine VISP_HAVE_CPPBASE64
=======
// Defined if AprilTag big family (41h12, 48h12, 49h12, 52h13) known to produce long build time issue
// with gcc < 5.5 in RelWithDebInfo and Visual Studio 12 2013 in Release are available
#cmakedefine VISP_HAVE_APRILTAG_BIG_FAMILY
>>>>>>> 23789e81

// Defined if X11 library available.
#cmakedefine VISP_HAVE_X11

// Defined if pugixml is build and available.
#cmakedefine VISP_HAVE_PUGIXML

// Defined if XML2 library available.
#cmakedefine VISP_HAVE_XML2

// Defined if pthread library available.
#cmakedefine VISP_HAVE_PTHREAD

// Defined if YARP available.
#cmakedefine VISP_HAVE_YARP

// Defined if OpenCV available.
#cmakedefine VISP_HAVE_OPENCV

// Defined if OpenCV nonfree module available. Only with OpenCV < 3.0.0
#cmakedefine VISP_HAVE_OPENCV_NONFREE

// Defined if OpenCV xfeatures2d module available. Only since OpenCV >= 3.0.0
#cmakedefine VISP_HAVE_OPENCV_XFEATURES2D

// OpenCV version in hexadecimal (for example 2.1.0 gives 0x020100).
#ifdef VISP_HAVE_OPENCV
#  define VISP_HAVE_OPENCV_VERSION ${VISP_HAVE_OPENCV_VERSION}
#endif

// Defined if GTK2 library available
#cmakedefine VISP_HAVE_GTK

// Defined if GDI (Graphics Device Interface) library available
#cmakedefine VISP_HAVE_GDI

// Defined if Direct3D9 library available
#cmakedefine VISP_HAVE_D3D9

// Defined if one of the display device is available
#if defined(VISP_HAVE_X11) || defined(VISP_HAVE_GDI) || defined(VISP_HAVE_OPENCV) || defined(VISP_HAVE_D3D9) || defined(VISP_HAVE_GTK)
#  define VISP_HAVE_DISPLAY
#endif

// Defined if Catch2 library available
#cmakedefine VISP_HAVE_CATCH2

// Defined if Eigen3 library available
#cmakedefine VISP_HAVE_EIGEN3

// Defined if Intel MKL library available
#cmakedefine VISP_HAVE_MKL

// Defined if OpenBLAS library available
#cmakedefine VISP_HAVE_OPENBLAS

// Defined if Atlas library available
#cmakedefine VISP_HAVE_ATLAS

// Defined if LAPACK Netlib library available (-lblas -llapack)
#cmakedefine VISP_HAVE_LAPACK_NETLIB

// Defined if GSL library available (-lgsl -lgslcblas)
#cmakedefine VISP_HAVE_GSL

// Defined if lapack/blas libraries are available (MKL, OpenBLAS, Atlas, Netlib or built-in)
#cmakedefine VISP_HAVE_LAPACK
// To keep compat with previous versions
#ifdef VISP_HAVE_LAPACK
#  define VISP_HAVE_LAPACK_C
#endif

// Defined if clapack built-in
#cmakedefine VISP_HAVE_LAPACK_BUILT_IN

// Defined the path to the basic scenes used by the simulator
#cmakedefine VISP_SCENES_DIR "${VISP_SCENES_DIR}"

// Defined the path to the robot's arms 3D model used by the robot simulators
#cmakedefine VISP_ROBOT_ARMS_DIR "${VISP_ROBOT_ARMS_DIR}"

// Defined if Ogre3d is available.
#cmakedefine VISP_HAVE_OGRE

// Defined if Ogre3d plugins.cfg is available.
#cmakedefine VISP_HAVE_OGRE_PLUGINS_PATH "${VISP_HAVE_OGRE_PLUGINS_PATH}"

// Defined if Ogre3d resources.cfg is available.
#cmakedefine VISP_HAVE_OGRE_RESOURCES_PATH "${VISP_HAVE_OGRE_RESOURCES_PATH}"

// Defined if OIS (Object Oriented Input System) library available.
#cmakedefine VISP_HAVE_OIS

// Defined if Coin3D and one of the GUI (SoXt, SoWin, SoQt + Qt)
// libraries are available.
#cmakedefine VISP_HAVE_COIN3D_AND_GUI
// provided for compat with previous releases
#ifdef VISP_HAVE_COIN3D_AND_GUI
#  define VISP_HAVE_COIN_AND_GUI
#endif

// Defined if Coin3D library available.
#cmakedefine VISP_HAVE_COIN3D
// provided for compat with previous releases
#ifdef VISP_HAVE_COIN3D
#  define VISP_HAVE_COIN
#endif

// Defined if OpenGL library available.
#cmakedefine VISP_HAVE_OPENGL

// Defined if Qt library available (either Qt-3 or Qt-4).
#cmakedefine VISP_HAVE_QT

// Defined if SoQt library available.
#cmakedefine VISP_HAVE_SOQT

// Defined if SoWin library available.
#cmakedefine VISP_HAVE_SOWIN

// Defined if SoXt library available.
#cmakedefine VISP_HAVE_SOXT

// Defined if libjpeg library available.
#cmakedefine VISP_HAVE_JPEG
#ifdef VISP_HAVE_JPEG
#  define VISP_HAVE_LIBJPEG
#endif

// Defined if libpng library available.
#cmakedefine VISP_HAVE_PNG
#ifdef VISP_HAVE_PNG
#  define VISP_HAVE_LIBPNG
#endif

// Defined if libfreenect, libusb-1.0 and libpthread libraries available.
#cmakedefine VISP_HAVE_LIBFREENECT_AND_DEPENDENCIES

// Defined if libfreenect library available.
#cmakedefine VISP_HAVE_LIBFREENECT

// Defined if libfreenect library in an old version package for
// ubuntu 10.04 lucid is available.
// This is a workaround useful to initialise vpKinect depending on the
// libfreenect version
//#ifdef VISP_HAVE_LIBFREENECT_OLD
//  Freenect::Freenect<vpKinect> freenect;
//  vpKinect & kinect = freenect.createDevice(0);
//#else
//  Freenect::Freenect freenect;
//  vpKinect & kinect = freenect.createDevice<vpKinect>(0);
//#endif
#cmakedefine VISP_HAVE_LIBFREENECT_OLD

// Defined if libusb-1.0 library available.
#cmakedefine VISP_HAVE_LIBUSB_1

// Defined if librealSense library is available.
#cmakedefine VISP_HAVE_REALSENSE

// Defined if librealSense2 library is available.
#cmakedefine VISP_HAVE_REALSENSE2

// Defined if raw1394 and dc1394-2.x libraries available.
#cmakedefine VISP_HAVE_DC1394
#if defined(VISP_BUILD_DEPRECATED_FUNCTIONS) && defined(VISP_HAVE_DC1394)
#  define VISP_HAVE_DC1394_2
#endif

// Defined if dc1394_camera_enumerate() is available in dc1394-2.x.
// dc1394_camera_enumerate() was introduced after libdc1394-2.0.0-rc7.
#cmakedefine VISP_HAVE_DC1394_CAMERA_ENUMERATE
#if defined(VISP_BUILD_DEPRECATED_FUNCTIONS) && defined(VISP_HAVE_DC1394_CAMERA_ENUMERATE)
#  define VISP_HAVE_DC1394_2_CAMERA_ENUMERATE
#endif

// Defined if dc1394_find_cameras() is available in dc1394-2.x
// dc1394_find_cameras() is still present until libdc1394-2.0.0-rc7.
// This function was suppress and replace by dc1394_camera_enumerate()
// in more recent releases.
#cmakedefine VISP_HAVE_DC1394_FIND_CAMERAS
#if defined(VISP_BUILD_DEPRECATED_FUNCTIONS) && defined(VISP_HAVE_DC1394_FIND_CAMERAS)
#  define VISP_HAVE_DC1394_2_FIND_CAMERAS
#endif

// Defined if CMU 1394 Digital Camera SDK available.
#cmakedefine VISP_HAVE_CMU1394

// Defined if Video For Linux Two available.
#cmakedefine VISP_HAVE_V4L2

// Defined if DirectShow library is available (only under Windows).
#cmakedefine VISP_HAVE_DIRECTSHOW

// Defined if PointGrey FlyCapture SDK available.
#cmakedefine VISP_HAVE_FLYCAPTURE

// Defined if Basler Pylon SDK available.
#cmakedefine VISP_HAVE_PYLON

// Defined if Comedi (linux control and measurement cdevice interface) available.
#cmakedefine VISP_HAVE_COMEDI

// Defined if ATIDAQ-C is build and available.
#cmakedefine VISP_HAVE_ATIDAQ

// Defined if IIT force-torque SDK is available.
#cmakedefine VISP_HAVE_FT_IIT_SDK

// Defined if Irisa's Afma4 robot available.
#cmakedefine VISP_HAVE_AFMA4

// Defined if Irisa's Afma6 robot available.
#cmakedefine VISP_HAVE_AFMA6

// Defined if Irisa's Afma6 data files (camera intrinsic/extrinsic parameters) are available
#cmakedefine VISP_HAVE_AFMA6_DATA
#define VISP_AFMA6_DATA_PATH "${VISP_AFMA6_DATA_PATH}"

// Defined if Biclops pan-tilt head available.
#cmakedefine VISP_HAVE_BICLOPS
#cmakedefine VISP_HAVE_BICLOPS_AND_GET_HOMED_STATE_FUNCTION

// Defined if Irisa's Ptu-46 pan-tilt head available.
#cmakedefine VISP_HAVE_PTU46

// Defined if Flir PTU SDK is available to control Flir PTU robot.
#cmakedefine VISP_HAVE_FLIR_PTU_SDK

// Defined if Irisa's Viper S650 robot available.
#cmakedefine VISP_HAVE_VIPER650

// Defined if Inria's Viper650 data files (camera intrinsic/extrinsic parameters) are available
#cmakedefine VISP_HAVE_VIPER650_DATA
#define VISP_VIPER650_DATA_PATH "${VISP_VIPER650_DATA_PATH}"

// Defined if Irisa's Viper S850 robot available.
#cmakedefine VISP_HAVE_VIPER850

// Defined if Inria's Viper850 data files (camera intrinsic/extrinsic parameters) are available
#cmakedefine VISP_HAVE_VIPER850_DATA
#define VISP_VIPER850_DATA_PATH "${VISP_VIPER850_DATA_PATH}"

// Defined if libfranka from Franka Emika available to control Panda robot.
#cmakedefine VISP_HAVE_FRANKA

// libfranka version in hexadecimal (for example 0.5.0 gives 0x000500).
#ifdef VISP_HAVE_FRANKA
#  define VISP_HAVE_FRANKA_VERSION ${VISP_HAVE_FRANKA_VERSION}
#endif

// Defined if the Aria library and (pthread, rt, dl libraries under Unix) is found.
// These libraries are used to control Pioneer mobile robots.
#cmakedefine VISP_HAVE_PIONEER

// Defined if the Parrot ARSDK is found.
// This library is used to control Bebop2 drone.
#cmakedefine VISP_HAVE_ARSDK
// Defined if the Parrot ARSDK is found but also ffmpeg to get camera stream.
#cmakedefine VISP_HAVE_FFMPEG

// Defined if Haption Virtuose SDK available.
#cmakedefine VISP_HAVE_VIRTUOSE

// Defined if qbdevice api from qb-robotics available.
#cmakedefine VISP_HAVE_QBDEVICE

// Defined if linux/parport.h is available for parallel port usage.
#cmakedefine VISP_HAVE_PARPORT

// Defined if libzbar is available for bar code detection
#cmakedefine VISP_HAVE_ZBAR

// Defined if Point Cloud Library is available
#cmakedefine VISP_HAVE_PCL

// Defined if libdmtx is available for bar code detection
#cmakedefine VISP_HAVE_DMTX

// Defined if Doxygen documentation tool is found
#cmakedefine VISP_HAVE_DOXYGEN

// Defined if we want to compute interaction matrices by combining
// other interaction matrices
#cmakedefine VISP_MOMENTS_COMBINE_MATRICES

// Defined if we want to use openmp
#cmakedefine VISP_HAVE_OPENMP

// Define c++ standard values also available in __cplusplus when gcc is used
#define VISP_CXX_STANDARD_98 ${VISP_CXX_STANDARD_98}
#define VISP_CXX_STANDARD_11 ${VISP_CXX_STANDARD_11}
#define VISP_CXX_STANDARD_14 ${VISP_CXX_STANDARD_14}
#define VISP_CXX_STANDARD_17 ${VISP_CXX_STANDARD_17}

#define VISP_CXX_STANDARD ${VISP_CXX_STANDARD}

// Defined to keep compat with previous releases when c++ 11 available
#if (VISP_CXX_STANDARD >= VISP_CXX_STANDARD_11)
#  define VISP_HAVE_CXX11
#  define VISP_HAVE_CPP11_COMPATIBILITY
#endif

// Defined if isnan macro is available
#cmakedefine VISP_HAVE_FUNC_ISNAN

// Defined if std::isnan function is available
#cmakedefine VISP_HAVE_FUNC_STD_ISNAN

// Defined if _isnan (Microsoft version) is available
#cmakedefine VISP_HAVE_FUNC__ISNAN

// Defined if isinf macro is available
#cmakedefine VISP_HAVE_FUNC_ISINF

// Defined if std::isinf function is available
#cmakedefine VISP_HAVE_FUNC_STD_ISINF

// Defined if _finite (Microsoft version) function is available
#cmakedefine VISP_HAVE_FUNC__FINITE

// Defined if round function is available
#cmakedefine VISP_HAVE_FUNC_ROUND

// Defined if std::round function is available
#cmakedefine VISP_HAVE_FUNC_STD_ROUND

// Defined if erfc function is available
#cmakedefine VISP_HAVE_FUNC_ERFC

// Defined if std::erfc function is available
#cmakedefine VISP_HAVE_FUNC_STD_ERFC

// Defined if strtof function is available
#cmakedefine VISP_HAVE_FUNC_STRTOF

// Defined if log1p function is available
#cmakedefine VISP_HAVE_FUNC_LOG1P

// Defined if inet_ntop function is available
#cmakedefine VISP_HAVE_FUNC_INET_NTOP

// Defined if xrandr program available
#cmakedefine VISP_HAVE_XRANDR

// Handle portable symbol export.
// Defining manually which symbol should be exported is required
// under Windows whether MinGW or MSVC is used.
//
// The headers then have to be able to work in two different modes:
// - dllexport when one is building the library,
// - dllimport for clients using the library.
//
// On Linux, set the visibility accordingly. If C++ symbol visibility
// is handled by the compiler, see: http://gcc.gnu.org/wiki/Visibility
# if defined(_WIN32) || defined(__CYGWIN__)
// On Microsoft Windows, use dllimport and dllexport to tag symbols.
#  define VISP_DLLIMPORT __declspec(dllimport)
#  define VISP_DLLEXPORT __declspec(dllexport)
#  define VISP_DLLLOCAL
# else
// On Linux, for GCC >= 4, tag symbols using GCC extension.
#  if __GNUC__ >= 4
#   define VISP_DLLIMPORT __attribute__ ((visibility("default")))
#   define VISP_DLLEXPORT __attribute__ ((visibility("default")))
#   define VISP_DLLLOCAL  __attribute__ ((visibility("hidden")))
#  else
// Otherwise (GCC < 4 or another compiler is used), export everything.
#   define VISP_DLLIMPORT
#   define VISP_DLLEXPORT
#   define VISP_DLLLOCAL
#  endif // __GNUC__ >= 4
# endif // defined(_WIN32) || defined(__CYGWIN__)

// Under Windows, for shared libraries (DLL) we need to define export on
// compilation or import on use (like a third party project).
// We exploit here the fact that cmake auto set xxx_EXPORTS (with S) on
// compilation.
#if defined(VISP_BUILD_SHARED_LIBS)
// Depending on whether one is building or using the
// library define VISP_EXPORT to import or export.
#  ifdef visp_EXPORTS
#    define VISP_EXPORT VISP_DLLEXPORT
#  else
#    define VISP_EXPORT VISP_DLLIMPORT
#  endif
#  define VISP_LOCAL VISP_DLLLOCAL
#else
// If one is using the library statically, get rid of
// extra information.
#  define VISP_EXPORT
#  define VISP_LOCAL
#endif

// Add the material to produce a warning when deprecated functions are used
#ifndef vp_deprecated
#  if !defined(_WIN32) && (defined(__unix__) || defined(__unix) || (defined(__APPLE__) && defined(__MACH__))) // UNIX
#    define vp_deprecated __attribute__((deprecated))
#  else
#    define vp_deprecated __declspec(deprecated)
#  endif
#endif

#endif

<|MERGE_RESOLUTION|>--- conflicted
+++ resolved
@@ -136,14 +136,12 @@
 // Defined if AprilTag is build and available.
 #cmakedefine VISP_HAVE_APRILTAG
 
-<<<<<<< HEAD
 // Defined if cpp-base64 is build and available.
 #cmakedefine VISP_HAVE_CPPBASE64
-=======
+
 // Defined if AprilTag big family (41h12, 48h12, 49h12, 52h13) known to produce long build time issue
 // with gcc < 5.5 in RelWithDebInfo and Visual Studio 12 2013 in Release are available
 #cmakedefine VISP_HAVE_APRILTAG_BIG_FAMILY
->>>>>>> 23789e81
 
 // Defined if X11 library available.
 #cmakedefine VISP_HAVE_X11
