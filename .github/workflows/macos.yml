--- conflicted
+++ resolved
@@ -56,11 +56,7 @@
     # Openblas location is exported explicitly because openblas is keg-only,
     # which means it was not symlinked into /usr/local/.
     # qt@5 is as a requested dependency for vtk and thus for pcl 1.12.1
-<<<<<<< HEAD
-    # qt@5 is keg-only, which means it was not symlinked into /usr/local
-=======
     # qt@5 is keg-only, which means it was not symlinked into /usr/local that's why we need to set Qt5_DIR
->>>>>>> b30e03a5
     - name: Configure CMake
       run: |
         export LDFLAGS="-L/usr/local/opt/openblas/lib"
