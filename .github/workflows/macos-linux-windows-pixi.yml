name: CI - MacOS/Linux/Windows via Pixi

on:
  workflow_dispatch:
  pull_request:
    types: [opened, reopened, synchronize]
concurrency:
  group: ${{ github.workflow }}-${{ github.ref || github.run_id }}
  cancel-in-progress: true

jobs:
  visp-pixi:
    name: ${{ matrix.os }} - Env ${{ matrix.environment }} ${{ matrix.build_type }}
    runs-on: ${{ matrix.os }}

    strategy:
      fail-fast: false
      matrix:
<<<<<<< HEAD
        os: [ubuntu-latest, ubuntu-24.04-arm, macos-latest, macos-15-intel, windows-latest]
        # environment: [full-ci-py310, full-ci-py312, full-ci-py314]
=======
        os: [ubuntu-latest, macos-latest, macos-13, windows-latest]
>>>>>>> aaf5c7fe
        environment: [full-ci-py310, full-ci-py312]
        build_type: [Release]
        include:
          - os: windows-latest
            environment: full-ci-clang-cl-py310
            build_type: Release
          - os: windows-latest
            environment: full-ci-clang-cl-py312
            build_type: Release

    steps:
      - uses: actions/checkout@v4

      - uses: prefix-dev/setup-pixi@v0.9.2
        with:
          cache: true
          environments: ${{ matrix.environment }}

      - name: Clone visp-images
        env:
          BRANCH_NAME: ${{ github.head_ref || github.ref_name }}
        # https://remarkablemark.org/blog/2022/09/25/check-git-branch-exists-in-remote-repository/
        run: |
          git clone --depth 1 https://github.com/lagadic/visp-images ${HOME}/visp-images
          echo "VISP_INPUT_IMAGE_PATH=$HOME/visp-images" >> $GITHUB_ENV
          echo ${VISP_INPUT_IMAGE_PATH}

      - name: Build Visp [MacOS/Linux/Windows]
        shell: bash -el {0}
        env:
          VISP_BUILD_TYPE: ${{ matrix.build_type }}
        run: |
          pixi run -e ${{ matrix.environment }} build

      - name: Run tests [MacOS/Linux/Windows]
        shell: bash -el {0}
        run: |
          pixi run -e ${{ matrix.environment }} test<|MERGE_RESOLUTION|>--- conflicted
+++ resolved
@@ -16,12 +16,7 @@
     strategy:
       fail-fast: false
       matrix:
-<<<<<<< HEAD
-        os: [ubuntu-latest, ubuntu-24.04-arm, macos-latest, macos-15-intel, windows-latest]
-        # environment: [full-ci-py310, full-ci-py312, full-ci-py314]
-=======
-        os: [ubuntu-latest, macos-latest, macos-13, windows-latest]
->>>>>>> aaf5c7fe
+        os: [ubuntu-latest, ubuntu-24.04-arm, macos-latest, macos-13, windows-latest]
         environment: [full-ci-py310, full-ci-py312]
         build_type: [Release]
         include:
