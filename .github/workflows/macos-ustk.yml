--- conflicted
+++ resolved
@@ -59,11 +59,7 @@
     # Openblas location is exported explicitly because openblas is keg-only,
     # which means it was not symlinked into /usr/local/.
     # qt@5 is as a requested dependency for vtk and thus for pcl 1.12.1
-<<<<<<< HEAD
     # qt@5 is keg-only, which means it was not symlinked into /usr/local that's why we need to set Qt5_DIR
-=======
-    # qt@5 is keg-only, which means it was not symlinked into /usr/local
->>>>>>> 263d5b26
     - name: Configure CMake
       run: |
         export LDFLAGS="-L/usr/local/opt/openblas/lib"
